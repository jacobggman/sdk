# This file is used by tools/utils.py to generate version strings.
# The numbers are changed as follows:
#
#  * New release cycle has begun (i.e. stable release was just made):
#     - increase MINOR by 1
#     - set "PATCH 0"
#     - set "PRERELEASE 0"
#     - set "PRERELEASE_PATCH 0"
#
#  * Doing a push-to-trunk from bleeding_edge:
#    (The first push-to-trunk in the release cycle will set PRERELEASE to 0)
#     - increase PRERELEASE by 1
#     - set "PRERELEASE_PATCH 0"
#
#  * Doing a cherry-pick to trunk:
#     - increase PRERELEASE_PATCH by 1
#
#  * Making a stable release (i.e. new stable branch):
#     - set "PRERELEASE 0"
#     - set "PRERELEASE_PATCH 0"
#    The new stable release version will sort higher than the prereleases.
#
#  * Making cherry-picks to stable channel
#     - increase PATCH by 1
#
CHANNEL stable
MAJOR 2
MINOR 1
PATCH 0
<<<<<<< HEAD
PRERELEASE 0
PRERELEASE_PATCH 0
=======
PRERELEASE 9
PRERELEASE_PATCH 4
>>>>>>> f9ebf212
<|MERGE_RESOLUTION|>--- conflicted
+++ resolved
@@ -27,10 +27,5 @@
 MAJOR 2
 MINOR 1
 PATCH 0
-<<<<<<< HEAD
-PRERELEASE 0
-PRERELEASE_PATCH 0
-=======
-PRERELEASE 9
-PRERELEASE_PATCH 4
->>>>>>> f9ebf212
+PRERELEASE 1
+PRERELEASE_PATCH 0