# This file is used by tools/utils.py to generate version strings.
# The numbers are changed as follows:
#
#  * New release cycle has begun (i.e. stable release was just made):
#     - increase MINOR by 1
#     - set "PATCH 0"
#     - set "PRERELEASE 0"
#     - set "PRERELEASE_PATCH 0"
#
#  * Doing a push-to-trunk from bleeding_edge:
#    (The first push-to-trunk in the release cycle will set PRERELEASE to 0)
#     - increase PRERELEASE by 1
#     - set "PRERELEASE_PATCH 0"
#
#  * Doing a cherry-pick to trunk:
#     - increase PRERELEASE_PATCH by 1
#
#  * Making a stable release (i.e. new stable branch):
#     - set "PRERELEASE 0"
#     - set "PRERELEASE_PATCH 0"
#    The new stable release version will sort higher than the prereleases.
#
#  * Making cherry-picks to stable channel
#     - increase PATCH by 1
#
CHANNEL beta
MAJOR 2
MINOR 12
PATCH 0
<<<<<<< HEAD
PRERELEASE 133
PRERELEASE_PATCH 7
=======
PRERELEASE 259
PRERELEASE_PATCH 0
>>>>>>> 2607b01b
<|MERGE_RESOLUTION|>--- conflicted
+++ resolved
@@ -27,10 +27,5 @@
 MAJOR 2
 MINOR 12
 PATCH 0
-<<<<<<< HEAD
-PRERELEASE 133
-PRERELEASE_PATCH 7
-=======
 PRERELEASE 259
-PRERELEASE_PATCH 0
->>>>>>> 2607b01b
+PRERELEASE_PATCH 1