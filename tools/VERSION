--- conflicted
+++ resolved
@@ -27,10 +27,5 @@
 MAJOR 2
 MINOR 11
 PATCH 0
-<<<<<<< HEAD
-PRERELEASE 110
-PRERELEASE_PATCH 5
-=======
 PRERELEASE 213
-PRERELEASE_PATCH 0
->>>>>>> e256855d
+PRERELEASE_PATCH 1