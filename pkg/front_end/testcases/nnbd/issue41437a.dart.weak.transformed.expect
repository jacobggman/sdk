--- conflicted
+++ resolved
@@ -150,11 +150,7 @@
   return :async_future;
 }
 static method test5() → asy::Future<core::bool>
-<<<<<<< HEAD
-  return let final<BottomType> #t3 = invalid-expression "pkg/front_end/testcases/nnbd/issue41437a.dart:18:25: Error: A value of type 'Future<dynamic>' can't be returned from a function with return type 'Future<bool>'.
-=======
   return let final Never #t3 = invalid-expression "pkg/front_end/testcases/nnbd/issue41437a.dart:18:25: Error: A value of type 'Future<dynamic>' can't be returned from a function with return type 'Future<bool>'.
->>>>>>> 64a5583f
  - 'Future' is from 'dart:async'.
 Future<bool> test5() => getFutureNull(); // error
                         ^" in self::getFutureNull() as{TypeError,ForNonNullableByDefault} asy::Future<core::bool>;
@@ -262,11 +258,7 @@
           return :async_future;
         }
         function test5() → asy::Future<core::bool>
-<<<<<<< HEAD
-          return let final<BottomType> #t6 = invalid-expression "pkg/front_end/testcases/nnbd/issue41437a.dart:27:27: Error: A value of type 'Future<dynamic>' can't be returned from a function with return type 'Future<bool>'.
-=======
           return let final Never #t6 = invalid-expression "pkg/front_end/testcases/nnbd/issue41437a.dart:27:27: Error: A value of type 'Future<dynamic>' can't be returned from a function with return type 'Future<bool>'.
->>>>>>> 64a5583f
  - 'Future' is from 'dart:async'.
   Future<bool> test5() => getFutureNull(); // error
                           ^" in self::getFutureNull() as{TypeError,ForNonNullableByDefault} asy::Future<core::bool>;
@@ -299,11 +291,7 @@
           :is_sync = true;
           return :async_future;
         }
-<<<<<<< HEAD
-        asy::Future<core::bool> var1 = let final<BottomType> #t7 = invalid-expression "pkg/front_end/testcases/nnbd/issue41437a.dart:31:52: Error: A value of type 'Future<dynamic>' can't be assigned to a variable of type 'Future<bool>'.
-=======
         asy::Future<core::bool> var1 = let final Never #t7 = invalid-expression "pkg/front_end/testcases/nnbd/issue41437a.dart:31:52: Error: A value of type 'Future<dynamic>' can't be assigned to a variable of type 'Future<bool>'.
->>>>>>> 64a5583f
  - 'Future' is from 'dart:async'.
   Future<bool> var1 = (() async => await getNull())(); // error
                                                    ^" in (() → asy::Future<dynamic> /* originally async */ {
@@ -337,11 +325,7 @@
         }).call() as{TypeError,ForNonNullableByDefault} asy::Future<core::bool>;
         asy::Future<core::bool> var2 = (() → dynamic => self::getNull()).call() as{TypeError,ForDynamic,ForNonNullableByDefault} asy::Future<core::bool>;
         core::bool var3 = (() → dynamic => self::getNull()).call() as{TypeError,ForDynamic,ForNonNullableByDefault} core::bool;
-<<<<<<< HEAD
-        asy::Future<core::bool> var4 = let final<BottomType> #t9 = invalid-expression "pkg/front_end/testcases/nnbd/issue41437a.dart:34:58: Error: A value of type 'Future<dynamic>' can't be assigned to a variable of type 'Future<bool>'.
-=======
         asy::Future<core::bool> var4 = let final Never #t9 = invalid-expression "pkg/front_end/testcases/nnbd/issue41437a.dart:34:58: Error: A value of type 'Future<dynamic>' can't be assigned to a variable of type 'Future<bool>'.
->>>>>>> 64a5583f
  - 'Future' is from 'dart:async'.
   Future<bool> var4 = (() async => await getFutureNull())(); // error
                                                          ^" in (() → asy::Future<dynamic> /* originally async */ {
@@ -373,11 +357,7 @@
           :is_sync = true;
           return :async_future;
         }).call() as{TypeError,ForNonNullableByDefault} asy::Future<core::bool>;
-<<<<<<< HEAD
-        asy::Future<core::bool> var5 = let final<BottomType> #t11 = invalid-expression "pkg/front_end/testcases/nnbd/issue41437a.dart:35:46: Error: A value of type 'Future<dynamic>' can't be assigned to a variable of type 'Future<bool>'.
-=======
         asy::Future<core::bool> var5 = let final Never #t11 = invalid-expression "pkg/front_end/testcases/nnbd/issue41437a.dart:35:46: Error: A value of type 'Future<dynamic>' can't be assigned to a variable of type 'Future<bool>'.
->>>>>>> 64a5583f
  - 'Future' is from 'dart:async'.
   Future<bool> var5 = (() => getFutureNull())(); // error
                                              ^" in (() → asy::Future<dynamic> => self::getFutureNull()).call() as{TypeError,ForNonNullableByDefault} asy::Future<core::bool>;
