--- conflicted
+++ resolved
@@ -48,11 +48,7 @@
 static method test4() → asy::Future<core::bool> async 
   return await self::getFutureNull() as{TypeError,ForDynamic,ForNonNullableByDefault} FutureOr<core::bool>;
 static method test5() → asy::Future<core::bool>
-<<<<<<< HEAD
-  return let final<BottomType> #t1 = invalid-expression "pkg/front_end/testcases/nnbd/issue41437a.dart:18:25: Error: A value of type 'Future<dynamic>' can't be returned from a function with return type 'Future<bool>'.
-=======
   return let final Never #t1 = invalid-expression "pkg/front_end/testcases/nnbd/issue41437a.dart:18:25: Error: A value of type 'Future<dynamic>' can't be returned from a function with return type 'Future<bool>'.
->>>>>>> 64a5583f
  - 'Future' is from 'dart:async'.
 Future<bool> test5() => getFutureNull(); // error
                         ^" in self::getFutureNull() as{TypeError,ForNonNullableByDefault} asy::Future<core::bool>;
@@ -70,11 +66,7 @@
   function test4() → asy::Future<core::bool> async 
     return await self::getFutureNull() as{TypeError,ForDynamic,ForNonNullableByDefault} FutureOr<core::bool>;
   function test5() → asy::Future<core::bool>
-<<<<<<< HEAD
-    return let final<BottomType> #t2 = invalid-expression "pkg/front_end/testcases/nnbd/issue41437a.dart:27:27: Error: A value of type 'Future<dynamic>' can't be returned from a function with return type 'Future<bool>'.
-=======
     return let final Never #t2 = invalid-expression "pkg/front_end/testcases/nnbd/issue41437a.dart:27:27: Error: A value of type 'Future<dynamic>' can't be returned from a function with return type 'Future<bool>'.
->>>>>>> 64a5583f
  - 'Future' is from 'dart:async'.
   Future<bool> test5() => getFutureNull(); // error
                           ^" in self::getFutureNull() as{TypeError,ForNonNullableByDefault} asy::Future<core::bool>;
@@ -82,29 +74,17 @@
     return self::getFutureBool();
   function test7() → asy::Future<core::bool> async 
     return self::getFutureBool();
-<<<<<<< HEAD
-  asy::Future<core::bool> var1 = let final<BottomType> #t3 = invalid-expression "pkg/front_end/testcases/nnbd/issue41437a.dart:31:52: Error: A value of type 'Future<dynamic>' can't be assigned to a variable of type 'Future<bool>'.
-=======
   asy::Future<core::bool> var1 = let final Never #t3 = invalid-expression "pkg/front_end/testcases/nnbd/issue41437a.dart:31:52: Error: A value of type 'Future<dynamic>' can't be assigned to a variable of type 'Future<bool>'.
->>>>>>> 64a5583f
  - 'Future' is from 'dart:async'.
   Future<bool> var1 = (() async => await getNull())(); // error
                                                    ^" in (() → asy::Future<dynamic> async => await self::getNull()).call() as{TypeError,ForNonNullableByDefault} asy::Future<core::bool>;
   asy::Future<core::bool> var2 = (() → dynamic => self::getNull()).call() as{TypeError,ForDynamic,ForNonNullableByDefault} asy::Future<core::bool>;
   core::bool var3 = (() → dynamic => self::getNull()).call() as{TypeError,ForDynamic,ForNonNullableByDefault} core::bool;
-<<<<<<< HEAD
-  asy::Future<core::bool> var4 = let final<BottomType> #t4 = invalid-expression "pkg/front_end/testcases/nnbd/issue41437a.dart:34:58: Error: A value of type 'Future<dynamic>' can't be assigned to a variable of type 'Future<bool>'.
- - 'Future' is from 'dart:async'.
-  Future<bool> var4 = (() async => await getFutureNull())(); // error
-                                                         ^" in (() → asy::Future<dynamic> async => await self::getFutureNull()).call() as{TypeError,ForNonNullableByDefault} asy::Future<core::bool>;
-  asy::Future<core::bool> var5 = let final<BottomType> #t5 = invalid-expression "pkg/front_end/testcases/nnbd/issue41437a.dart:35:46: Error: A value of type 'Future<dynamic>' can't be assigned to a variable of type 'Future<bool>'.
-=======
   asy::Future<core::bool> var4 = let final Never #t4 = invalid-expression "pkg/front_end/testcases/nnbd/issue41437a.dart:34:58: Error: A value of type 'Future<dynamic>' can't be assigned to a variable of type 'Future<bool>'.
  - 'Future' is from 'dart:async'.
   Future<bool> var4 = (() async => await getFutureNull())(); // error
                                                          ^" in (() → asy::Future<dynamic> async => await self::getFutureNull()).call() as{TypeError,ForNonNullableByDefault} asy::Future<core::bool>;
   asy::Future<core::bool> var5 = let final Never #t5 = invalid-expression "pkg/front_end/testcases/nnbd/issue41437a.dart:35:46: Error: A value of type 'Future<dynamic>' can't be assigned to a variable of type 'Future<bool>'.
->>>>>>> 64a5583f
  - 'Future' is from 'dart:async'.
   Future<bool> var5 = (() => getFutureNull())(); // error
                                              ^" in (() → asy::Future<dynamic> => self::getFutureNull()).call() as{TypeError,ForNonNullableByDefault} asy::Future<core::bool>;
