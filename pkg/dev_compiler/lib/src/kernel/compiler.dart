// Copyright (c) 2017, the Dart project authors.  Please see the AUTHORS file
// for details. All rights reserved. Use of this source code is governed by a
// BSD-style license that can be found in the LICENSE file.

// @dart = 2.9

import 'dart:collection';
import 'dart:convert';
import 'dart:math' show max, min;

import 'package:kernel/class_hierarchy.dart';
import 'package:kernel/core_types.dart';
import 'package:kernel/kernel.dart' hide MapEntry;
import 'package:kernel/library_index.dart';
import 'package:kernel/type_algebra.dart';
import 'package:kernel/type_environment.dart';
import 'package:kernel/src/dart_type_equivalence.dart';
import 'package:source_span/source_span.dart' show SourceLocation;
import 'package:path/path.dart' as p;

import '../compiler/js_names.dart' as js_ast;
import '../compiler/js_utils.dart' as js_ast;
import '../compiler/module_builder.dart'
    show isSdkInternalRuntimeUri, libraryUriToJsIdentifier, pathToJSIdentifier;
import '../compiler/module_containers.dart' show ModuleItemContainer;
import '../compiler/shared_command.dart' show SharedCompilerOptions;
import '../compiler/shared_compiler.dart';
import '../js_ast/js_ast.dart' as js_ast;
import '../js_ast/js_ast.dart' show js;
import '../js_ast/source_map_printer.dart' show NodeEnd, NodeSpan, HoverComment;
import 'constants.dart';
import 'js_interop.dart';
import 'js_typerep.dart';
import 'kernel_helpers.dart';
import 'native_types.dart';
import 'nullable_inference.dart';
import 'property_model.dart';
import 'target.dart' show allowedNativeTest;
import 'type_table.dart';

class ProgramCompiler extends ComputeOnceConstantVisitor<js_ast.Expression>
    with SharedCompiler<Library, Class, InterfaceType, FunctionNode>
    implements
        StatementVisitor<js_ast.Statement>,
        ExpressionVisitor<js_ast.Expression>,
        DartTypeVisitor<js_ast.Expression> {
  final SharedCompilerOptions _options;

  /// Maps a library URI import, that is not in [_libraries], to the
  /// corresponding Kernel summary module we imported it with.
  ///
  /// An entry must exist for every reachable component.
  final Map<Library, Component> _importToSummary;

  /// Maps a Kernel summary to the JS import name for the module.
  ///
  /// An entry must exist for every reachable component.
  final Map<Component, String> _summaryToModule;

  /// The variable for the current catch clause
  VariableDeclaration _rethrowParameter;

  /// In an async* function, this represents the stream controller parameter.
  js_ast.TemporaryId _asyncStarController;

  Set<Class> _pendingClasses;

  /// Temporary variables mapped to their corresponding JavaScript variable.
  final _tempVariables = <VariableDeclaration, js_ast.TemporaryId>{};

  /// Let variables collected for the given function.
  List<js_ast.TemporaryId> _letVariables;

  final _constTable = js_ast.Identifier('CT');

  /// Constant getters used to populate the constant table.
  final _constLazyAccessors = <js_ast.Method>[];

  /// Container for holding the results of lazily-evaluated constants.
  final _constTableCache = ModuleItemContainer<String>.asArray('C');

  /// Tracks the index in [moduleItems] where the const table must be inserted.
  /// Required for SDK builds due to internal circular dependencies.
  /// E.g., dart.constList depends on JSArray.
  int _constTableInsertionIndex = 0;

  /// The class that is emitting its base class or mixin references, otherwise
  /// null.
  ///
  /// This is not used when inside the class method bodies, or for other type
  /// information such as `implements`.
  Class _classEmittingExtends;

  /// The class that is emitting its signature information, otherwise null.
  Class _classEmittingSignatures;

  /// The current element being loaded.
  /// We can use this to determine if we're loading top-level code or not:
  ///
  ///     _currentClass == _classEmittingTopLevel
  ///
  Class _currentClass;

  /// The current source file URI for emitting in the source map.
  Uri _currentUri;

  Component _component;

  Library _currentLibrary;

  FunctionNode _currentFunction;

  /// Whether the current function needs to insert parameter checks.
  ///
  /// Used to avoid adding checks for formal parameters inside a synthetic
  /// function that is generated during expression compilation in the
  /// incremental compiler, since those checks would already be done in
  /// the original code.
  bool _checkParameters = true;

  /// Whether we are currently generating code for the body of a `JS()` call.
  bool _isInForeignJS = false;

  /// Table of named and possibly hoisted types.
  TypeTable _typeTable;

  /// The global extension type table.
  // TODO(jmesserly): rename to `_nativeTypes`
  final NativeTypeSet _extensionTypes;

  final CoreTypes _coreTypes;

  final TypeEnvironment _types;

  final StatefulStaticTypeContext _staticTypeContext;

  final ClassHierarchy _hierarchy;

  /// Information about virtual and overridden fields/getters/setters in the
  /// class we're currently compiling, or `null` if we aren't compiling a class.
  ClassPropertyModel _classProperties;

  /// Information about virtual fields for all libraries in the current build
  /// unit.
  final _virtualFields = VirtualFieldModel();

  final JSTypeRep _typeRep;

  bool _superAllowed = true;

  final _superHelpers = <String, js_ast.Method>{};

  // Compilation of Kernel's [BreakStatement].
  //
  // Kernel represents Dart's `break` and `continue` uniformly as
  // [BreakStatement], by representing a loop continue as a break from the
  // loop's body.  [BreakStatement] always targets an enclosing
  // [LabeledStatement] statement directly without naming it.  (Continue to
  // a labeled switch case is not represented by a [BreakStatement].)
  //
  // We prefer to compile to `continue` where possible and to avoid labeling
  // statements where it is not necessary.  We maintain some state to track
  // which statements can be targets of break or continue without a label, which
  // statements must be labeled to be targets, and the labels that have been
  // assigned.

  /// A list of statements that can be the target of break without a label.
  ///
  /// A [BreakStatement] targeting any [LabeledStatement] in this list can be
  /// compiled to a break without a label.  All the statements in the list have
  /// the same effective target which must compile to something that can be
  /// targeted by break in JS.  This list and [_currentContinueTargets] are
  /// disjoint.
  List<LabeledStatement> _currentBreakTargets = [];

  /// A list of statements that can be the target of a continue without a label.
  ///
  /// A [BreakStatement] targeting any [LabeledStatement] in this list can be
  /// compiled to a continue without a label.  All the statements in this list
  /// have the same effective target which must compile to something that can be
  /// targeted by continue in JS.  This list and [_currentBreakTargets] are
  /// disjoint.
  List<LabeledStatement> _currentContinueTargets = [];

  /// A map from labeled statements to their 'effective targets'.
  ///
  /// The effective target of a labeled loop body is the enclosing loop.  A
  /// [BreakStatement] targeting this statement can be compiled to `continue`
  /// either with or without a label.  The effective target of a labeled
  /// statement that is not a loop body is the outermost non-labeled statement
  /// that it encloses.  A [BreakStatement] targeting this statement can be
  /// compiled to `break` either with or without a label.
  final _effectiveTargets = HashMap<LabeledStatement, Statement>.identity();

  /// A map from effective targets to their label names.
  ///
  /// If the target needs to be labeled when compiled to JS, because it was
  /// targeted by a break or continue with a label, then this map contains the
  /// label name that was assigned to it.
  final _labelNames = HashMap<Statement, String>.identity();

  /// Indicates that the current context exists within a switch statement that
  /// uses at least one continue statement with a target label.
  ///
  /// JS forbids labels at case statement boundaries, so these switch
  /// statements must be generated less directly.
  /// Updated from the method 'visitSwitchStatement'.
  bool _inLabeledContinueSwitch = false;

  /// A map from switch statements to their state information.
  /// State information includes the names of the switch statement's implicit
  /// label name and implicit state variable name.
  ///
  /// Entries are only created for switch statements that contain labeled
  /// continue statements and are used to simulate "jumping" to case statements.
  /// State variables hold the next constant case expression, while labels act
  /// as targets for continue and break.
  final _switchLabelStates = HashMap<Statement, _SwitchLabelState>();

  /// Maps Kernel constants to their JS aliases.
  final constAliasCache = HashMap<Constant, js_ast.Expression>();

  /// Maps uri strings in asserts and elsewhere to hoisted identifiers.
  final _uriContainer = ModuleItemContainer<String>.asArray('I');

  final Class _jsArrayClass;
  final Class _privateSymbolClass;
  final Class _linkedHashMapImplClass;
  final Class _identityHashMapImplClass;
  final Class _linkedHashSetClass;
  final Class _linkedHashSetImplClass;
  final Class _identityHashSetImplClass;
  final Class _syncIterableClass;
  final Class _asyncStarImplClass;

  /// The dart:async `StreamIterator<T>` type.
  final Class _asyncStreamIteratorClass;

  final Procedure _assertInteropMethod;

  final DevCompilerConstants _constants;

  final NullableInference _nullableInference;

  factory ProgramCompiler(
      Component component,
      ClassHierarchy hierarchy,
      SharedCompilerOptions options,
      Map<Library, Component> importToSummary,
      Map<Component, String> summaryToModule,
      {CoreTypes coreTypes}) {
    coreTypes ??= CoreTypes(component);
    var types = TypeEnvironment(coreTypes, hierarchy);
    var constants = DevCompilerConstants();
    var nativeTypes = NativeTypeSet(coreTypes, constants, component);
    var jsTypeRep = JSTypeRep(types, hierarchy);
    var staticTypeContext = StatefulStaticTypeContext.stacked(types);
    return ProgramCompiler._(
      coreTypes,
      coreTypes.index,
      nativeTypes,
      constants,
      types,
      hierarchy,
      jsTypeRep,
      NullableInference(jsTypeRep, staticTypeContext, options: options),
      staticTypeContext,
      options,
      importToSummary,
      summaryToModule,
    );
  }

  ProgramCompiler._(
      this._coreTypes,
      LibraryIndex sdk,
      this._extensionTypes,
      this._constants,
      this._types,
      this._hierarchy,
      this._typeRep,
      this._nullableInference,
      this._staticTypeContext,
      this._options,
      this._importToSummary,
      this._summaryToModule)
      : _jsArrayClass = sdk.getClass('dart:_interceptors', 'JSArray'),
        _asyncStreamIteratorClass =
            sdk.getClass('dart:async', 'StreamIterator'),
        _privateSymbolClass = sdk.getClass('dart:_js_helper', 'PrivateSymbol'),
        _linkedHashMapImplClass = sdk.getClass('dart:_js_helper', 'LinkedMap'),
        _identityHashMapImplClass =
            sdk.getClass('dart:_js_helper', 'IdentityMap'),
        _linkedHashSetClass = sdk.getClass('dart:collection', 'LinkedHashSet'),
        _linkedHashSetImplClass = sdk.getClass('dart:collection', '_HashSet'),
        _identityHashSetImplClass =
            sdk.getClass('dart:collection', '_IdentityHashSet'),
        _syncIterableClass = sdk.getClass('dart:_js_helper', 'SyncIterable'),
        _asyncStarImplClass = sdk.getClass('dart:async', '_AsyncStarImpl'),
        _assertInteropMethod = sdk.getTopLevelMember(
            'dart:_runtime', 'assertInterop') as Procedure;

  @override
  Uri get currentLibraryUri => _currentLibrary.importUri;

  @override
  Library get currentLibrary => _currentLibrary;

  @override
  Library get coreLibrary => _coreTypes.coreLibrary;

  @override
  FunctionNode get currentFunction => _currentFunction;

  @override
  InterfaceType get privateSymbolType =>
      _coreTypes.legacyRawType(_privateSymbolClass);

  @override
  InterfaceType get internalSymbolType =>
      _coreTypes.legacyRawType(_coreTypes.internalSymbolClass);

  js_ast.Program emitModule(Component component) {
    if (moduleItems.isNotEmpty) {
      throw StateError('Can only call emitModule once.');
    }
    _component = component;

    var libraries = component.libraries;

    // Initialize library variables.
    isBuildingSdk = libraries.any(isSdkInternalRuntime);

    // For runtime performance reasons, we only containerize SDK symbols in web
    // libraries. Otherwise, we use a 600-member cutoff before a module is
    // containerized. This is somewhat arbitrary but works promisingly for the
    // SDK and Flutter Web.
    if (!isBuildingSdk) {
      // The number of DDC top-level symbols scales with the number of
      // non-static class members across an entire module.
      var uniqueNames = HashSet<String>();
      libraries.forEach((Library l) {
        l.classes.forEach((Class c) {
          c.members.forEach((m) {
            var isStatic =
                m is Field ? m.isStatic : (m is Procedure ? m.isStatic : false);
            if (isStatic) return;
            var name = js_ast.toJSIdentifier(
                m.name.text.replaceAll(js_ast.invalidCharInIdentifier, '_'));
            uniqueNames.add(name);
          });
        });
      });
      containerizeSymbols = uniqueNames.length > 600;
    }

    var items = startModule(libraries);
    _nullableInference.allowNotNullDeclarations = isBuildingSdk;
    _typeTable = TypeTable(runtimeModule);

    // Collect all class/type Element -> Node mappings
    // in case we need to forward declare any classes.
    _pendingClasses = HashSet.identity();
    for (var l in libraries) {
      _pendingClasses.addAll(l.classes);
    }

    // Insert a circular reference so neither the constant table or its cache
    // are optimized away by V8. Required for expression evaluation.
    var constTableDeclaration =
        js.statement('const # = Object.create({# : () => (#, #)});', [
      _constTable,
      js_ast.LiteralString('_'),
      _constTableCache.containerId,
      _constTable
    ]);
    moduleItems.add(constTableDeclaration);

    // Record a safe index after the declaration of type generators and
    // top-level symbols but before the declaration of any functions.
    // Various preliminary data structures must be inserted here prior before
    // referenced by the rest of the module.
    var safeDeclarationIndex = moduleItems.length;
    _constTableInsertionIndex = safeDeclarationIndex;

    // Add implicit dart:core dependency so it is first.
    emitLibraryName(_coreTypes.coreLibrary);

    // Visit each library and emit its code.
    //
    // NOTE: classes are not necessarily emitted in this order.
    // Order will be changed as needed so the resulting code can execute.
    // This is done by forward declaring items.
    libraries.forEach(_emitLibrary);

    // Emit hoisted assert strings
    moduleItems.insertAll(safeDeclarationIndex, _uriContainer.emit());

    moduleItems.insertAll(safeDeclarationIndex, _constTableCache.emit());

    if (_constLazyAccessors.isNotEmpty) {
      var constTableBody = runtimeStatement(
          'defineLazy(#, { # }, false)', [_constTable, _constLazyAccessors]);
      moduleItems.insert(_constTableInsertionIndex, constTableBody);
      _constLazyAccessors.clear();
    }

    moduleItems.addAll(afterClassDefItems);
    afterClassDefItems.clear();

    // Visit directives (for exports)
    libraries.forEach(_emitExports);

    // Declare imports and extension symbols
    emitImportsAndExtensionSymbols(items,
        forceExtensionSymbols:
            libraries.any((l) => allowedNativeTest(l.importUri)));

    // Insert a check that runs when loading this module to verify that the null
    // safety mode it was compiled in matches the mode used when compiling the
    // dart sdk module.
    //
    // This serves as a sanity check at runtime that we don't have an
    // infrastructure issue that loaded js files compiled with different modes
    // into the same application.
    js_ast.LiteralBool soundNullSafety;
    switch (component.mode) {
      case NonNullableByDefaultCompiledMode.Strong:
        soundNullSafety = js_ast.LiteralBool(true);
        break;
      case NonNullableByDefaultCompiledMode.Weak:
        soundNullSafety = js_ast.LiteralBool(false);
        break;
      default:
        throw StateError('Unsupported Null Safety mode ${component.mode}, '
            'in ${component?.location?.file}.');
    }
    if (!isBuildingSdk) {
      items.add(
          runtimeStatement('_checkModuleNullSafetyMode(#)', [soundNullSafety]));
    }

    // Emit the hoisted type table cache variables
    items.addAll(_typeTable.dischargeBoundTypes());

    return finishModule(items, _options.moduleName);
  }

  @override
  String jsLibraryName(Library library) {
    return libraryUriToJsIdentifier(library.importUri);
  }

  @override
  String jsLibraryAlias(Library library) {
    var uri = library.importUri.normalizePath();
    if (uri.scheme == 'dart') return null;

    Iterable<String> segments;
    if (uri.scheme == 'package') {
      // Strip the package name.
      segments = uri.pathSegments.skip(1);
    } else {
      segments = uri.pathSegments;
    }

    var qualifiedPath =
        pathToJSIdentifier(p.withoutExtension(segments.join('/')));
    return qualifiedPath == jsLibraryName(library) ? null : qualifiedPath;
  }

  @override
  String jsLibraryDebuggerName(Library library) => '${library.importUri}';

  @override
  Iterable<String> jsPartDebuggerNames(Library library) =>
      library.parts.map((part) => part.partUri);

  @override
  bool isSdkInternalRuntime(Library l) {
    return isSdkInternalRuntimeUri(l.importUri);
  }

  @override
  String libraryToModule(Library library) {
    if (library.importUri.scheme == 'dart') {
      // TODO(jmesserly): we need to split out HTML.
      return js_ast.dartSdkModule;
    }
    var summary = _importToSummary[library];
    var moduleName = _summaryToModule[summary];
    if (moduleName == null) {
      throw StateError('Could not find module name for library "$library" '
          'from component "$summary".');
    }
    return moduleName;
  }

  void _emitLibrary(Library library) {
    // NOTE: this method isn't the right place to initialize per-library state.
    // Classes can be visited out of order, so this is only to catch things that
    // haven't been emitted yet.
    //
    // See _emitClass.
    assert(_currentLibrary == null);
    _currentLibrary = library;
    _staticTypeContext.enterLibrary(_currentLibrary);

    if (isBuildingSdk) {
      containerizeSymbols = _isWebLibrary(library.importUri);
    }

    if (isSdkInternalRuntime(library)) {
      // `dart:_runtime` uses a different order for bootstrapping.
      //
      // Functions are first because we use them to associate type info
      // (such as `dart.fn`), then classes/typedefs, then fields
      // (which instantiate classes).
      //
      // For other libraries, we start with classes/types, because functions
      // often use classes/types from the library in their signature.
      //
      // TODO(jmesserly): we can merge these once we change signatures to be
      // lazily associated at the tear-off point for top-level functions.
      _emitLibraryProcedures(library);
      _emitTopLevelFields(library.fields);
      library.classes.forEach(_emitClass);
    } else {
      library.classes.forEach(_emitClass);
      _emitLibraryProcedures(library);
      _emitTopLevelFields(library.fields);
    }

    _staticTypeContext.leaveLibrary(_currentLibrary);
    _currentLibrary = null;
  }

  void _emitExports(Library library) {
    assert(_currentLibrary == null);
    _currentLibrary = library;

    library.additionalExports.forEach(_emitExport);

    _currentLibrary = null;
  }

  void _emitExport(Reference export) {
    var library = _currentLibrary;

    // We only need to export main as it is the only method part of the
    // publicly exposed JS API for a library.

    var node = export.node;
    if (node is Procedure && node.name.text == 'main') {
      // Don't allow redefining names from this library.
      var name = _emitTopLevelName(export.node);
      moduleItems.add(js.statement(
          '#.# = #;', [emitLibraryName(library), name.selector, name]));
    }
  }

  /// Called to emit class declarations.
  ///
  /// During the course of emitting one item, we may emit another. For example
  ///
  ///     class D extends B { C m() { ... } }
  ///
  /// Because D depends on B, we'll emit B first if needed. However C is not
  /// used by top-level JavaScript code, so we can ignore that dependency.
  void _emitClass(Class c) {
    if (!_pendingClasses.remove(c)) return;

    var savedClass = _currentClass;
    var savedLibrary = _currentLibrary;
    var savedUri = _currentUri;
    _currentClass = c;
    _currentLibrary = c.enclosingLibrary;
    _currentUri = c.fileUri;

    moduleItems.add(_emitClassDeclaration(c));

    // The const table depends on dart.defineLazy, so emit it after the SDK.
    if (isSdkInternalRuntime(_currentLibrary)) {
      _constTableInsertionIndex = moduleItems.length;
    }

    _currentClass = savedClass;
    _currentLibrary = savedLibrary;
    _currentUri = savedUri;
  }

  /// To emit top-level classes, we sometimes need to reorder them.
  ///
  /// This function takes care of that, and also detects cases where reordering
  /// failed, and we need to resort to lazy loading, by marking the element as
  /// lazy. All elements need to be aware of this possibility and generate code
  /// accordingly.
  ///
  /// If we are not emitting top-level code, this does nothing, because all
  /// declarations are assumed to be available before we start execution.
  /// See [startTopLevel].
  void _declareBeforeUse(Class c) {
    if (c != null && _emittingClassExtends) {
      _emitClass(c);
    }
  }

  static js_ast.Identifier _emitIdentifier(String name) =>
      js_ast.Identifier(js_ast.toJSIdentifier(name));

  static js_ast.TemporaryId _emitTemporaryId(String name) =>
      js_ast.TemporaryId(js_ast.toJSIdentifier(name));

  js_ast.Statement _emitClassDeclaration(Class c) {
    // Mixins are unrolled in _defineClass.
    if (c.isAnonymousMixin) return null;

    // If this class is annotated with `@JS`, then there is nothing to emit.
    if (findAnnotation(c, isPublicJSAnnotation) != null) return null;

    // Generic classes will be defined inside a function that closes over the
    // type parameter. So we can use their local variable name directly.
    //
    // TODO(jmesserly): the special case for JSArray is to support its special
    // type-tagging factory constructors. Those will go away once we fix:
    // https://github.com/dart-lang/sdk/issues/31003
    var className = c.typeParameters.isNotEmpty
        ? (c == _jsArrayClass
            ? _emitIdentifier(c.name)
            : _emitTemporaryId(getLocalClassName(c)))
        : _emitTopLevelName(c);

    var savedClassProperties = _classProperties;
    _classProperties =
        ClassPropertyModel.build(_types, _extensionTypes, _virtualFields, c);

    var body = <js_ast.Statement>[];

    // ClassPropertyModel.build introduces symbols for virtual field accessors.
    _classProperties.virtualFields.forEach((field, virtualField) {
      // TODO(vsm): Clean up this logic.
      //
      // Typically, [emitClassPrivateNameSymbol] creates a new symbol.  If it
      // is called multiple times, that symbol is cached.  If the former,
      // assign directly to [virtualField].  If the latter, copy the old
      // variable to [virtualField].
      var symbol = emitClassPrivateNameSymbol(c.enclosingLibrary,
          getLocalClassName(c), field.name.text, virtualField);
      if (symbol != virtualField) {
        addSymbol(virtualField, getSymbolValue(symbol));
        if (!containerizeSymbols) {
          body.add(js.statement('const # = #;', [virtualField, symbol]));
        }
      }
    });

    var jsCtors = _defineConstructors(c, className);
    var jsMethods = _emitClassMethods(c);

    _emitSuperHelperSymbols(body);
    // Deferred supertypes must be evaluated lazily while emitting classes to
    // prevent evaluating a JS expression for a deferred type from influencing
    // class declaration order (such as when calling 'emitDeferredType').
    var deferredSupertypes = <js_ast.Statement Function()>[];

    // Emit the class, e.g. `core.Object = class Object { ... }`
    _defineClass(c, className, jsMethods, body, deferredSupertypes);
    body.addAll(jsCtors);

    // Emit things that come after the ES6 `class ... { ... }`.
    var jsPeerNames = _extensionTypes.getNativePeers(c);
    if (jsPeerNames.length == 1 && c.typeParameters.isNotEmpty) {
      // Special handling for JSArray<E>
      body.add(runtimeStatement('setExtensionBaseClass(#, #.global.#)',
          [className, runtimeModule, jsPeerNames[0]]));
    }

    var finishGenericTypeTest = _emitClassTypeTests(c, className, body);

    // Attach caches on all canonicalized types.
    body.add(runtimeStatement('addTypeCaches(#)', [className]));

    _emitClassSignature(c, className, body);
    _initExtensionSymbols(c);
    if (!c.isMixinDeclaration) {
      _defineExtensionMembers(className, body);
    }

    var classDef = js_ast.Statement.from(body);
    var typeFormals = c.typeParameters;
    var evaluatedDeferredSupertypes =
        deferredSupertypes.map<js_ast.Statement>((f) => f()).toList();
    if (typeFormals.isNotEmpty) {
      classDef = _defineClassTypeArguments(
          c, typeFormals, classDef, className, evaluatedDeferredSupertypes);
    } else {
      afterClassDefItems.addAll(evaluatedDeferredSupertypes);
    }

    body = [classDef];
    _emitStaticFields(c, body);
    if (finishGenericTypeTest != null) body.add(finishGenericTypeTest);
    for (var peer in jsPeerNames) {
      _registerExtensionType(c, peer, body);
    }

    _classProperties = savedClassProperties;
    return js_ast.Statement.from(body);
  }

  /// Wraps a possibly generic class in its type arguments.
  js_ast.Statement _defineClassTypeArguments(
      NamedNode c, List<TypeParameter> formals, js_ast.Statement body,
      [js_ast.Expression className, List<js_ast.Statement> deferredBaseClass]) {
    assert(formals.isNotEmpty);
    var name = getTopLevelName(c);
    var jsFormals = _emitTypeFormals(formals);

    // Checks for explicitly set variance to avoid emitting legacy covariance
    // Variance annotations are not necessary when variance experiment flag is
    // not enabled or when no type parameters have explicitly defined
    // variances.
    var hasOnlyLegacyCovariance = formals.every((t) => t.isLegacyCovariant);
    if (!hasOnlyLegacyCovariance) {
      var varianceList = formals.map(_emitVariance);
      var varianceStatement = runtimeStatement(
          'setGenericArgVariances(#, [#])', [className, varianceList]);
      body = js_ast.Statement.from([body, varianceStatement]);
    }

    var typeConstructor = js.call('(#) => { #; #; return #; }', [
      jsFormals,
      _typeTable.dischargeFreeTypes(formals),
      body,
      className ?? _emitIdentifier(name)
    ]);

    var genericArgs = [
      typeConstructor,
      if (deferredBaseClass != null && deferredBaseClass.isNotEmpty)
        js.call('(#) => { #; }', [jsFormals, deferredBaseClass]),
    ];

    // FutureOr types have a runtime normalization step that will call
    // generic() as needed.
    var genericCall = c == _coreTypes.deprecatedFutureOrClass
        ? runtimeCall('normalizeFutureOr(#)', [genericArgs])
        : runtimeCall('generic(#)', [genericArgs]);

    var genericName = _emitTopLevelNameNoInterop(c, suffix: '\$');
    return js.statement('{ # = #; # = #(); }',
        [genericName, genericCall, _emitTopLevelName(c), genericName]);
  }

  js_ast.Expression _emitVariance(TypeParameter typeParameter) {
    switch (typeParameter.variance) {
      case Variance.contravariant:
        return runtimeCall('Variance.contravariant');
      case Variance.invariant:
        return runtimeCall('Variance.invariant');
      case Variance.unrelated:
        return runtimeCall('Variance.unrelated');
      case Variance.covariant:
      default:
        return runtimeCall('Variance.covariant');
    }
  }

  js_ast.Statement _emitClassStatement(Class c, js_ast.Expression className,
      js_ast.Expression heritage, List<js_ast.Method> methods) {
    if (c.typeParameters.isNotEmpty) {
      return js_ast.ClassExpression(
              className as js_ast.Identifier, heritage, methods)
          .toStatement();
    }
    var classExpr = js_ast.ClassExpression(
        _emitTemporaryId(getLocalClassName(c)), heritage, methods);
    return js.statement('# = #;', [className, classExpr]);
  }

  /// Like [_emitClassStatement] but emits a Dart 2.1 mixin represented by
  /// [c].
  ///
  /// Mixins work similar to normal classes, but their instance methods close
  /// over the actual superclass. Given a Dart class like:
  ///
  ///     mixin M on C {
  ///       foo() => super.foo() + 42;
  ///     }
  ///
  /// We generate a JS class like this:
  ///
  ///     lib.M = class M extends core.Object {}
  ///     lib.M[dart.mixinOn] = (C) => class M extends C {
  ///       foo() {
  ///         return super.foo() + 42;
  ///       }
  ///     };
  ///
  /// The special `dart.mixinOn` symbolized property is used by the runtime
  /// helper `dart.applyMixin`. The helper calls the function with the actual
  /// base class, and then copies the resulting members to the destination
  /// class.
  ///
  /// In the long run we may be able to improve this so we do not have the
  /// unnecessary class, but for now, this lets us get the right semantics with
  /// minimal compiler and runtime changes.
  void _emitMixinStatement(
      Class c,
      js_ast.Expression className,
      js_ast.Expression heritage,
      List<js_ast.Method> methods,
      List<js_ast.Statement> body) {
    var staticMethods = methods.where((m) => m.isStatic).toList();
    var instanceMethods = methods.where((m) => !m.isStatic).toList();

    body.add(_emitClassStatement(c, className, heritage, staticMethods));
    var superclassId = _emitTemporaryId(getLocalClassName(c.superclass));
    var classId = className is js_ast.Identifier
        ? className
        : _emitTemporaryId(getLocalClassName(c));

    var mixinMemberClass =
        js_ast.ClassExpression(classId, superclassId, instanceMethods);

    js_ast.Node arrowFnBody = mixinMemberClass;
    var extensionInit = <js_ast.Statement>[];
    _defineExtensionMembers(classId, extensionInit);
    if (extensionInit.isNotEmpty) {
      extensionInit.insert(0, mixinMemberClass.toStatement());
      extensionInit.add(classId.toReturn());
      arrowFnBody = js_ast.Block(extensionInit);
    }

    body.add(js.statement('#[#.mixinOn] = #', [
      className,
      runtimeModule,
      js_ast.ArrowFun([superclassId], arrowFnBody)
    ]));
  }

  void _defineClass(
      Class c,
      js_ast.Expression className,
      List<js_ast.Method> methods,
      List<js_ast.Statement> body,
      List<js_ast.Statement Function()> deferredSupertypes) {
    if (c == _coreTypes.objectClass) {
      body.add(_emitClassStatement(c, className, null, methods));
      return;
    }

    js_ast.Expression emitDeferredType(DartType t) {
      assert(isKnownDartTypeImplementor(t));
      if (t is InterfaceType) {
        _declareBeforeUse(t.classNode);
        if (t.typeArguments.isNotEmpty) {
          return _emitGenericClassType(
              t, t.typeArguments.map(emitDeferredType));
        }
        return _emitInterfaceType(t, emitNullability: false);
      } else if (t is FutureOrType) {
        _declareBeforeUse(_coreTypes.deprecatedFutureOrClass);
        return _emitFutureOrTypeWithArgument(emitDeferredType(t.typeArgument));
      } else if (t is TypeParameterType) {
        return _emitTypeParameterType(t, emitNullability: false);
      }
      return _emitType(t);
    }

    bool shouldDefer(InterfaceType t) {
      var visited = <DartType>{};
      bool defer(DartType t) {
        assert(isKnownDartTypeImplementor(t));
        if (t is InterfaceType) {
          var tc = t.classNode;
          if (c == tc) return true;
          if (tc == _coreTypes.objectClass || !visited.add(t)) return false;
          if (t.typeArguments.any(defer)) return true;
          var mixin = tc.mixedInType;
          return mixin != null && defer(mixin.asInterfaceType) ||
              defer(tc.supertype.asInterfaceType);
        }
        if (t is FutureOrType) {
          if (c == _coreTypes.deprecatedFutureOrClass) return true;
          if (!visited.add(t)) return false;
          if (defer(t.typeArgument)) return true;
          return defer(
              _coreTypes.deprecatedFutureOrClass.supertype.asInterfaceType);
        }
        if (t is TypedefType) {
          return t.typeArguments.any(defer);
        }
        if (t is FunctionType) {
          return defer(t.returnType) ||
              t.positionalParameters.any(defer) ||
              t.namedParameters.any((np) => defer(np.type)) ||
              t.typeParameters.any((tp) => defer(tp.bound));
        }
        return false;
      }

      return defer(t);
    }

    js_ast.Expression emitClassRef(InterfaceType t) {
      // TODO(jmesserly): investigate this. It seems like `lazyJSType` is
      // invalid for use in an `extends` clause, hence this workaround.
      return _emitJSInterop(t.classNode) ??
          _emitInterfaceType(t, emitNullability: false);
    }

    js_ast.Expression getBaseClass(int count) {
      var base = emitDeferredType(
          c.getThisType(_coreTypes, c.enclosingLibrary.nonNullable));
      while (--count >= 0) {
        base = js.call('#.__proto__', [base]);
      }
      return base;
    }

    /// Returns the "actual" superclass of [c].
    ///
    /// Walks up the superclass chain looking for the first actual class
    /// skipping any synthetic classes inserted by the CFE.
    Class superClassAsWritten(Class c) {
      var superclass = c.superclass;
      while (superclass.isAnonymousMixin) {
        superclass = superclass.superclass;
      }
      return superclass;
    }

    // Find the real (user declared) superclass and the list of mixins.
    // We'll use this to unroll the intermediate classes.
    //
    // TODO(jmesserly): consider using Kernel's mixin unrolling.
    var superclass = superClassAsWritten(c);
    var supertype = identical(c.superclass, superclass)
        ? c.supertype.asInterfaceType
        : _hierarchy.getClassAsInstanceOf(c, superclass).asInterfaceType;
    // All mixins (real and anonymous) classes applied to c.
    var mixinApplications = [
      if (c.mixedInClass != null) c.mixedInClass,
      for (var sc = c.superclass;
          sc.isAnonymousMixin && sc.mixedInClass != null;
          sc = sc.superclass)
        sc,
    ].reversed.toList();

    var hasUnnamedSuper = _hasUnnamedInheritedConstructor(superclass);

    void emitMixinConstructors(
        js_ast.Expression className, InterfaceType mixin) {
      js_ast.Statement mixinCtor;
      if (_hasUnnamedConstructor(mixin.classNode)) {
        mixinCtor = js.statement('#.#.call(this);', [
          emitClassRef(mixin),
          _usesMixinNew(mixin.classNode)
              ? runtimeCall('mixinNew')
              : _constructorName('')
        ]);
      }

      for (var ctor in superclass.constructors) {
        var savedUri = _currentUri;
        _currentUri = ctor.enclosingClass.fileUri;
        var jsParams = _emitParameters(ctor.function, isForwarding: true);
        _currentUri = savedUri;
        var name = ctor.name.text;
        var ctorBody = [
          if (mixinCtor != null) mixinCtor,
          if (name != '' || hasUnnamedSuper)
            _emitSuperConstructorCall(className, name, jsParams),
        ];
        body.add(_addConstructorToClass(
            c, className, name, js_ast.Fun(jsParams, js_ast.Block(ctorBody))));
      }
    }

    var savedTopLevelClass = _classEmittingExtends;
    _classEmittingExtends = c;

    // Unroll mixins.
    if (shouldDefer(supertype)) {
      var originalSupertype = supertype;
      deferredSupertypes.add(() => runtimeStatement('setBaseClass(#, #)', [
            getBaseClass(isMixinAliasClass(c) ? 0 : mixinApplications.length),
            emitDeferredType(originalSupertype),
          ]));
      // Refers to 'supertype' without type parameters. We remove these from
      // the 'extends' clause for generics for cyclic dependencies and append
      // them later with 'setBaseClass'.
      supertype =
          _coreTypes.rawType(supertype.classNode, _currentLibrary.nonNullable);
    }
    var baseClass = emitClassRef(supertype);

    if (isMixinAliasClass(c)) {
      // Given `class C = Object with M [implements I1, I2 ...];`
      // The resulting class C should work as a mixin.
      //
      // TODO(jmesserly): is there any way to merge this with the other mixin
      // code paths, or will these always need special handling?
      body.add(_emitClassStatement(c, className, baseClass, []));

      var m = c.mixedInType.asInterfaceType;
      var deferMixin = shouldDefer(m);
      var mixinClass = deferMixin ? emitDeferredType(m) : emitClassRef(m);
      var classExpr = deferMixin ? getBaseClass(0) : className;

      var mixinApplication =
          runtimeStatement('applyMixin(#, #)', [classExpr, mixinClass]);
      if (deferMixin) {
        deferredSupertypes.add(() => mixinApplication);
      } else {
        body.add(mixinApplication);
      }

      if (methods.isNotEmpty) {
        // However we may need to add some methods to this class that call
        // `super` such as covariance checks.
        //
        // We do this with the following pattern:
        //
        //     applyMixin(C, class C$ extends M { <methods>  });
        var mixinApplicationWithMethods = runtimeStatement('applyMixin(#, #)', [
          classExpr,
          js_ast.ClassExpression(
              _emitTemporaryId(getLocalClassName(c)), mixinClass, methods)
        ]);
        if (deferMixin) {
          deferredSupertypes.add(() => mixinApplicationWithMethods);
        } else {
          body.add(mixinApplicationWithMethods);
        }
      }

      emitMixinConstructors(className, m);

      _classEmittingExtends = savedTopLevelClass;
      return;
    }

    // TODO(jmesserly): we need to unroll kernel mixins because the synthetic
    // classes lack required synthetic members, such as constructors.
    //
    // Also, we need to generate one extra level of nesting for alias classes.
    for (var i = 0; i < mixinApplications.length; i++) {
      var m = mixinApplications[i];
      var mixinClass = m.isAnonymousMixin ? m.mixedInClass : m;
      var mixinType =
          _hierarchy.getClassAsInstanceOf(c, mixinClass).asInterfaceType;
      var mixinName =
          getLocalClassName(superclass) + '_' + getLocalClassName(mixinClass);
      var mixinId = _emitTemporaryId(mixinName + '\$');
      // Collect all forwarding stubs from anonymous mixins classes. These will
      // contain covariant parameter checks that need to be applied.
      var forwardingMethodStubs = [
        for (var procedure in m.procedures)
          if (procedure.isForwardingStub && !procedure.isAbstract)
            _emitMethodDeclaration(procedure)
      ];

      // Bind the mixin class to a name to workaround a V8 bug with es6 classes
      // and anonymous function names.
      // TODO(leafp:) Eliminate this once the bug is fixed:
      // https://bugs.chromium.org/p/v8/issues/detail?id=7069
      body.add(js.statement('const # = #', [
        mixinId,
        js_ast.ClassExpression(
            _emitTemporaryId(mixinName), baseClass, forwardingMethodStubs)
      ]));

      emitMixinConstructors(mixinId, mixinType);
      hasUnnamedSuper = hasUnnamedSuper || _hasUnnamedConstructor(mixinClass);

      if (shouldDefer(mixinType)) {
        deferredSupertypes.add(() => runtimeStatement('applyMixin(#, #)', [
              getBaseClass(mixinApplications.length - i),
              emitDeferredType(mixinType)
            ]));
      } else {
        body.add(runtimeStatement(
            'applyMixin(#, #)', [mixinId, emitClassRef(mixinType)]));
      }

      baseClass = mixinId;
    }

    if (c.isMixinDeclaration) {
      _emitMixinStatement(c, className, baseClass, methods, body);
    } else {
      body.add(_emitClassStatement(c, className, baseClass, methods));
    }

    _classEmittingExtends = savedTopLevelClass;
  }

  /// Defines all constructors for this class as ES5 constructors.
  List<js_ast.Statement> _defineConstructors(
      Class c, js_ast.Expression className) {
    var body = <js_ast.Statement>[];
    if (c.isAnonymousMixin || isMixinAliasClass(c)) {
      // We already handled this when we defined the class.
      return body;
    }

    void addConstructor(String name, js_ast.Expression jsCtor) {
      body.add(_addConstructorToClass(c, className, name, jsCtor));
    }

    var fields = c.fields;
    for (var ctor in c.constructors) {
      if (ctor.isExternal) continue;
      addConstructor(ctor.name.text, _emitConstructor(ctor, fields, className));
    }

    // If classElement has only factory constructors, and it can be mixed in,
    // then we need to emit a special hidden default constructor for use by
    // mixins.
    if (_usesMixinNew(c)) {
      body.add(
          js.statement('(#[#] = function() { # }).prototype = #.prototype;', [
        className,
        runtimeCall('mixinNew'),
        [_initializeFields(fields)],
        className
      ]));
    }

    return body;
  }

  js_ast.Statement _emitClassTypeTests(
      Class c, js_ast.Expression className, List<js_ast.Statement> body) {
    js_ast.Expression getInterfaceSymbol(Class interface) {
      var library = interface.enclosingLibrary;
      if (library == _coreTypes.coreLibrary ||
          library == _coreTypes.asyncLibrary) {
        switch (interface.name) {
          case 'List':
          case 'Map':
          case 'Iterable':
          case 'Future':
          case 'Stream':
          case 'StreamSubscription':
            return runtimeCall('is' + interface.name);
        }
      }
      return null;
    }

    void markSubtypeOf(js_ast.Expression testSymbol) {
      body.add(js.statement('#.prototype[#] = true', [className, testSymbol]));
    }

    for (var iface in c.implementedTypes) {
      var prop = getInterfaceSymbol(iface.classNode);
      if (prop != null) markSubtypeOf(prop);
    }

    if (c.enclosingLibrary == _coreTypes.coreLibrary &&
        (c == _coreTypes.objectClass ||
            c == _coreTypes.stringClass ||
            c == _coreTypes.functionClass ||
            c == _coreTypes.intClass ||
            c == _coreTypes.deprecatedNullClass ||
            c == _coreTypes.numClass ||
            c == _coreTypes.doubleClass ||
            c == _coreTypes.boolClass)) {
      // Custom type tests for these types are in the patch files.
      return null;
    }

    if (c == _coreTypes.deprecatedFutureOrClass) {
      // Custom type tests for FutureOr types are attached when the type is
      // constructed in the runtime normalizeFutureOr method.
      return null;
    }

    body.add(runtimeStatement('addTypeTests(#)', [className]));

    if (c.typeParameters.isEmpty) return null;

    // For generics, testing against the default instantiation is common,
    // so optimize that.
    var isClassSymbol = getInterfaceSymbol(c);
    if (isClassSymbol == null) {
      // TODO(jmesserly): we could export these symbols, if we want to mark
      // implemented interfaces for user-defined classes.
      var id = _emitTemporaryId('_is_${getLocalClassName(c)}_default');
      moduleItems.add(
          js.statement('const # = Symbol(#);', [id, js.string(id.name, "'")]));
      isClassSymbol = id;
    }
    // Marking every generic type instantiation as a subtype of its default
    // instantiation.
    markSubtypeOf(isClassSymbol);

    // Define the type tests on the default instantiation to check for that
    // marker.
    var defaultInst = _emitTopLevelName(c);

    // Return this `addTypeTests` call so we can emit it outside of the generic
    // type parameter scope.
    return runtimeStatement('addTypeTests(#, #)', [defaultInst, isClassSymbol]);
  }

  void _emitDartSymbols(
      Iterable<js_ast.TemporaryId> vars, List<js_ast.ModuleItem> body) {
    for (var id in vars) {
      body.add(js.statement('const # = Symbol(#)', [id, js.string(id.name)]));
    }
  }

  void _emitSuperHelperSymbols(List<js_ast.Statement> body) {
    _emitDartSymbols(
        _superHelpers.values.map((m) => m.name as js_ast.TemporaryId), body);
    _superHelpers.clear();
  }

  /// Emits static fields for a class, and initialize them eagerly if possible,
  /// otherwise define them as lazy properties.
  void _emitStaticFields(Class c, List<js_ast.Statement> body) {
    var fields = c.fields
        .where((f) => f.isStatic && getRedirectingFactories(f) == null)
        .toList();
    if (c.isEnum) {
      // We know enum fields can be safely emitted as const fields, as long
      // as the `values` field is emitted last.
      var classRef = _emitTopLevelName(c);
      var valueField = fields.firstWhere((f) => f.name.text == 'values');
      fields.remove(valueField);
      fields.add(valueField);
      for (var f in fields) {
        assert(f.isConst);
        body.add(defineValueOnClass(
                c,
                classRef,
                _emitStaticMemberName(f.name.text),
                _visitInitializer(f.initializer, f.annotations))
            .toStatement());
      }
    } else if (fields.isNotEmpty) {
      body.add(_emitLazyFields(_emitTopLevelName(c), fields,
          (n) => _emitStaticMemberName(n.name.text)));
    }
  }

  /// Ensure `dartx.` symbols we will use are present.
  void _initExtensionSymbols(Class c) {
    if (_extensionTypes.hasNativeSubtype(c) || c == _coreTypes.objectClass) {
      for (var m in c.procedures) {
        if (!m.isAbstract && !m.isStatic && !m.name.isPrivate) {
          _declareMemberName(m, useExtension: true);
        }
      }
    }
  }

  /// If a concrete class implements one of our extensions, we might need to
  /// add forwarders.
  void _defineExtensionMembers(
      js_ast.Expression className, List<js_ast.Statement> body) {
    void emitExtensions(String helperName, Iterable<String> extensions) {
      if (extensions.isEmpty) return;
      var names = extensions
          .map((e) => propertyName(js_ast.memberNameForDartMember(e)))
          .toList();
      body.add(js.statement('#.#(#, #);', [
        runtimeModule,
        helperName,
        className,
        js_ast.ArrayInitializer(names, multiline: names.length > 4)
      ]));
    }

    var props = _classProperties;
    emitExtensions('defineExtensionMethods', props.extensionMethods);
    emitExtensions('defineExtensionAccessors', props.extensionAccessors);
  }

  /// Emit the signature on the class recording the runtime type information
  void _emitClassSignature(
      Class c, js_ast.Expression className, List<js_ast.Statement> body) {
    var savedClass = _classEmittingSignatures;
    _classEmittingSignatures = c;

    var interfaces = c.implementedTypes.toList()
      ..addAll(c.superclassConstraints());
    if (interfaces.isNotEmpty) {
      body.add(js.statement('#[#.implements] = () => [#];', [
        className,
        runtimeModule,
        interfaces.map((i) =>
            _emitInterfaceType(i.asInterfaceType, emitNullability: false))
      ]));
    }

    void emitSignature(String name, List<js_ast.Property> elements) {
      if (elements.isEmpty) return;

      if (!name.startsWith('Static')) {
        var proto = c == _coreTypes.objectClass
            ? js.call('Object.create(null)')
            : runtimeCall('get${name}s(#.__proto__)', [className]);
        elements.insert(0, js_ast.Property(propertyName('__proto__'), proto));
      }
      body.add(runtimeStatement('set${name}Signature(#, () => #)', [
        className,
        js_ast.ObjectInitializer(elements, multiline: elements.length > 1)
      ]));
    }

    var extMethods = _classProperties.extensionMethods;
    var extAccessors = _classProperties.extensionAccessors;
    var staticMethods = <js_ast.Property>[];
    var instanceMethods = <js_ast.Property>[];
    var staticGetters = <js_ast.Property>[];
    var instanceGetters = <js_ast.Property>[];
    var staticSetters = <js_ast.Property>[];
    var instanceSetters = <js_ast.Property>[];
    List<js_ast.Property> getSignatureList(Procedure p) {
      if (p.isStatic) {
        if (p.isGetter) {
          return staticGetters;
        } else if (p.isSetter) {
          return staticSetters;
        } else {
          return staticMethods;
        }
      } else {
        if (p.isGetter) {
          return instanceGetters;
        } else if (p.isSetter) {
          return instanceSetters;
        } else {
          return instanceMethods;
        }
      }
    }

    var classProcedures = c.procedures.where((p) => !p.isAbstract).toList();
    for (var member in classProcedures) {
      // Static getters/setters/methods cannot be called with dynamic dispatch,
      // nor can they be torn off.
      if (member.isStatic) continue;

      var name = member.name.text;
      var reifiedType = _memberRuntimeType(member, c) as FunctionType;

      // Don't add redundant signatures for inherited methods whose signature
      // did not change.  If we are not overriding, or if the thing we are
      // overriding has a different reified type from ourselves, we must
      // emit a signature on this class.  Otherwise we will inherit the
      // signature from the superclass.
      var memberOverride = c.superclass != null
          ? _hierarchy.getDispatchTarget(c.superclass, member.name,
              setter: member.isSetter)
          : null;

      var needsSignature = memberOverride == null ||
          reifiedType != _memberRuntimeType(memberOverride, c);

      if (needsSignature) {
        js_ast.Expression type;
        if (member.isAccessor) {
          type = _emitType(member.isGetter
              ? reifiedType.returnType
              : reifiedType.positionalParameters[0]);
        } else {
          type = visitFunctionType(reifiedType, member: member);
        }
        var property = js_ast.Property(_declareMemberName(member), type);
        var signatures = getSignatureList(member);
        signatures.add(property);
        if (!member.isStatic &&
            (extMethods.contains(name) || extAccessors.contains(name))) {
          signatures.add(js_ast.Property(
              _declareMemberName(member, useExtension: true), type));
        }
      }
    }

    emitSignature('Method', instanceMethods);
    emitSignature('StaticMethod', staticMethods);
    emitSignature('Getter', instanceGetters);
    emitSignature('Setter', instanceSetters);
    emitSignature('StaticGetter', staticGetters);
    emitSignature('StaticSetter', staticSetters);
    body.add(runtimeStatement('setLibraryUri(#, #)',
        [className, _cacheUri(jsLibraryDebuggerName(c.enclosingLibrary))]));

    var instanceFields = <js_ast.Property>[];
    var staticFields = <js_ast.Property>[];

    var classFields = c.fields.toList();
    for (var field in classFields) {
      // Only instance fields need to be saved for dynamic dispatch.
      var isStatic = field.isStatic;
      if (isStatic) continue;

      var memberName = _declareMemberName(field);
      var fieldSig = _emitFieldSignature(field, c);
      (isStatic ? staticFields : instanceFields)
          .add(js_ast.Property(memberName, fieldSig));
    }
    emitSignature('Field', instanceFields);
    emitSignature('StaticField', staticFields);

    // Add static property dart._runtimeType to Object.
    // All other Dart classes will (statically) inherit this property.
    if (c == _coreTypes.objectClass) {
      body.add(runtimeStatement('lazyFn(#, () => #.#)',
          [className, emitLibraryName(_coreTypes.coreLibrary), 'Type']));
    }

    _classEmittingSignatures = savedClass;
  }

  js_ast.Expression _emitFieldSignature(Field field, Class fromClass) {
    var type = _typeFromClass(field.type, field.enclosingClass, fromClass);
    var args = [_emitType(type)];
    return runtimeCall(
        field.isFinal ? 'finalFieldType(#)' : 'fieldType(#)', [args]);
  }

  DartType _memberRuntimeType(Member member, Class fromClass) {
    var f = member.function;
    if (f == null) {
      return (member as Field).type;
    }
    FunctionType result;
    if (!f.positionalParameters.any(isCovariantParameter) &&
        !f.namedParameters.any(isCovariantParameter)) {
      // Avoid tagging a member as Function? or Function*
      result = f.computeThisFunctionType(Nullability.nonNullable);
    } else {
      DartType reifyParameter(VariableDeclaration p) => isCovariantParameter(p)
          ? _coreTypes.objectRawType(member.enclosingLibrary.nullable)
          : p.type;
      NamedType reifyNamedParameter(VariableDeclaration p) =>
          NamedType(p.name, reifyParameter(p));

      // TODO(jmesserly): do covariant type parameter bounds also need to be
      // reified as `Object`?
      result = FunctionType(f.positionalParameters.map(reifyParameter).toList(),
          f.returnType, Nullability.nonNullable,
          namedParameters: f.namedParameters.map(reifyNamedParameter).toList()
            ..sort(),
          typeParameters: f
              .computeThisFunctionType(member.enclosingLibrary.nonNullable)
              .typeParameters,
          requiredParameterCount: f.requiredParameterCount);
    }
    return _typeFromClass(result, member.enclosingClass, fromClass)
        as FunctionType;
  }

  DartType _typeFromClass(DartType type, Class superclass, Class subclass) {
    if (identical(superclass, subclass)) return type;
    return Substitution.fromSupertype(
            _hierarchy.getClassAsInstanceOf(subclass, superclass))
        .substituteType(type);
  }

  js_ast.Expression _emitConstructor(
      Constructor node, List<Field> fields, js_ast.Expression className) {
    var savedUri = _currentUri;
    _currentUri = node.fileUri ?? savedUri;
    _staticTypeContext.enterMember(node);
    var params = _emitParameters(node.function);
    var body = _withCurrentFunction(
        node.function,
        () => _superDisallowed(
            () => _emitConstructorBody(node, fields, className)));

    var end = _nodeEnd(node.fileEndOffset);
    _currentUri = savedUri;
    _staticTypeContext.leaveMember(node);
    end ??= _nodeEnd(node.enclosingClass.fileEndOffset);

    return js_ast.Fun(params, js_ast.Block(body))..sourceInformation = end;
  }

  List<js_ast.Statement> _emitConstructorBody(
      Constructor node, List<Field> fields, js_ast.Expression className) {
    var cls = node.enclosingClass;

    // Generate optional/named argument value assignment. These can not have
    // side effects, and may be used by the constructor's initializers, so it's
    // nice to do them first.
    // Also for const constructors we need to ensure default values are
    // available for use by top-level constant initializers.
    var fn = node.function;
    var body = _emitArgumentInitializers(fn, node.name.text);

    // Redirecting constructors: these are not allowed to have initializers,
    // and the redirecting ctor invocation runs before field initializers.
    var redirectCall = node.initializers
            .firstWhere((i) => i is RedirectingInitializer, orElse: () => null)
        as RedirectingInitializer;

    if (redirectCall != null) {
      body.add(_emitRedirectingConstructor(redirectCall, className));
      return body;
    }

    // Generate field initializers.
    // These are expanded into each non-redirecting constructor.
    // In the future we may want to create an initializer function if we have
    // multiple constructors, but it needs to be balanced against readability.
    body.add(_initializeFields(fields, node));

    // If no superinitializer is provided, an implicit superinitializer of the
    // form `super()` is added at the end of the initializer list, unless the
    // enclosing class is class Object.
    var superCall = node.initializers.firstWhere((i) => i is SuperInitializer,
        orElse: () => null) as SuperInitializer;
    var jsSuper = _emitSuperConstructorCallIfNeeded(cls, className, superCall);
    if (jsSuper != null) {
      body.add(jsSuper..sourceInformation = _nodeStart(superCall));
    }

    body.add(_emitFunctionScopedBody(fn));
    return body;
  }

  js_ast.Expression _constructorName(String name) {
    if (name == '') {
      // Default constructors (factory or not) use `new` as their name.
      return propertyName('new');
    }
    return _emitStaticMemberName(name);
  }

  js_ast.Statement _emitRedirectingConstructor(
      RedirectingInitializer node, js_ast.Expression className) {
    var ctor = node.target;
    // We can't dispatch to the constructor with `this.new` as that might hit a
    // derived class constructor with the same name.
    return js.statement('#.#.call(this, #);', [
      className,
      _constructorName(ctor.name.text),
      _emitArgumentList(node.arguments, types: false)
    ]);
  }

  js_ast.Statement _emitSuperConstructorCallIfNeeded(
      Class c, js_ast.Expression className,
      [SuperInitializer superInit]) {
    if (c == _coreTypes.objectClass) return null;

    Constructor ctor;
    List<js_ast.Expression> args;
    if (superInit == null) {
      ctor = unnamedConstructor(c.superclass);
      args = [];
    } else {
      ctor = superInit.target;
      args = _emitArgumentList(superInit.arguments, types: false);
    }
    // We can skip the super call if it's empty. Most commonly this happens for
    // things that extend Object, and don't have any field initializers or their
    // own default constructor.
    if (ctor.name.text == '' && !_hasUnnamedSuperConstructor(c)) {
      return null;
    }
    return _emitSuperConstructorCall(className, ctor.name.text, args);
  }

  js_ast.Statement _emitSuperConstructorCall(
      js_ast.Expression className, String name, List<js_ast.Expression> args) {
    return js.statement('#.__proto__.#.call(this, #);',
        [className, _constructorName(name), args ?? []]);
  }

  bool _hasUnnamedInheritedConstructor(Class c) {
    if (c == null) return false;
    return _hasUnnamedConstructor(c) || _hasUnnamedSuperConstructor(c);
  }

  bool _hasUnnamedSuperConstructor(Class c) {
    return _hasUnnamedConstructor(c.mixedInClass) ||
        _hasUnnamedInheritedConstructor(c.superclass);
  }

  bool _hasUnnamedConstructor(Class c) {
    if (c == null || c == _coreTypes.objectClass) return false;
    var ctor = unnamedConstructor(c);
    if (ctor != null && !ctor.isSynthetic) return true;
    return c.fields.any((f) => !f.isStatic);
  }

  /// Initialize fields. They follow the sequence:
  ///
  ///   1. field declaration initializer if non-const,
  ///   2. field initializing parameters,
  ///   3. constructor field initializers,
  ///   4. initialize fields not covered in 1-3
  js_ast.Statement _initializeFields(List<Field> fields, [Constructor ctor]) {
    // Run field initializers if they can have side-effects.
    Set<Field> ctorFields;
    if (ctor != null) {
      ctorFields = ctor.initializers
          .map((c) => c is FieldInitializer ? c.field : null)
          .toSet()
            ..remove(null);
    }

    var body = <js_ast.Statement>[];
    void emitFieldInit(Field f, Expression initializer, TreeNode hoverInfo) {
      var virtualField = _classProperties.virtualFields[f];

      // Avoid calling getSymbol on _declareMemberName since _declareMemberName
      // calls _emitMemberName downstream, which already invokes getSymbol.
      var access = virtualField == null
          ? _declareMemberName(f)
          : getSymbol(virtualField);
      var jsInit = _visitInitializer(initializer, f.annotations);
      body.add(jsInit
          .toAssignExpression(js.call('this.#', [access])
            ..sourceInformation = _nodeStart(hoverInfo))
          .toStatement());
    }

    for (var f in fields) {
      if (f.isStatic) continue;
      var init = f.initializer;
      if (ctorFields != null &&
          ctorFields.contains(f) &&
          (init == null || _constants.isConstant(init))) {
        continue;
      }
      _staticTypeContext.enterMember(f);
      emitFieldInit(f, init, f);
      _staticTypeContext.leaveMember(f);
    }

    // Run constructor field initializers such as `: foo = bar.baz`
    if (ctor != null) {
      for (var init in ctor.initializers) {
        if (init is FieldInitializer) {
          emitFieldInit(init.field, init.value, init);
        } else if (init is LocalInitializer) {
          body.add(visitVariableDeclaration(init.variable));
        } else if (init is AssertInitializer) {
          body.add(visitAssertStatement(init.statement));
        }
      }
    }

    return js_ast.Statement.from(body);
  }

  js_ast.Expression _visitInitializer(
      Expression init, List<Expression> annotations) {
    // explicitly initialize to null, to avoid getting `undefined`.
    // TODO(jmesserly): do this only for vars that aren't definitely assigned.
    if (init == null) return js_ast.LiteralNull();
    return _annotatedNullCheck(annotations)
        ? notNull(init)
        : _visitExpression(init);
  }

  js_ast.Expression notNull(Expression expr) {
    if (expr == null) return null;
    var jsExpr = _visitExpression(expr);
    if (!isNullable(expr)) return jsExpr;
    return runtimeCall('notNull(#)', [jsExpr]);
  }

  /// If the class has only factory constructors, and it can be mixed in,
  /// then we need to emit a special hidden default constructor for use by
  /// mixins.
  bool _usesMixinNew(Class mixin) {
    // TODO(jmesserly): mixin declarations don't get implicit constructor nodes,
    // even if they have fields, so we need to ensure they're getting generated.
    return mixin.isMixinDeclaration && _hasUnnamedConstructor(mixin) ||
        mixin.superclass?.superclass == null &&
            mixin.constructors.every((c) => c.isExternal);
  }

  js_ast.Statement _addConstructorToClass(Class c, js_ast.Expression className,
      String name, js_ast.Expression jsCtor) {
    jsCtor = defineValueOnClass(c, className, _constructorName(name), jsCtor);
    return js.statement('#.prototype = #.prototype;', [jsCtor, className]);
  }

  @override
  bool superclassHasStatic(Class c, String memberName) {
    // Note: because we're only considering statics, we can ignore mixins.
    // We're only trying to find conflicts due to JS inheriting statics.
    var name = Name(memberName, c.enclosingLibrary);
    while (true) {
      c = c.superclass;
      if (c == null) return false;
      for (var m in c.members) {
        if (m.name == name &&
            (m is Procedure && m.isStatic || m is Field && m.isStatic)) {
          return true;
        }
      }
    }
  }

  List<js_ast.Method> _emitClassMethods(Class c) {
    var virtualFields = _classProperties.virtualFields;

    var jsMethods = <js_ast.Method>[];
    var hasJsPeer = _extensionTypes.isNativeClass(c);
    var hasIterator = false;

    if (c == _coreTypes.objectClass) {
      // Dart does not use ES6 constructors.
      // Add an error to catch any invalid usage.
      jsMethods.add(
          js_ast.Method(propertyName('constructor'), js.fun(r'''function() {
                  throw Error("use `new " + #.typeName(#.getReifiedType(this)) +
                      ".new(...)` to create a Dart object");
              }''', [runtimeModule, runtimeModule])));
    } else if (c == _jsArrayClass) {
      // Provide access to the Array constructor property, so it works like
      // other native types (rather than calling the Dart Object "constructor"
      // above, which throws).
      //
      // This will become obsolete when
      // https://github.com/dart-lang/sdk/issues/31003 is addressed.
      jsMethods.add(js_ast.Method(
          propertyName('constructor'), js.fun(r'function() { return []; }')));
    }

    Set<Member> redirectingFactories;
    for (var m in c.fields) {
      if (m.isStatic) {
        redirectingFactories ??= getRedirectingFactories(m)?.toSet();
      } else if (_extensionTypes.isNativeClass(c)) {
        jsMethods.addAll(_emitNativeFieldAccessors(m));
      } else if (virtualFields.containsKey(m)) {
        jsMethods.addAll(_emitVirtualFieldAccessor(m));
      }
    }

    var getters = <String, Procedure>{};
    var setters = <String, Procedure>{};
    for (var m in c.procedures) {
      if (m.isAbstract) continue;
      if (m.isGetter) {
        getters[m.name.text] = m;
      } else if (m.isSetter) {
        setters[m.name.text] = m;
      }
    }

    var savedUri = _currentUri;
    for (var m in c.procedures) {
      _staticTypeContext.enterMember(m);
      // For the Dart SDK, we use the member URI because it may be different
      // from the class (because of patch files). User code does not need this.
      //
      // TODO(jmesserly): CFE has a bug(?) where nSM forwarders sometimes have a
      // bogus file URI, that is mismatched compared to the offsets. This causes
      // a crash when we look up the location. So for those forwarders, we just
      // suppress source spans.
      _currentUri = m.isNoSuchMethodForwarder ? null : (m.fileUri ?? savedUri);
      if (_isForwardingStub(m)) {
        // TODO(jmesserly): is there any other kind of forwarding stub?
        jsMethods.addAll(_emitCovarianceCheckStub(m));
      } else if (m.isFactory) {
        if (redirectingFactories?.contains(m) ?? false) {
          // Skip redirecting factories (they've already been resolved).
        } else {
          jsMethods.add(_emitFactoryConstructor(m));
        }
      } else if (m.isAccessor) {
        jsMethods.add(_emitMethodDeclaration(m));
        jsMethods.add(_emitSuperAccessorWrapper(m, getters, setters));
        if (!hasJsPeer && m.isGetter && m.name.text == 'iterator') {
          hasIterator = true;
          jsMethods.add(_emitIterable(c));
        }
      } else {
        jsMethods.add(_emitMethodDeclaration(m));
      }
      _staticTypeContext.leaveMember(m);
    }
    _currentUri = savedUri;

    // If the type doesn't have an `iterator`, but claims to implement Iterable,
    // we inject the adaptor method here, as it's less code size to put the
    // helper on a parent class. This pattern is common in the core libraries
    // (e.g. IterableMixin<E> and IterableBase<E>).
    //
    // (We could do this same optimization for any interface with an `iterator`
    // method, but that's more expensive to check for, so it doesn't seem worth
    // it. The above case for an explicit `iterator` method will catch those.)
    if (!hasJsPeer && !hasIterator) {
      jsMethods.add(_emitIterable(c));
    }

    // Add all of the super helper methods
    jsMethods.addAll(_superHelpers.values);

    return jsMethods.where((m) => m != null).toList();
  }

  bool _isForwardingStub(Procedure member) {
    if (member.isForwardingStub || member.isForwardingSemiStub) {
      if (_currentLibrary.importUri.scheme != 'dart') return true;
      // TODO(jmesserly): external methods in the SDK seem to get incorrectly
      // tagged as forwarding stubs even if they are patched. Perhaps there is
      // an ordering issue in CFE. So for now we pattern match to see if it
      // looks like an actual forwarding stub.
      //
      // We may be able to work around this in a cleaner way by simply emitting
      // the code, and letting the normal covariance check logic handle things.
      // But currently we use _emitCovarianceCheckStub to work around some
      // issues in the stubs.
      var body = member.function.body;
      if (body is ReturnStatement) {
        var expr = body.expression;
        return expr is SuperMethodInvocation || expr is SuperPropertySet;
      }
    }
    return false;
  }

  /// Emits a method, getter, or setter.
  js_ast.Method _emitMethodDeclaration(Procedure member) {
    if (member.isAbstract) {
      return null;
    }

    js_ast.Fun fn;
    if (member.isExternal && !member.isNoSuchMethodForwarder) {
      if (member.isStatic) {
        // TODO(vsm): Do we need to handle this case?
        return null;
      }
      fn = _emitNativeFunctionBody(member);
    } else {
      fn = _emitFunction(member.function, member.name.text);
    }

    return js_ast.Method(_declareMemberName(member), fn,
        isGetter: member.isGetter,
        isSetter: member.isSetter,
        isStatic: member.isStatic)
      ..sourceInformation = _nodeEnd(member.fileEndOffset);
  }

  js_ast.Fun _emitNativeFunctionBody(Procedure node) {
    var name = _annotationName(node, isJSAnnotation) ?? node.name.text;
    if (node.isGetter) {
      var returnValue = js('this.#', [name]);
      if (_isNullCheckableNative(node)) {
        // Add a potential null-check on native getter if type is non-nullable.
        returnValue = runtimeCall('checkNativeNonNull(#)', [returnValue]);
      }
      return js_ast.Fun([], js.block('{ return #; }', [returnValue]));
    } else if (node.isSetter) {
      var params = _emitParameters(node.function);
      return js_ast.Fun(
          params, js.block('{ this.# = #; }', [name, params.last]));
    } else {
      var returnValue = js('this.#.apply(this, args)', [name]);
      if (_isNullCheckableNative(node)) {
        // Add a potential null-check on return value if type is non-nullable.
        returnValue = runtimeCall('checkNativeNonNull(#)', [returnValue]);
      }
      return js.fun('function (...args) { return #; }', [returnValue]);
    }
  }

  List<js_ast.Method> _emitCovarianceCheckStub(Procedure member) {
    // TODO(jmesserly): kernel stubs have a few problems:
    // - they're generated even when there is no concrete super member
    // - the stub parameter types don't match the types we need to check to
    //   ensure soundness of the super member, so we must lookup the super
    //   member and determine checks ourselves.
    // - it generates getter stubs, but these are not used
    if (member.isGetter) return const [];

    var enclosingClass = member.enclosingClass;
    var superMember = member.concreteForwardingStubTarget ??
        member.abstractForwardingStubTarget;

    if (superMember == null) return const [];

    DartType substituteType(DartType t) {
      return _typeFromClass(t, superMember.enclosingClass, enclosingClass);
    }

    var name = _declareMemberName(member);
    if (member.isSetter) {
      if (superMember is Field && isCovariantField(superMember) ||
          superMember is Procedure &&
              isCovariantParameter(
                  superMember.function.positionalParameters[0])) {
        return const [];
      }
      var setterType = substituteType(superMember.setterType);
      if (_types.isTop(setterType)) return const [];
      return [
        js_ast.Method(
            name,
            js.fun('function(x) { return super.# = #; }',
                [name, _emitCast(_emitIdentifier('x'), setterType)]),
            isSetter: true),
        js_ast.Method(name, js.fun('function() { return super.#; }', [name]),
            isGetter: true)
      ];
    }
    assert(!member.isAccessor);

    var superMethodType = substituteType(superMember.function
            .computeThisFunctionType(superMember.enclosingLibrary.nonNullable))
        as FunctionType;
    var function = member.function;

    var body = <js_ast.Statement>[];
    var typeParameters = superMethodType.typeParameters;
    _emitCovarianceBoundsCheck(typeParameters, body);

    var typeFormals = _emitTypeFormals(typeParameters);
    var jsParams = List<js_ast.Parameter>.from(typeFormals);
    var positionalParameters = function.positionalParameters;
    for (var i = 0, n = positionalParameters.length; i < n; i++) {
      var param = positionalParameters[i];
      var jsParam = _emitIdentifier(param.name);
      jsParams.add(jsParam);

      if (isCovariantParameter(param) &&
          !isCovariantParameter(superMember.function.positionalParameters[i])) {
        var check = _emitCast(jsParam, superMethodType.positionalParameters[i]);
        if (i >= function.requiredParameterCount) {
          body.add(js.statement('if (# !== void 0) #;', [jsParam, check]));
        } else {
          body.add(check.toStatement());
        }
      }
    }
    var namedParameters = function.namedParameters;
    for (var param in namedParameters) {
      if (isCovariantParameter(param) &&
          !isCovariantParameter(superMember.function.namedParameters
              .firstWhere((n) => n.name == param.name))) {
        var name = propertyName(param.name);
        var paramType = superMethodType.namedParameters
            .firstWhere((n) => n.name == param.name);
        body.add(js.statement('if (# in #) #;', [
          name,
          namedArgumentTemp,
          _emitCast(
              js_ast.PropertyAccess(namedArgumentTemp, name), paramType.type)
        ]));
      }
    }

    if (body.isEmpty) return const []; // No checks were needed.

    if (namedParameters.isNotEmpty) jsParams.add(namedArgumentTemp);
    body.add(js.statement('return super.#(#);', [name, jsParams]));
    return [js_ast.Method(name, js_ast.Fun(jsParams, js_ast.Block(body)))];
  }

  /// Emits a Dart factory constructor to a JS static method.
  js_ast.Method _emitFactoryConstructor(Procedure node) {
    if (node.isExternal || isUnsupportedFactoryConstructor(node)) return null;

    var function = node.function;

    /// Note: factory constructors can't use `sync*`/`async*`/`async` bodies
    /// because it would return the wrong type, so we can assume `sync` here.
    ///
    /// We can also skip the logic in [_emitFunction] related to operator
    /// methods like ==, as well as generic method parameters.
    ///
    /// If a future Dart version allows factory constructors to take their
    /// own type parameters, this will need to be changed to call
    /// [_emitFunction] instead.
    var name = node.name.text;
    var jsBody = _emitSyncFunctionBody(function, name);

    return js_ast.Method(
        _constructorName(name), js_ast.Fun(_emitParameters(function), jsBody),
        isStatic: true)
      ..sourceInformation = _nodeEnd(node.fileEndOffset);
  }

  @override
  js_ast.Expression emitConstructorAccess(InterfaceType type) {
    return _emitJSInterop(type.classNode) ??
        _emitInterfaceType(type, emitNullability: false);
  }

  /// This is called whenever a derived class needs to introduce a new field,
  /// shadowing a field or getter/setter pair on its parent.
  ///
  /// This is important because otherwise, trying to read or write the field
  /// would end up calling the getter or setter, and one of those might not even
  /// exist, resulting in a runtime error. Even if they did exist, that's the
  /// wrong behavior if a new field was declared.
  List<js_ast.Method> _emitVirtualFieldAccessor(Field field) {
    var virtualField = _classProperties.virtualFields[field];
    var virtualFieldSymbol = getSymbol(virtualField);
    var name = _declareMemberName(field);

    var getter = js.fun('function() { return this[#]; }', [virtualFieldSymbol]);
    var jsGetter = js_ast.Method(name, getter, isGetter: true)
      ..sourceInformation = _nodeStart(field);

    var args = field.isFinal
        ? [js_ast.Super(), name]
        : [js_ast.This(), virtualFieldSymbol];

    js_ast.Expression value = _emitIdentifier('value');
    if (!field.isFinal && isCovariantField(field)) {
      value = _emitCast(value, field.type);
    }
    args.add(value);

    var jsSetter = js_ast.Method(
        name, js.fun('function(value) { #[#] = #; }', args),
        isSetter: true)
      ..sourceInformation = _nodeStart(field);

    return [jsGetter, jsSetter];
  }

  /// Provide Dart getters and setters that forward to the underlying native
  /// field.  Note that the Dart names are always symbolized to avoid
  /// conflicts.  They will be installed as extension methods on the underlying
  /// native type.
  List<js_ast.Method> _emitNativeFieldAccessors(Field field) {
    // TODO(vsm): Can this by meta-programmed?
    // E.g., dart.nativeField(symbol, jsName)
    // Alternatively, perhaps it could be meta-programmed directly in
    // dart.registerExtensions?
    var jsMethods = <js_ast.Method>[];
    assert(!field.isStatic);

    var name = _annotationName(field, isJSName) ?? field.name.text;
    // Generate getter
    var fn = js_ast.Fun([], js.block('{ return this.#; }', [name]));
    var method = js_ast.Method(_declareMemberName(field), fn, isGetter: true);
    jsMethods.add(method);

    // Generate setter
    if (!field.isFinal) {
      var value = _emitTemporaryId('value');
      fn = js_ast.Fun([value], js.block('{ this.# = #; }', [name, value]));
      method = js_ast.Method(_declareMemberName(field), fn, isSetter: true);
      jsMethods.add(method);
    }

    return jsMethods;
  }

  /// Emit a getter (or setter) that simply forwards to the superclass getter
  /// (or setter).
  ///
  /// This is needed because in ES6, if you only override a getter
  /// (alternatively, a setter), then there is an implicit override of the
  /// setter (alternatively, the getter) that does nothing.
  js_ast.Method _emitSuperAccessorWrapper(Procedure member,
      Map<String, Procedure> getters, Map<String, Procedure> setters) {
    if (member.isAbstract) return null;

    var name = member.name.text;
    var memberName = _declareMemberName(member);
    if (member.isGetter) {
      if (!setters.containsKey(name) &&
          _classProperties.inheritedSetters.contains(name)) {
        // Generate a setter that forwards to super.
        var fn = js.fun('function(value) { super[#] = value; }', [memberName]);
        return js_ast.Method(memberName, fn, isSetter: true);
      }
    } else {
      assert(member.isSetter);
      if (!getters.containsKey(name) &&
          _classProperties.inheritedGetters.contains(name)) {
        // Generate a getter that forwards to super.
        var fn = js.fun('function() { return super[#]; }', [memberName]);
        return js_ast.Method(memberName, fn, isGetter: true);
      }
    }
    return null;
  }

  /// Support for adapting dart:core Iterable to ES6 versions.
  ///
  /// This lets them use for-of loops transparently:
  /// <https://github.com/lukehoban/es6features#iterators--forof>
  ///
  /// This will return `null` if the adapter was already added on a super type,
  /// otherwise it returns the adapter code.
  // TODO(jmesserly): should we adapt `Iterator` too?
  js_ast.Method _emitIterable(Class c) {
    var iterable = _hierarchy.getClassAsInstanceOf(c, _coreTypes.iterableClass);
    if (iterable == null) return null;

    // If a parent had an `iterator` (concrete or abstract) or implements
    // Iterable, we know the adapter is already there, so we can skip it as a
    // simple code size optimization.
    var parent = _hierarchy.getDispatchTarget(c.superclass, Name('iterator'));
    if (parent != null) return null;

    var parentIterable =
        _hierarchy.getClassAsInstanceOf(c.superclass, _coreTypes.iterableClass);
    if (parentIterable != null) return null;

    if (c.enclosingLibrary.importUri.scheme == 'dart' &&
        c.procedures.any((m) => _jsExportName(m) == 'Symbol.iterator')) {
      return null;
    }

    // Otherwise, emit the adapter method, which wraps the Dart iterator in
    // an ES6 iterator.
    return js_ast.Method(
        js.call('Symbol.iterator'),
        js.call('function() { return new #.JsIterator(this.#); }', [
          runtimeModule,
          _emitMemberName('iterator', memberClass: _coreTypes.iterableClass)
        ]) as js_ast.Fun);
  }

  void _registerExtensionType(
      Class c, String jsPeerName, List<js_ast.Statement> body) {
    var className = _emitTopLevelName(c);
    if (_typeRep.isPrimitive(_coreTypes.legacyRawType(c))) {
      body.add(runtimeStatement(
          'definePrimitiveHashCode(#.prototype)', [className]));
    }
    body.add(runtimeStatement(
        'registerExtension(#, #)', [js.string(jsPeerName), className]));
  }

  void _emitTopLevelFields(List<Field> fields) {
    if (isSdkInternalRuntime(_currentLibrary)) {
      /// Treat dart:_runtime fields as safe to eagerly evaluate.
      // TODO(jmesserly): it'd be nice to avoid this special case.
      var lazyFields = <Field>[];
      var savedUri = _currentUri;

      // Helper functions to test if a constructor invocation is internal and
      // should be eagerly evaluated.
      var isInternalConstructor = (ConstructorInvocation node) {
        var type = node.getStaticType(_staticTypeContext) as InterfaceType;
        var library = type.classNode.enclosingLibrary;
        return isSdkInternalRuntime(library);
      };
      for (var field in fields) {
        _staticTypeContext.enterMember(field);
        var init = field.initializer;
        if (init == null ||
            init is BasicLiteral ||
            init is ConstructorInvocation && isInternalConstructor(init) ||
            init is StaticInvocation && isInlineJS(init.target)) {
          if (init is ConstructorInvocation) {
            // This is an eagerly executed constructor invocation.  We need to
            // ensure the class is emitted before this statement.
            var type = init.getStaticType(_staticTypeContext) as InterfaceType;
            _emitClass(type.classNode);
          }
          _currentUri = field.fileUri;
          moduleItems.add(js.statement('# = #;', [
            _emitTopLevelName(field),
            _visitInitializer(init, field.annotations)
          ]));
        } else {
          lazyFields.add(field);
        }
        _staticTypeContext.leaveMember(field);
      }

      _currentUri = savedUri;
      fields = lazyFields;
    }

    if (fields.isEmpty) return;
    moduleItems.add(_emitLazyFields(
        emitLibraryName(_currentLibrary), fields, _emitTopLevelMemberName));
  }

  js_ast.Statement _emitLazyFields(
      js_ast.Expression objExpr,
      Iterable<Field> fields,
      js_ast.Expression Function(Field f) emitFieldName) {
    var accessors = <js_ast.Method>[];
    var savedUri = _currentUri;

    for (var field in fields) {
      _currentUri = field.fileUri;
      _staticTypeContext.enterMember(field);
      var access = emitFieldName(field);
      accessors.add(js_ast.Method(access, _emitStaticFieldInitializer(field),
          isGetter: true)
        ..sourceInformation = _hoverComment(
            js_ast.PropertyAccess(objExpr, access),
            field.fileOffset,
            field.name.text.length));

      // TODO(jmesserly): currently uses a dummy setter to indicate writable.
      if (!field.isFinal && !field.isConst) {
        accessors.add(js_ast.Method(
            access, js.call('function(_) {}') as js_ast.Fun,
            isSetter: true));
      }
      _staticTypeContext.leaveMember(field);
    }
    _currentUri = savedUri;

    return runtimeStatement('defineLazy(#, { # }, #)', [
      objExpr,
      accessors,
      js.boolean(!_currentLibrary.isNonNullableByDefault)
    ]);
  }

  js_ast.Fun _emitStaticFieldInitializer(Field field) {
    return js_ast.Fun([], js_ast.Block(_withLetScope(() {
      return [
        js_ast.Return(_visitInitializer(field.initializer, field.annotations))
      ];
    })));
  }

  List<js_ast.Statement> _withLetScope(
      List<js_ast.Statement> Function() visitBody) {
    var savedLetVariables = _letVariables;
    _letVariables = [];

    var body = visitBody();
    var letVars = _initLetVariables();
    if (letVars != null) body.insert(0, letVars);

    _letVariables = savedLetVariables;
    return body;
  }

  js_ast.PropertyAccess _emitTopLevelName(NamedNode n, {String suffix = ''}) {
    return _emitJSInterop(n) ?? _emitTopLevelNameNoInterop(n, suffix: suffix);
  }

  /// Like [_emitMemberName], but for declaration sites.
  ///
  /// Unlike call sites, we always have an element available, so we can use it
  /// directly rather than computing the relevant options for [_emitMemberName].
  js_ast.Expression _declareMemberName(Member m, {bool useExtension}) {
    return _emitMemberName(m.name.text,
        isStatic: m is Field ? m.isStatic : (m as Procedure).isStatic,
        useExtension:
            useExtension ?? _extensionTypes.isNativeClass(m.enclosingClass),
        member: m);
  }

  /// This handles member renaming for private names and operators.
  ///
  /// Private names are generated using ES6 symbols:
  ///
  ///     // At the top of the module:
  ///     let _x = Symbol('_x');
  ///     let _y = Symbol('_y');
  ///     ...
  ///
  ///     class Point {
  ///       Point(x, y) {
  ///         this[_x] = x;
  ///         this[_y] = y;
  ///       }
  ///       get x() { return this[_x]; }
  ///       get y() { return this[_y]; }
  ///     }
  ///
  /// For user-defined operators the following names are allowed:
  ///
  ///     <, >, <=, >=, ==, -, +, /, ~/, *, %, |, ^, &, <<, >>, []=, [], ~
  ///
  /// They generate code like:
  ///
  ///     x['+'](y)
  ///
  /// There are three exceptions: [], []= and unary -.
  /// The indexing operators we use `get` and `set` instead:
  ///
  ///     x.get('hi')
  ///     x.set('hi', 123)
  ///
  /// This follows the same pattern as ECMAScript 6 Map:
  /// <https://developer.mozilla.org/en-US/docs/Web/JavaScript/Reference/Global_Objects/Map>
  ///
  /// Unary minus looks like: `x._negate()`.
  ///
  /// Equality is a bit special, it is generated via the Dart `equals` runtime
  /// helper, that checks for null. The user defined method is called '=='.
  ///
  js_ast.Expression _emitMemberName(String name,
      {bool isStatic = false,
      bool useExtension,
      Member member,
      Class memberClass}) {
    // Static members skip the rename steps and may require JS interop renames.
    if (isStatic) {
      return _emitStaticMemberName(name, member);
    }

    // We allow some (illegal in Dart) member names to be used in our private
    // SDK code. These renames need to be included at every declaration,
    // including overrides in subclasses.
    if (member != null) {
      var runtimeName = _jsExportName(member);
      if (runtimeName != null) {
        var parts = runtimeName.split('.');
        if (parts.length < 2) return propertyName(runtimeName);

        js_ast.Expression result = _emitIdentifier(parts[0]);
        for (var i = 1; i < parts.length; i++) {
          result = js_ast.PropertyAccess(result, propertyName(parts[i]));
        }
        return result;
      }
    }

    memberClass ??= member?.enclosingClass;
    if (name.startsWith('_')) {
      // Use the library that this private member's name is scoped to.
      var memberLibrary = member?.name?.library ??
          memberClass?.enclosingLibrary ??
          _currentLibrary;
      return getSymbol(emitPrivateNameSymbol(memberLibrary, name));
    }

    useExtension ??= _isSymbolizedMember(memberClass, name);
    name = js_ast.memberNameForDartMember(name, _isExternal(member));
    if (useExtension) {
      return getSymbol(getExtensionSymbolInternal(name));
    }
    return propertyName(name);
  }

  /// Don't symbolize native members that just forward to the underlying
  /// native member.  We limit this to non-renamed members as the receiver
  /// may be a mock type.
  ///
  /// Note, this is an underlying assumption here that, if another native type
  /// subtypes this one, it also forwards this member to its underlying native
  /// one without renaming.
  bool _isSymbolizedMember(Class c, String name) {
    if (c == null) {
      return _isObjectMember(name);
    }
    c = _typeRep.getImplementationClass(_coreTypes.legacyRawType(c)) ?? c;
    if (_extensionTypes.isNativeClass(c)) {
      var member = _lookupForwardedMember(c, name);

      // Fields on a native class are implicitly native.
      // Methods/getters/setters are marked external/native.
      if (member is Field || _isExternal(member)) {
        // If the native member needs to be null-checked and we're running in
        // sound null-safety, we require symbolizing it in order to access the
        // null-check at the member definition.
        if (_isNullCheckableNative(member)) return true;
        var jsName = _annotationName(member, isJSName);
        return jsName != null && jsName != name;
      } else {
        // Non-external members must be symbolized.
        return true;
      }
    }
    // If the receiver *may* be a native type (i.e., an interface allowed to
    // be implemented by a native class), conservatively symbolize - we don't
    // know whether it'll be implemented via forwarding.
    // TODO(vsm): Consider CHA here to be less conservative.
    return _extensionTypes.isNativeInterface(c);
  }

  final _forwardingCache = HashMap<Class, Map<String, Member>>();

  Member _lookupForwardedMember(Class c, String name) {
    // We only care about public methods.
    if (name.startsWith('_')) return null;

    var map = _forwardingCache.putIfAbsent(c, () => {});

    return map.putIfAbsent(
        name,
        () =>
            _hierarchy.getDispatchTarget(c, Name(name)) ??
            _hierarchy.getDispatchTarget(c, Name(name), setter: true));
  }

  js_ast.Expression _emitStaticMemberName(String name, [NamedNode member]) {
    if (member != null) {
      var jsName = _emitJSInteropStaticMemberName(member);
      if (jsName != null) return jsName;

      // Allow the Dart SDK to assign names to statics with the @JSExportName
      // annotation.
      var exportName = _jsExportName(member);
      if (exportName != null) return propertyName(exportName);
    }
    switch (name) {
      // Reserved for the compiler to do `x as T`.
      case 'as':
      // Reserved for the SDK to compute `Type.toString()`.
      case 'name':
      // Reserved by JS, not a valid static member name.
      case 'prototype':
        name += '_';
        break;
      default:
        // All trailing underscores static names are reserved for the compiler
        // or SDK libraries.
        //
        // If user code uses them, add an extra `_`.
        //
        // This also avoids collision with the renames above, e.g. `static as`
        // and `static as_` will become `as_` and `as__`.
        if (name.endsWith('_')) {
          name += '_';
        }
    }
    return propertyName(name);
  }

  /// If [f] is a function passed to JS, make it throw at runtime when called if
  /// it isn't wrapped with `allowInterop`.
  ///
  /// Arguments which are _directly_ wrapped at the site they are passed are
  /// unmodified.
  Expression _assertInterop(Expression f) {
    var type = f.getStaticType(_staticTypeContext);
    if (type is FunctionType ||
        (type is InterfaceType && type.classNode == _coreTypes.functionClass)) {
      if (!isAllowInterop(f)) {
        return StaticInvocation(
            _assertInteropMethod, Arguments([f], types: [type]));
      }
    }
    return f;
  }

  js_ast.Expression _emitJSInteropStaticMemberName(NamedNode n) {
    if (!usesJSInterop(n)) return null;
    var name = _annotationName(n, isPublicJSAnnotation);
    if (name != null) {
      if (name.contains('.')) {
        throw UnsupportedError(
            'static members do not support "." in their names. '
            'See https://github.com/dart-lang/sdk/issues/27926');
      }
    } else {
      name = getTopLevelName(n);
    }
    return js.escapedString(name, "'");
  }

  js_ast.PropertyAccess _emitTopLevelNameNoInterop(NamedNode n,
      {String suffix = ''}) {
    // Some native tests use top-level native methods.
    var isTopLevelNative = n is Member && isNative(n);
    return js_ast.PropertyAccess(
        isTopLevelNative
            ? runtimeCall('global.self')
            : emitLibraryName(getLibrary(n)),
        _emitTopLevelMemberName(n, suffix: suffix));
  }

  js_ast.PropertyAccess _emitFutureOrNameNoInterop({String suffix = ''}) {
    return js_ast.PropertyAccess(emitLibraryName(_coreTypes.asyncLibrary),
        propertyName('FutureOr' + suffix));
  }

  /// Emits the member name portion of a top-level member.
  ///
  /// NOTE: usually you should use [_emitTopLevelName] instead of this. This
  /// function does not handle JS interop.
  js_ast.Expression _emitTopLevelMemberName(NamedNode n, {String suffix = ''}) {
    var name = _jsExportName(n) ?? getTopLevelName(n);
    return propertyName(name + suffix);
  }

  bool _isExternal(Member m) {
    // Corresponds to the names in memberNameForDartMember in
    // compiler/js_names.dart.
    const renamedJsMembers = ['prototype', 'constructor'];
    if (m is Procedure) {
      if (m.isExternal) return true;
      if (m.isNoSuchMethodForwarder) {
        if (renamedJsMembers.contains(m.name.text)) {
          return _hasExternalProcedure(m.enclosingClass, m.name.text);
        }
      }
    }
    return false;
  }

  /// Returns true if anything up the class hierarchy externally defines a
  /// procedure with name = [name].
  ///
  /// Used to determine when we should alias Dart-JS reserved members
  /// (e.g., 'prototype' and 'constructor').
  bool _hasExternalProcedure(Class c, String name) {
    var classes = Queue<Class>()..add(c);

    while (classes.isNotEmpty) {
      var c = classes.removeFirst();
      var classesToCheck = [
        if (c.supertype != null) c.supertype.classNode,
        for (var t in c.implementedTypes)
          if (t.classNode != null) t.classNode,
      ];
      classes.addAll(classesToCheck);
      for (var procedure in c.procedures) {
        if (procedure.name.text == name && !procedure.isNoSuchMethodForwarder) {
          return procedure.isExternal;
        }
      }
    }

    return false;
  }

  String _jsNameWithoutGlobal(NamedNode n) {
    if (!usesJSInterop(n)) return null;
    var libraryJSName = _annotationName(getLibrary(n), isPublicJSAnnotation);
    var jsName = _annotationName(n, isPublicJSAnnotation) ?? getTopLevelName(n);
    return libraryJSName != null ? '$libraryJSName.$jsName' : jsName;
  }

  js_ast.PropertyAccess _emitJSInterop(NamedNode n) {
    var jsName = _jsNameWithoutGlobal(n);
    if (jsName == null) return null;
    return _emitJSInteropForGlobal(jsName);
  }

  js_ast.PropertyAccess _emitJSInteropForGlobal(String name) {
    var parts = name.split('.');
    if (parts.isEmpty) parts = [''];
    js_ast.PropertyAccess access;
    for (var part in parts) {
      access = js_ast.PropertyAccess(
          access ?? runtimeCall('global'), js.escapedString(part, "'"));
    }
    return access;
  }

  void _emitLibraryProcedures(Library library) {
    var procedures = library.procedures
        .where((p) => !p.isExternal && !p.isAbstract)
        .toList();
    moduleItems.addAll(procedures
        .where((p) => !p.isAccessor)
        .map(_emitLibraryFunction)
        .toList());
    _emitLibraryAccessors(procedures.where((p) => p.isAccessor).toList());
  }

  void _emitLibraryAccessors(Iterable<Procedure> accessors) {
    if (accessors.isEmpty) return;
    moduleItems.add(runtimeStatement('copyProperties(#, { # })', [
      emitLibraryName(_currentLibrary),
      accessors.map(_emitLibraryAccessor).toList()
    ]));
  }

  js_ast.Method _emitLibraryAccessor(Procedure node) {
    var savedUri = _currentUri;
    _staticTypeContext.enterMember(node);
    _currentUri = node.fileUri;

    var name = node.name.text;
    var result = js_ast.Method(
        propertyName(name), _emitFunction(node.function, node.name.text),
        isGetter: node.isGetter, isSetter: node.isSetter)
      ..sourceInformation = _nodeEnd(node.fileEndOffset);

    _currentUri = savedUri;
    _staticTypeContext.leaveMember(node);
    return result;
  }

  js_ast.Statement _emitLibraryFunction(Procedure p) {
    var savedUri = _currentUri;
    _staticTypeContext.enterMember(p);
    _currentUri = p.fileUri;

    var body = <js_ast.Statement>[];
    var fn = _emitFunction(p.function, p.name.text)
      ..sourceInformation = _nodeEnd(p.fileEndOffset);

    if (_currentLibrary.importUri.scheme == 'dart' &&
        _isInlineJSFunction(p.function.body)) {
      fn = js_ast.simplifyPassThroughArrowFunCallBody(fn);
    }

    var nameExpr = _emitTopLevelName(p);
    body.add(js.statement('# = #',
        [nameExpr, js_ast.NamedFunction(_emitTemporaryId(p.name.text), fn)]));

    _currentUri = savedUri;
    _staticTypeContext.leaveMember(p);
    return js_ast.Statement.from(body);
  }

  js_ast.Expression _emitFunctionTagged(js_ast.Expression fn, FunctionType type,
      {bool topLevel = false}) {
    var lazy = topLevel && !_canEmitTypeAtTopLevel(type);
    var typeRep = visitFunctionType(
        // Avoid tagging a closure as Function? or Function*
        type.withDeclaredNullability(Nullability.nonNullable),
        lazy: lazy);
    return runtimeCall(lazy ? 'lazyFn(#, #)' : 'fn(#, #)', [fn, typeRep]);
  }

  /// Whether the expression for [type] can be evaluated at this point in the JS
  /// module.
  ///
  /// Types cannot be evaluated if they depend on something that hasn't been
  /// defined yet. For example:
  ///
  ///     C foo() => null;
  ///     class C {}
  ///
  /// If we're emitting the type information for `foo`, we cannot refer to `C`
  /// yet, so we must evaluate foo's type lazily.
  bool _canEmitTypeAtTopLevel(DartType type) {
    assert(isKnownDartTypeImplementor(type));
    if (type is InterfaceType) {
      return !_pendingClasses.contains(type.classNode) &&
          type.typeArguments.every(_canEmitTypeAtTopLevel);
    }
    if (type is FutureOrType) {
      return !_pendingClasses.contains(_coreTypes.deprecatedFutureOrClass) &&
          _canEmitTypeAtTopLevel(type.typeArgument);
    }
    if (type is FunctionType) {
      // Generic functions are always safe to emit, because they're lazy until
      // type arguments are applied.
      if (type.typeParameters.isNotEmpty) return true;

      return (_canEmitTypeAtTopLevel(type.returnType) &&
          type.positionalParameters.every(_canEmitTypeAtTopLevel) &&
          type.namedParameters.every((n) => _canEmitTypeAtTopLevel(n.type)));
    }
    if (type is TypedefType) {
      return type.typeArguments.every(_canEmitTypeAtTopLevel);
    }
    return true;
  }

  /// Emits a Dart [type] into code.
  js_ast.Expression _emitType(DartType type) => type.accept(this);

  js_ast.Expression _emitInvalidNode(Node node, [String message = '']) {
    if (message.isNotEmpty) message += ' ';
    return runtimeCall('throwUnimplementedError(#)',
        [js.escapedString('node <${node.runtimeType}> $message`$node`')]);
  }

  @override
  js_ast.Expression defaultDartType(DartType type) => _emitInvalidNode(type);

  @override
  js_ast.Expression visitInvalidType(InvalidType type) => defaultDartType(type);

  @override
  js_ast.Expression visitDynamicType(DynamicType type) =>
      runtimeCall('dynamic');

  @override
  js_ast.Expression visitVoidType(VoidType type) => runtimeCall('void');

  @override
  js_ast.Expression visitNullType(NullType type) =>
      _emitInterfaceType(_coreTypes.deprecatedNullType);

  @override
  js_ast.Expression visitNeverType(NeverType type) =>
      type.nullability == Nullability.nullable
          ? visitNullType(const NullType())
          : _emitNullabilityWrapper(runtimeCall('Never'), type.nullability);

  /// Normalizes `FutureOr` types and emits the normalized version.
  js_ast.Expression _normalizeFutureOr(FutureOrType futureOr) {
    var typeArgument = futureOr.typeArgument;
    if (typeArgument is DynamicType) {
      // FutureOr<dynamic> --> dynamic
      return visitDynamicType(typeArgument);
    }
    if (typeArgument is VoidType) {
      // FutureOr<void> --> void
      return visitVoidType(typeArgument);
    }

    if (typeArgument is InterfaceType &&
        typeArgument.classNode == _coreTypes.objectClass) {
      // Normalize FutureOr of Object, Object?, Object*.
      var nullable = futureOr.nullability == Nullability.nullable ||
          typeArgument.nullability == Nullability.nullable;
      var legacy = futureOr.nullability == Nullability.legacy ||
          typeArgument.nullability == Nullability.legacy;
      var nullability = nullable
          ? Nullability.nullable
          : legacy
              ? Nullability.legacy
              : Nullability.nonNullable;
      return _emitInterfaceType(
          typeArgument.withDeclaredNullability(nullability));
    } else if (typeArgument is NeverType) {
      // FutureOr<Never> --> Future<Never>
      return _emitInterfaceType(InterfaceType(
          _coreTypes.futureClass, futureOr.nullability, [typeArgument]));
    } else if (typeArgument is NullType) {
      // FutureOr<Null> --> Future<Null>?
      return _emitInterfaceType(InterfaceType(
          _coreTypes.futureClass, Nullability.nullable, [typeArgument]));
    } else if (futureOr.declaredNullability == Nullability.nullable &&
        typeArgument.nullability == Nullability.nullable) {
      // FutureOr<T?>? --> FutureOr<T?>
      return _emitFutureOrType(
          futureOr.withDeclaredNullability(Nullability.nonNullable));
    }
    return _emitFutureOrType(futureOr);
  }

  @override
  js_ast.Expression visitInterfaceType(InterfaceType type) =>
      _emitInterfaceType(type);

  @override
  js_ast.Expression visitFutureOrType(FutureOrType type) =>
      _normalizeFutureOr(type);

  /// Emits the representation of [type].
  ///
  /// Will avoid emitting the type wrappers for null safety when
  /// [emitNullability] is `false` to avoid cases where marking [type] with
  /// nullability information makes no sense in the context.
  js_ast.Expression _emitInterfaceType(InterfaceType type,
      {bool emitNullability = true}) {
    var c = type.classNode;
    _declareBeforeUse(c);
    js_ast.Expression typeRep;

    // Type parameters don't matter as JS interop types cannot be reified.
    // We have to use lazy JS types because until we have proper module
    // loading for JS libraries bundled with Dart libraries, we will sometimes
    // need to load Dart libraries before the corresponding JS libraries are
    // actually loaded.
    // Given a JS type such as:
    //     @JS('google.maps.Location')
    //     class Location { ... }
    // We can't emit a reference to MyType because the JS library that defines
    // it may be loaded after our code. So for now, we use a special lazy type
    // object to represent MyType.
    // Anonymous JS types do not have a corresponding concrete JS type so we
    // have to use a helper to define them.
    if (isJSAnonymousType(c)) {
      typeRep = runtimeCall(
          'anonymousJSType(#)', [js.escapedString(getLocalClassName(c))]);
    } else {
      var jsName = _jsNameWithoutGlobal(c);
      if (jsName != null) {
        typeRep = runtimeCall('lazyJSType(() => #, #)',
            [_emitJSInteropForGlobal(jsName), js.escapedString(jsName)]);
      }
    }

    if (typeRep != null) {
      // JS types are not currently cached in the type table like other types
      // are below.
      return emitNullability
          ? _emitNullabilityWrapper(typeRep, type.nullability)
          : typeRep;
    }

    var args = type.typeArguments;
    Iterable<js_ast.Expression> jsArgs;
    if (args.any((a) => a != const DynamicType())) {
      jsArgs = args.map(_emitType);
    }
    if (jsArgs != null) {
      // We force nullability to non-nullable to prevent caching nullable
      // and non-nullable generic types separately (e.g., C<T> and C<T>?).
      // Forward-defined types will only have nullability wrappers around
      // their type arguments (not the generic type itself).
      typeRep = _emitGenericClassType(
          type.withDeclaredNullability(Nullability.nonNullable), jsArgs);
      if (_cacheTypes) {
        typeRep = _typeTable.nameType(
            type.withDeclaredNullability(Nullability.nonNullable), typeRep);
      }
    }

    typeRep ??= _emitTopLevelNameNoInterop(type.classNode);

    // Avoid emitting the null safety wrapper types when:
    // * This specific InterfaceType is known to be from a context where
    //   the nullability is meaningless:
    //   * `class A extends B {...}` where B is the InterfaceType.
    //   * Emitting non-null constructor calls.
    // * The InterfaceType is the Null type.
    // * The types were written in JS context or as part of the dart:_runtime
    //   library.
    if (!emitNullability ||
        type == _coreTypes.deprecatedNullType ||
        // TODO(38701) Remove these once the SDK has unforked and is running
        // "opted-in"
        !coreLibrary.isNonNullableByDefault &&
            (_isInForeignJS || isSdkInternalRuntime(currentLibrary))) {
      return typeRep;
    }

    if (type.nullability == Nullability.undetermined) {
      throw UnsupportedError('Undetermined Nullability');
    }

    // Emit non-nullable version directly.
    typeRep = _emitNullabilityWrapper(typeRep, type.nullability);
    if (!_cacheTypes || type.nullability == Nullability.nonNullable) {
      return typeRep;
    }

    // Hoist the nullable or legacy versions of the type to the top level and
    // use it everywhere it appears.
    return _typeTable.nameType(type, typeRep);
  }

  /// Emits the representation of a FutureOr [type].
  js_ast.Expression _emitFutureOrType(FutureOrType type) {
    _declareBeforeUse(_coreTypes.deprecatedFutureOrClass);

    var arg = type.typeArgument;
    js_ast.Expression typeRep;
    if (arg != const DynamicType()) {
      // We force nullability to non-nullable to prevent caching nullable
      // and non-nullable generic types separately (e.g., C<T> and C<T>?).
      // Forward-defined types will only have nullability wrappers around
      // their type arguments (not the generic type itself).
      typeRep = _emitFutureOrTypeWithArgument(_emitType(arg));
      if (_cacheTypes) {
        typeRep = _typeTable.nameType(
            type.withDeclaredNullability(Nullability.nonNullable), typeRep);
      }
    }

    typeRep ??= _emitFutureOrNameNoInterop();

    if (type.declaredNullability == Nullability.undetermined) {
      throw UnsupportedError('Undetermined Nullability');
    }

    // Emit non-nullable version directly.
    typeRep = _emitNullabilityWrapper(typeRep, type.declaredNullability);
    if (!_cacheTypes || type.nullability == Nullability.nonNullable) {
      return typeRep;
    }

    // Hoist the nullable or legacy versions of the type to the top level and
    // use it everywhere it appears.
    return _typeTable.nameType(type, typeRep);
  }

  /// Wraps [typeRep] in the appropriate wrapper for the given [nullability].
  ///
  /// Non-nullable and undetermined nullability will not cause any wrappers to
  /// be emitted.
  js_ast.Expression _emitNullabilityWrapper(
      js_ast.Expression typeRep, Nullability nullability) {
    switch (nullability) {
      case Nullability.legacy:
        return runtimeCall('legacy(#)', [typeRep]);
      case Nullability.nullable:
        return runtimeCall('nullable(#)', [typeRep]);
      default:
        // Do not wrap types that are known to be non-nullable or those that do
        // not yet have the nullability determined.
        return typeRep;
    }
  }

  bool get _emittingClassSignatures =>
      _currentClass != null &&
      identical(_currentClass, _classEmittingSignatures);

  bool get _emittingClassExtends =>
      _currentClass != null && identical(_currentClass, _classEmittingExtends);

  bool get _cacheTypes =>
      !_emittingClassExtends && !_emittingClassSignatures ||
      _currentFunction != null;

  js_ast.Expression _emitGenericClassType(
      InterfaceType t, Iterable<js_ast.Expression> typeArgs) {
    var genericName = _emitTopLevelNameNoInterop(t.classNode, suffix: '\$');
    return js.call('#(#)', [genericName, typeArgs]);
  }

  js_ast.Expression _emitFutureOrTypeWithArgument(js_ast.Expression typeArg) {
    var genericName = _emitFutureOrNameNoInterop(suffix: '\$');
    return js.call('#(#)', [
      genericName,
      [typeArg]
    ]);
  }

  @override
  js_ast.Expression visitFunctionType(type,
      {Member member, bool lazy = false}) {
    var requiredTypes =
        type.positionalParameters.take(type.requiredParameterCount).toList();
    var function = member?.function;
    var requiredParams = function?.positionalParameters
        ?.take(type.requiredParameterCount)
        ?.toList();
    var optionalTypes =
        type.positionalParameters.skip(type.requiredParameterCount).toList();
    var optionalParams = function?.positionalParameters
        ?.skip(type.requiredParameterCount)
        ?.toList();

    var namedTypes = <NamedType>[];
    var requiredNamedTypes = <NamedType>[];
    type.namedParameters.forEach((param) => param.isRequired
        ? requiredNamedTypes.add(param)
        : namedTypes.add(param));
    var allNamedTypes = type.namedParameters;

    var returnType = _emitType(type.returnType);
    var requiredArgs = _emitTypeNames(requiredTypes, requiredParams, member);

    List<js_ast.Expression> typeParts;
    if (allNamedTypes.isNotEmpty) {
      assert(optionalTypes.isEmpty);
      var namedArgs = _emitTypeProperties(namedTypes);
      var requiredNamedArgs = _emitTypeProperties(requiredNamedTypes);
      typeParts = [returnType, requiredArgs, namedArgs, requiredNamedArgs];
    } else if (optionalTypes.isNotEmpty) {
      assert(allNamedTypes.isEmpty);
      var optionalArgs = _emitTypeNames(optionalTypes, optionalParams, member);
      typeParts = [returnType, requiredArgs, optionalArgs];
    } else {
      typeParts = [returnType, requiredArgs];
    }

    var typeFormals = type.typeParameters;
    String helperCall;
    if (typeFormals.isNotEmpty) {
      var tf = _emitTypeFormals(typeFormals);

      js_ast.Expression addTypeFormalsAsParameters(
          List<js_ast.Expression> elements) {
        var names = _typeTable.dischargeFreeTypes(typeFormals);
        return names.isEmpty
            ? js.call('(#) => [#]', [tf, elements])
            : js.call('(#) => {#; return [#];}', [tf, names, elements]);
      }

      typeParts = [addTypeFormalsAsParameters(typeParts)];

      helperCall = 'gFnType(#)';

      /// Returns `true` when the type parameter [t] has a `Object*` bound
      /// either implicit `<T>` or explicit `<T extends Object>` written in a
      /// legacy library.
      ///
      /// Note: Kernel represents these differently in the default values.
      /// `<T extends Object* = dynamic>` vs `<T extends Object* = Object*>` but
      /// at runtime we treat both as having a default value of dynamic as it is
      /// correct for the cases that appear more frequently.
      bool typeParameterHasLegacyTopBound(TypeParameter t) =>
          t.bound == _types.coreTypes.objectLegacyRawType;

      // Avoid emitting these bounds when possible and interpret the empty
      // bounds at runtime to mean all bounds are `Object*`.
      // TODO(nshahan) Revisit this representation when more libraries have
      // migrated to null safety.
      if (!typeFormals.every(typeParameterHasLegacyTopBound)) {
        /// Emits the bound of the type parameter [t] for use in runtime
        /// checking.
        ///
        /// Default values e.g. dynamic get replaced at runtime.
        js_ast.Expression emitTypeParameterBound(TypeParameter t) =>
            _emitType(t.bound);

        var bounds = typeFormals.map(emitTypeParameterBound).toList();
        typeParts.add(addTypeFormalsAsParameters(bounds));
      }
    } else {
      helperCall = 'fnType(#)';
    }
    var typeRep = runtimeCall(helperCall, [typeParts]);
    // First add the type to the type table in its non-nullable form. It can be
    // reused by the nullable and legacy versions.
    typeRep = _cacheTypes
        ? _typeTable.nameFunctionType(
            type.withDeclaredNullability(Nullability.nonNullable), typeRep,
            lazy: lazy)
        : typeRep;

    if (type.nullability == Nullability.nonNullable) return typeRep;

    // Hoist the nullable or legacy versions of the type to the top level and
    // use it everywhere it appears.
    typeRep = _emitNullabilityWrapper(typeRep, type.nullability);
    return _cacheTypes
        ? _typeTable.nameFunctionType(type, typeRep, lazy: lazy)
        : typeRep;
  }

  /// Emits an expression that lets you access statics on a [type] from code.
  js_ast.Expression _emitConstructorAccess(InterfaceType type) {
    return _emitJSInterop(type.classNode) ??
        _emitInterfaceType(type, emitNullability: false);
  }

  js_ast.Expression _emitConstructorName(InterfaceType type, Member c) {
    return _emitJSInterop(type.classNode) ??
        js_ast.PropertyAccess(
            _emitConstructorAccess(type), _constructorName(c.name.text));
  }

  /// Emits an expression that lets you access statics on an [c] from code.
  js_ast.Expression _emitStaticClassName(Class c) {
    _declareBeforeUse(c);
    return _emitTopLevelName(c);
  }

  /// Emits named parameters in the form '{name: type}'.
  js_ast.ObjectInitializer _emitTypeProperties(Iterable<NamedType> types) {
    return js_ast.ObjectInitializer(types
        .map((t) => js_ast.Property(propertyName(t.name), _emitType(t.type)))
        .toList());
  }

  /// Emits a list of types and their metadata annotations to code.
  ///
  /// Annotatable contexts include typedefs and method/function declarations.
  js_ast.ArrayInitializer _emitTypeNames(List<DartType> types,
          List<VariableDeclaration> parameters, Member member) =>
      js_ast.ArrayInitializer([for (var type in types) _emitType(type)]);

  @override
  js_ast.Expression visitTypeParameterType(TypeParameterType type) =>
      _emitTypeParameterType(type);

  js_ast.Expression _emitTypeParameterType(TypeParameterType type,
      {bool emitNullability = true}) {
    var typeParam = _emitTypeParameter(type.parameter);

    // Avoid wrapping the type parameter in a nullability or hoisting a type
    // that has no nullability wrappers.
    if (!emitNullability || type.isPotentiallyNonNullable) return typeParam;

    var typeWithNullability =
        _emitNullabilityWrapper(typeParam, type.nullability);

    if (!_cacheTypes) return typeWithNullability;

    // Hoist the wrapped version to the top level and use it everywhere this
    // type appears.
    return _typeTable.nameType(type, typeWithNullability);
  }

  js_ast.Identifier _emitTypeParameter(TypeParameter t) =>
      _emitIdentifier(getTypeParameterName(t));

  @override
  js_ast.Expression visitTypedefType(TypedefType type) =>
      visitFunctionType(type.unalias as FunctionType);

  /// Emits function after initial compilation.
  ///
  /// Emits function from kernel [functionNode] with name [name] in the context
  /// of [library] and [cls], after the initial compilation of the module is
  /// finished. For example, this happens in expression compilation during
  /// expression evaluation initiated by the user from the IDE and coordinated
  /// by the debugger.
  js_ast.Fun emitFunctionIncremental(
      Library library, Class cls, FunctionNode functionNode, String name) {
    // setup context
    _currentLibrary = library;
    _staticTypeContext.enterLibrary(_currentLibrary);
    _currentClass = cls;

    // Do not add formal parameter checks for the top-level synthetic function
    // generated for expression evaluation, as those parameters are a set of
    // variables from the current scope, and should alredy be checked in the
    // original code.
    _checkParameters = false;

    // Set module item containers to incremental mode.
    setSymbolContainerIncrementalMode(true);
    _typeTable.typeContainer.incrementalMode = true;
    _constTableCache.incrementalMode = true;

    // Emit function with additional information, such as types that are used
    // in the expression.
    var fun = _emitFunction(functionNode, name);

    var types = _typeTable.dischargeBoundTypes();
    var constants = _dischargeConstTable();

    var body = js_ast.Block([...?types, ...?constants, ...fun.body.statements]);
    return js_ast.Fun(fun.params, body);
  }

  /// Emit all collected const symbols
  ///
  /// This is similar to how constants are emitted during
  /// initial compilation in emitModule
  ///
  /// TODO: unify the code with emitModule.
  List<js_ast.Statement> _dischargeConstTable() {
    var items = <js_ast.Statement>[];

    if (_constLazyAccessors.isNotEmpty) {
      var constTableBody = runtimeStatement(
          'defineLazy(#, { # }, false)', [_constTable, _constLazyAccessors]);
      items.add(constTableBody);
      _constLazyAccessors.clear();
    }

    _copyAndFlattenBlocks(items, moduleItems);
    moduleItems.clear();
    return items;
  }

  /// Flattens blocks in [items] to a single list.
  ///
  /// This will not flatten blocks that are marked as being scopes.
  void _copyAndFlattenBlocks(
      List<js_ast.Statement> result, Iterable<js_ast.ModuleItem> items) {
    for (var item in items) {
      if (item is js_ast.Block && !item.isScope) {
        _copyAndFlattenBlocks(result, item.statements);
      } else {
        result.add(item as js_ast.Statement);
      }
    }
  }

  js_ast.Fun _emitFunction(FunctionNode f, String name) {
    // normal function (sync), vs (sync*, async, async*)
    var isSync = f.asyncMarker == AsyncMarker.Sync;
    var formals = _emitParameters(f);
    var typeFormals = _emitTypeFormals(f.typeParameters);

    var parent = f.parent;
    if (_reifyGenericFunction(parent is Member ? parent : null)) {
      formals.insertAll(0, typeFormals);
    }

    // TODO(jmesserly): need a way of determining if parameters are
    // potentially mutated in Kernel. For now we assume all parameters are.
    super.enterFunction(name, formals, () => true);

    var block = isSync
        ? _emitSyncFunctionBody(f, name)
        : _emitGeneratorFunctionBody(f, name);

    block = super.exitFunction(name, formals, block);
    return js_ast.Fun(formals, block);
  }

  js_ast.Parameter _emitParameter(VariableDeclaration node,
      {bool withoutInitializer = false}) {
    var initializer = node.initializer;
    var id = _emitVariableDef(node);
    if (initializer == null || withoutInitializer) return id;
    return js_ast.DestructuredVariable(
        name: id, defaultValue: _visitExpression(initializer));
  }

  List<js_ast.Parameter> _emitParameters(FunctionNode f,
      {bool isForwarding = false}) {
    // Destructure optional positional parameters in place.
    // Given:
    //  - (arg1, arg2, [opt1, opt2 = def2])
    // Emit:
    //  - (arg1, arg2, opt1 = null, opt2 = def2)
    // Note, if [isForwarding] is set, omit initializers as this actually a
    // forwarded call not a parameter list. E.g., the second in:
    //  - foo(arg1, opt1 = def1) => super(arg1, opt1).
    var positional = f.positionalParameters;
    var result = List<js_ast.Parameter>.of(positional
        .map((p) => _emitParameter(p, withoutInitializer: isForwarding)));
    if (positional.isNotEmpty &&
        f.requiredParameterCount == positional.length &&
        positional.last.annotations.any(isJsRestAnnotation)) {
      result.last = js_ast.RestParameter(result.last as js_ast.Identifier);
    }
    if (f.namedParameters.isNotEmpty) result.add(namedArgumentTemp);
    return result;
  }

  List<js_ast.Identifier> _emitTypeFormals(List<TypeParameter> typeFormals) {
    return typeFormals
        .map((t) => _emitIdentifier(getTypeParameterName(t)))
        .toList();
  }

  /// Transforms `sync*` `async` and `async*` function bodies
  /// using ES6 generators.
  ///
  /// This is an internal part of [_emitGeneratorFunctionBody] and should not be
  /// called directly.
  js_ast.Expression _emitGeneratorFunctionExpression(
      FunctionNode function, String name) {
    js_ast.Expression emitGeneratorFn(
        List<js_ast.Parameter> Function(js_ast.Block jsBody) getParameters) {
      var savedController = _asyncStarController;
      _asyncStarController = function.asyncMarker == AsyncMarker.AsyncStar
          ? _emitTemporaryId('stream')
          : null;

      js_ast.Expression gen;
      _superDisallowed(() {
        // Visit the body with our async* controller set.
        //
        // Note: we intentionally don't emit argument initializers here, because
        // they were already emitted outside of the generator expression.
        var jsBody = js_ast.Block(_withCurrentFunction(
            function, () => [_emitFunctionScopedBody(function)]));
        var genFn =
            js_ast.Fun(getParameters(jsBody), jsBody, isGenerator: true);

        // Name the function if possible, to get better stack traces.
        gen = genFn;
        if (name != null) {
          gen = js_ast.NamedFunction(
              _emitTemporaryId(
                  js_ast.friendlyNameForDartOperator[name] ?? name),
              genFn);
        }

        gen.sourceInformation = _nodeEnd(function.fileEndOffset);
        if (usesThisOrSuper(gen)) gen = js.call('#.bind(this)', gen);
      });

      _asyncStarController = savedController;
      return gen;
    }

    if (function.asyncMarker == AsyncMarker.SyncStar) {
      // `sync*` wraps a generator in a Dart Iterable<E>:
      //
      // function name(<args>) {
      //   return new SyncIterator<E>(() => (function* name(<mutated args>) {
      //     <body>
      //   }(<mutated args>));
      // }
      //
      // In the body of a `sync*`, `yield` is generated simply as `yield`.
      //
      // We need to include all <mutated args> as parameters of the generator,
      // so each `.iterator` starts with the same initial values.
      //
      // We also need to ensure the correct `this` is available.
      //
      // In the future, we might be able to simplify this, see:
      // https://github.com/dart-lang/sdk/issues/28320
      var jsParams = _emitParameters(function, isForwarding: true);
      var mutatedParams = jsParams;
      var gen = emitGeneratorFn((fnBody) {
        var mutatedVars = js_ast.findMutatedVariables(fnBody);
        mutatedParams = jsParams
            .where((id) => mutatedVars.contains(id.parameterName))
            .toList();
        return mutatedParams;
      });
      if (mutatedParams.isNotEmpty) {
        gen = js.call('() => #(#)', [gen, mutatedParams]);
      }

      var returnType = _expectedReturnType(function, _coreTypes.iterableClass);
      var syncIterable = _emitInterfaceType(
          InterfaceType(_syncIterableClass, Nullability.legacy, [returnType]),
          emitNullability: false);
      return js.call('new #.new(#)', [syncIterable, gen]);
    }

    if (function.asyncMarker == AsyncMarker.AsyncStar) {
      // `async*` uses the `_AsyncStarImpl<T>` helper class. The generator
      // callback takes an instance of this class.
      //
      // `yield` is specially generated inside `async*` by visitYieldStatement.
      // `await` is generated as `yield`.
      //
      // _AsyncStarImpl has an example of the generated code.
      var gen = emitGeneratorFn((_) => [_asyncStarController]);

      var returnType = _expectedReturnType(function, _coreTypes.streamClass);
      var asyncStarImpl = _emitInterfaceType(
          InterfaceType(_asyncStarImplClass, Nullability.legacy, [returnType]),
          emitNullability: false);
      return js.call('new #.new(#).stream', [asyncStarImpl, gen]);
    }

    assert(function.asyncMarker == AsyncMarker.Async);

    // `async` works similar to `sync*`:
    //
    // function name(<args>) {
    //   return async.async(E, function* name() {
    //     <body>
    //   });
    // }
    //
    // In the body of an `async`, `await` is generated simply as `yield`.
    var gen = emitGeneratorFn((_) => []);
<<<<<<< HEAD
    // Return type of an async body is `Future<flatten(T)>`, where T is the
    // declared return type, unless T is Object. In that case the Object refers
    // to a return type of `Future<Object?>`.
    // TODO(nshahan) Use the Future type value when available on a FunctionNode.
    var declaredReturnType = function
        .computeThisFunctionType(_currentLibrary.nonNullable)
        .returnType;
    var returnType = _coreTypes.isObject(declaredReturnType)
        ? _coreTypes.objectNullableRawType
        : _types.flatten(declaredReturnType);
=======
    var returnType = _currentLibrary.isNonNullableByDefault
        ? function.futureValueType
        // Otherwise flatten the return type because futureValueType(T) is not
        // defined for legacy libraries.
        : _types.flatten(function
            .computeThisFunctionType(_currentLibrary.nonNullable)
            .returnType);
>>>>>>> 64a5583f
    return js.call('#.async(#, #)',
        [emitLibraryName(_coreTypes.asyncLibrary), _emitType(returnType), gen]);
  }

  /// Gets the expected return type of a `sync*` or `async*` body.
  DartType _expectedReturnType(FunctionNode f, Class expected) {
    var type =
        f.computeThisFunctionType(_currentLibrary.nonNullable).returnType;
    if (type is InterfaceType) {
      var matchArguments =
          _hierarchy.getTypeArgumentsAsInstanceOf(type, expected);
      if (matchArguments != null) return matchArguments[0];
    }
    return const DynamicType();
  }

  /// Emits a `sync` function body (the default in Dart)
  ///
  /// To emit an `async`, `sync*`, or `async*` function body, use
  /// [_emitGeneratorFunctionBody] instead.
  js_ast.Block _emitSyncFunctionBody(FunctionNode f, String name) {
    assert(f.asyncMarker == AsyncMarker.Sync);

    var block = _withCurrentFunction(f, () {
      /// For (normal) `sync` bodies, execute the function body immediately
      /// after the argument initializers.
      var block = _emitArgumentInitializers(f, name);
      block.add(_emitFunctionScopedBody(f));
      return block;
    });

    return js_ast.Block(block);
  }

  /// Emits an `async`, `sync*`, or `async*` function body.
  ///
  /// The body will perform these steps:
  ///
  /// - Run the argument initializers. These must be run synchronously
  ///   (e.g. covariance checks), and this helps performance.
  /// - Return the generator function, wrapped with the appropriate type
  ///   (`Future`, `Itearble`, and `Stream` respectively).
  ///
  /// To emit a `sync` function body (the default in Dart), use
  /// [_emitSyncFunctionBody] instead.
  js_ast.Block _emitGeneratorFunctionBody(FunctionNode f, String name) {
    assert(f.asyncMarker != AsyncMarker.Sync);

    var statements =
        _withCurrentFunction(f, () => _emitArgumentInitializers(f, name));
    statements.add(_emitGeneratorFunctionExpression(f, name).toReturn()
      ..sourceInformation = _nodeStart(f));
    return js_ast.Block(statements);
  }

  List<js_ast.Statement> _withCurrentFunction(
      FunctionNode fn, List<js_ast.Statement> Function() action) {
    var savedFunction = _currentFunction;
    _currentFunction = fn;
    _nullableInference.enterFunction(fn);

    var result = _withLetScope(action);

    _nullableInference.exitFunction(fn);
    _currentFunction = savedFunction;
    return result;
  }

  T _superDisallowed<T>(T Function() action) {
    var savedSuperAllowed = _superAllowed;
    _superAllowed = false;
    var result = action();
    _superAllowed = savedSuperAllowed;
    return result;
  }

  /// Returns true if the underlying type does not accept a null value.
  bool _mustBeNonNullable(DartType type) =>
      type.nullability == Nullability.nonNullable;

  /// Emits argument initializers, which handles optional/named args, as well
  /// as generic type checks needed due to our covariance.
  List<js_ast.Statement> _emitArgumentInitializers(
      FunctionNode f, String name) {
    var body = <js_ast.Statement>[];

    _emitCovarianceBoundsCheck(f.typeParameters, body);

    void initParameter(VariableDeclaration p, js_ast.Identifier jsParam) {
      // When the parameter is covariant, insert the null check before the
      // covariant cast to avoid a TypeError when testing equality with null.
      if (name == '==') {
        // In Dart `operator ==` methods are not called with a null argument.
        // This is handled before calling them. For performance reasons, we push
        // this check inside the method, to simplify our `equals` helper.
        //
        // TODO(jmesserly): in most cases this check is not necessary, because
        // the Dart code already handles it (typically by an `is` check).
        // Eliminate it when possible.
        body.add(js.statement('if (# == null) return false;', [jsParam]));
      }
      if (isCovariantParameter(p)) {
        var castExpr = _emitCast(jsParam, p.type);
        if (!identical(castExpr, jsParam)) body.add(castExpr.toStatement());
      }

      if (name == '==') return;

      if (_annotatedNullCheck(p.annotations)) {
        body.add(_nullParameterCheck(jsParam));
      } else if (!_options.soundNullSafety &&
          _mustBeNonNullable(p.type) &&
          !_annotatedNotNull(p.annotations)) {
        // TODO(vsm): Remove if / when CFE does this:
        // https://github.com/dart-lang/sdk/issues/40597
        // The check on `p.type` is per:
        // https://github.com/dart-lang/language/blob/master/accepted/future-releases/nnbd/feature-specification.md#automatic-debug-assertion-insertion
        var condition = js.call('# == null', [jsParam]);
        // Offsets are not available for compiler-generated variables
        // Get the best available location even if the offset is missing.
        // https://github.com/dart-lang/sdk/issues/34942
        var location = p.location;
        var check = js.statement(' if (#) #.nullFailed(#, #, #, #);', [
          condition,
          runtimeModule,
          _cacheUri(location?.file?.toString()),
          js.number(location?.line ?? -1),
          js.number(location?.column ?? -1),
          js.escapedString('${p.name}'),
        ]);
        body.add(check);
      }
    }

    for (var p in f.positionalParameters) {
      var jsParam = _emitVariableDef(p);
      if (_checkParameters) {
        initParameter(p, jsParam);
      }
    }
    for (var p in f.namedParameters) {
      // Parameters will be passed using their real names, not the (possibly
      // renamed) local variable.
      var jsParam = _emitVariableDef(p);
      var paramName = js.string(p.name, "'");
      var defaultValue = _defaultParamValue(p);
      if (defaultValue != null) {
        // TODO(ochafik): Fix `'prop' in obj` to please Closure's renaming.
        body.add(js.statement('let # = # && # in # ? #.# : #;', [
          jsParam,
          namedArgumentTemp,
          paramName,
          namedArgumentTemp,
          namedArgumentTemp,
          paramName,
          defaultValue,
        ]));
      } else {
        body.add(js.statement('let # = # && #.#;', [
          jsParam,
          namedArgumentTemp,
          namedArgumentTemp,
          paramName,
        ]));
      }
      if (_checkParameters) {
        initParameter(p, jsParam);
      }
    }

    // '_checkParametes = false' is only needed once, while processing formal
    // parameters of the synthetic function from expression evalaluation - it
    // will be called from emitFunctionIncremental, which is a top-level API
    // for expression compilation.
    // Here we either are done with processing those formals, or compiling
    // something else (in which case _checkParameters is already true).
    _checkParameters = true;
    return body;
  }

  bool _annotatedNullCheck(List<Expression> annotations) =>
      annotations.any(_nullableInference.isNullCheckAnnotation);

  bool _annotatedNotNull(List<Expression> annotations) =>
      annotations.any(_nullableInference.isNotNullAnnotation);

  bool _reifyGenericFunction(Member m) =>
      m == null ||
      m.enclosingLibrary.importUri.scheme != 'dart' ||
      !m.annotations
          .any((a) => isBuiltinAnnotation(a, '_js_helper', 'NoReifyGeneric'));

  js_ast.Statement _nullParameterCheck(js_ast.Expression param) {
    var call = runtimeCall('argumentError((#))', [param]);
    return js.statement('if (# == null) #;', [param, call]);
  }

  js_ast.Expression _defaultParamValue(VariableDeclaration p) {
    if (p.annotations.any(isUndefinedAnnotation)) {
      return null;
    } else if (p.initializer != null) {
      return _visitExpression(p.initializer);
    } else {
      return js_ast.LiteralNull();
    }
  }

  void _emitCovarianceBoundsCheck(
      List<TypeParameter> typeFormals, List<js_ast.Statement> body) {
    for (var t in typeFormals) {
      if (t.isGenericCovariantImpl && !_types.isTop(t.bound)) {
        body.add(runtimeStatement('checkTypeBound(#, #, #)', [
          _emitTypeParameterType(TypeParameterType(t, Nullability.undetermined),
              emitNullability: false),
          _emitType(t.bound),
          propertyName(t.name)
        ]));
      }
    }
  }

  js_ast.Statement _visitStatement(Statement s) {
    if (s == null) return null;
    var result = s.accept(this);
    // TODO(jmesserly): is the `is! Block` still necessary?
    if (s is! Block) result.sourceInformation = _nodeStart(s);

    // The statement might be the target of a break or continue with a label.
    var name = _labelNames[s];
    if (name != null) result = js_ast.LabeledStatement(name, result);
    return result;
  }

  js_ast.Statement _emitFunctionScopedBody(FunctionNode f) {
    var jsBody = _visitStatement(f.body);
    if (f.positionalParameters.isNotEmpty || f.namedParameters.isNotEmpty) {
      // Handle shadowing of parameters by local varaibles, which is allowed in
      // Dart but not in JS.
      //
      // We need this for all function types, including generator-based ones
      // (sync*/async/async*). Our code generator assumes it can emit names for
      // named argument initialization, and sync* functions also emit locally
      // modified parameters into the function's scope.
      var parameterNames = {
        for (var p in f.positionalParameters) p.name,
        for (var p in f.namedParameters) p.name,
      };

      return jsBody.toScopedBlock(parameterNames);
    }
    return jsBody;
  }

  /// Visits [nodes] with [_visitExpression].
  List<js_ast.Expression> _visitExpressionList(Iterable<Expression> nodes) {
    return nodes?.map(_visitExpression)?.toList();
  }

  /// Generates an expression for a boolean conversion context (if, while, &&,
  /// etc.), where conversions and null checks are implemented via `dart.test`
  /// to give a more helpful message.
  // TODO(sra): When nullablility is available earlier, it would be cleaner to
  // build an input AST where the boolean conversion is a single AST node.
  js_ast.Expression _visitTest(Expression node) {
    if (node == null) return null;

    if (node is Not) {
      return visitNot(node);
    }
    if (node is LogicalExpression) {
      js_ast.Expression shortCircuit(String code) {
        return js.call(code, [_visitTest(node.left), _visitTest(node.right)]);
      }

      var op = node.operatorEnum;
      if (op == LogicalExpressionOperator.AND) return shortCircuit('# && #');
      if (op == LogicalExpressionOperator.OR) return shortCircuit('# || #');
    }

    if (node is AsExpression && node.isTypeError) {
      assert(node.getStaticType(_staticTypeContext) ==
          _types.coreTypes.boolRawType(currentLibrary.nonNullable));
      return runtimeCall('dtest(#)', [_visitExpression(node.operand)]);
    }

    var result = _visitExpression(node);
    if (isNullable(node)) result = runtimeCall('test(#)', [result]);
    return result;
  }

  js_ast.Expression _visitExpression(Expression e) {
    if (e == null) return null;
    if (e is ConstantExpression) {
      return visitConstant(e.constant);
    }
    var result = e.accept(this);
    result.sourceInformation ??= _nodeStart(e);
    return result;
  }

  /// Gets the start position of [node] for use in source mapping.
  ///
  /// This is the most common kind of marking, and is used for most expressions
  /// and statements.
  SourceLocation _nodeStart(TreeNode node) =>
      _toSourceLocation(node.fileOffset);

  /// Gets the end position of [node] for use in source mapping.
  ///
  /// This is mainly used for things that compile to JS functions. JS wants a
  /// marking on the end of all functions for stepping purposes.
  ///
  /// This can be used to complete a hover span, when we know the start position
  /// has already been emitted. For example, `foo.bar` we only need to mark the
  /// end of `.bar` to ensure `foo.bar` has a hover tooltip.
  NodeEnd _nodeEnd(int endOffset) {
    var loc = _toSourceLocation(endOffset);
    return loc != null ? NodeEnd(loc) : null;
  }

  /// Combines [_nodeStart] with the variable name length to produce a hoverable
  /// span for the varaible.
  //
  // TODO(jmesserly): we need a lot more nodes to support hover.
  NodeSpan _variableSpan(int offset, int nameLength) {
    var start = _toSourceLocation(offset);
    var end = _toSourceLocation(offset + nameLength);
    return start != null && end != null ? NodeSpan(start, end) : null;
  }

  SourceLocation _toSourceLocation(int offset) {
    if (offset == -1) return null;
    var fileUri = _currentUri;
    if (fileUri == null) return null;
    try {
      var loc = _component.getLocation(fileUri, offset);
      if (loc == null || loc.line < 0) return null;
      return SourceLocation(offset,
          sourceUrl: fileUri, line: loc.line - 1, column: loc.column - 1);
    } on StateError catch (_) {
      // TODO(jmesserly): figure out why this is throwing. Perhaps the file URI
      // and offset are mismatched and don't correspond to the same source?
      return null;
    } on RangeError catch (_) {
      return null;
    }
  }

  /// Adds a hover comment for Dart node using JS expression [expr], where
  /// that expression would not otherwise not be generated into source code.
  ///
  /// For example, top-level and static fields are defined as lazy properties,
  /// on the library/class, so their access expressions do not appear in the
  /// source code.
  HoverComment _hoverComment(
      js_ast.Expression expr, int offset, int nameLength) {
    var start = _toSourceLocation(offset);
    var end = _toSourceLocation(offset + nameLength);
    return start != null && end != null ? HoverComment(expr, start, end) : null;
  }

  @override
  js_ast.Statement defaultStatement(Statement node) =>
      _emitInvalidNode(node).toStatement();

  @override
  js_ast.Statement visitExpressionStatement(ExpressionStatement node) {
    var expr = node.expression;
    if (expr is StaticInvocation) {
      if (isInlineJS(expr.target)) {
        return _emitInlineJSCode(expr).toStatement();
      }
      if (_isDebuggerCall(expr.target)) {
        return _emitDebuggerCall(expr).toStatement();
      }
    }
    return _visitExpression(expr).toStatement();
  }

  @override
  js_ast.Statement visitBlock(Block node) {
    // If this is the block body of a function, don't mark it as a separate
    // scope, because the function is the scope. This avoids generating an
    // unncessary nested block.
    //
    // NOTE: we do sometimes need to handle this because Dart and JS rules are
    // slightly different (in Dart, there is a nested scope), but that's handled
    // by _emitSyncFunctionBody.
    var isScope = !identical(node.parent, _currentFunction);
    return js_ast.Block(node.statements.map(_visitStatement).toList(),
        isScope: isScope);
  }

  @override
  js_ast.Statement visitEmptyStatement(EmptyStatement node) =>
      js_ast.EmptyStatement();

  @override
  js_ast.Statement visitAssertBlock(AssertBlock node) {
    // AssertBlocks are introduced by the VM-specific async elimination
    // transformation.  We do not expect them to arise here.
    throw UnsupportedError('compilation of an assert block');
  }

  // Replace a string `uri` literal with a cached top-level variable containing
  // the value to reduce overall code size.
  js_ast.Expression _cacheUri(String uri) {
    if (!_uriContainer.contains(uri)) {
      _uriContainer[uri] = js_ast.LiteralString('"$uri"');
    }
    return _uriContainer.access(uri);
  }

  @override
  js_ast.Statement visitAssertStatement(AssertStatement node) {
    if (!_options.enableAsserts) return js_ast.EmptyStatement();
    var condition = node.condition;
    var conditionType = condition.getStaticType(_staticTypeContext);
    var jsCondition = _visitExpression(condition);

    if (conditionType != _coreTypes.boolLegacyRawType &&
        conditionType != _coreTypes.boolNullableRawType &&
        conditionType != _coreTypes.boolNonNullableRawType) {
      jsCondition = runtimeCall('dtest(#)', [jsCondition]);
    } else if (isNullable(condition)) {
      jsCondition = runtimeCall('test(#)', [jsCondition]);
    }

    var encodedSource =
        node.enclosingComponent.uriToSource[node.location.file].source;
    var source = utf8.decode(encodedSource, allowMalformed: true);
    var conditionSource =
        source.substring(node.conditionStartOffset, node.conditionEndOffset);
    var location = _toSourceLocation(node.conditionStartOffset);
    return js.statement(' if (!#) #.assertFailed(#, #, #, #, #);', [
      jsCondition,
      runtimeModule,
      if (node.message == null)
        js_ast.LiteralNull()
      else
        _visitExpression(node.message),
      _cacheUri(location.sourceUrl.toString()),
      // Lines and columns are typically printed with 1 based indexing.
      js.number(location.line + 1),
      js.number(location.column + 1),
      js.escapedString(conditionSource),
    ]);
  }

  static bool isBreakable(Statement stmt) {
    // These are conservatively the things that compile to things that can be
    // the target of a break without a label.
    return stmt is ForStatement ||
        stmt is WhileStatement ||
        stmt is DoStatement ||
        stmt is ForInStatement ||
        stmt is SwitchStatement;
  }

  @override
  js_ast.Statement visitLabeledStatement(LabeledStatement node) {
    List<LabeledStatement> saved;
    var target = _effectiveTargets[node];
    // If the effective target is known then this statement is either contained
    // in a labeled statement or a loop.  It has already been processed when
    // the enclosing statement was visited.
    if (target == null) {
      // Find the effective target by bypassing and collecting labeled
      // statements.
      var statements = [node];
      target = node.body;
      while (target is LabeledStatement) {
        var labeled = target as LabeledStatement;
        statements.add(labeled);
        target = labeled.body;
      }
      for (var statement in statements) {
        _effectiveTargets[statement] = target;
      }

      // If the effective target will compile to something that can have a
      // break from it without a label (e.g., a loop but not a block), then any
      // of the labeled statements can have a break from them by breaking from
      // the effective target.  Otherwise breaks will need a label and a break
      // without a label can still target an outer breakable so the list of
      // current break targets does not change.
      if (isBreakable(target)) {
        saved = _currentBreakTargets;
        _currentBreakTargets = statements;
      }
    }

    var result = _visitStatement(node.body);
    if (saved != null) _currentBreakTargets = saved;
    return result;
  }

  @override
  js_ast.Statement visitBreakStatement(BreakStatement node) {
    // Switch statements with continue labels must explicitly break to their
    // implicit label due to their being wrapped in a loop.
    if (_inLabeledContinueSwitch &&
        _switchLabelStates.containsKey(node.target.body)) {
      return js_ast.Break(_switchLabelStates[node.target.body].label);
    }
    // Can it be compiled to a break without a label?
    if (_currentBreakTargets.contains(node.target)) {
      return js_ast.Break(null);
    }
    // Can it be compiled to a continue without a label?
    if (_currentContinueTargets.contains(node.target)) {
      return js_ast.Continue(null);
    }

    // Ensure the effective target is labeled.  Labels are named globally per
    // Kernel binary.
    //
    // TODO(markzipan): Retrieve the real label name with source offsets
    var target = _effectiveTargets[node.target];
    var name = _labelNames[target];
    if (name == null) _labelNames[target] = name = 'L${_labelNames.length}';

    // It is a break if the target labeled statement encloses the effective
    // target.
    Statement current = node.target;
    while (current is LabeledStatement) {
      current = (current as LabeledStatement).body;
    }
    if (identical(current, target)) {
      return js_ast.Break(name);
    }
    // Otherwise it is a continue.
    return js_ast.Continue(name);
  }

  // Labeled loop bodies can be the target of a continue without a label
  // (targeting the loop).  Find the outermost non-labeled statement starting
  // from body and record all the intermediate labeled statements as continue
  // targets.
  Statement _effectiveBodyOf(Statement loop, Statement body) {
    // In a loop whose body is not labeled, this list should be empty because
    // it is not possible to continue to an outer loop without a label.
    _currentContinueTargets = <LabeledStatement>[];
    while (body is LabeledStatement) {
      var labeled = body as LabeledStatement;
      _currentContinueTargets.add(labeled);
      _effectiveTargets[labeled] = loop;
      body = labeled.body;
    }
    return body;
  }

  T _translateLoop<T extends js_ast.Statement>(
      Statement node, T Function() action) {
    List<LabeledStatement> savedBreakTargets;
    if (_currentBreakTargets.isNotEmpty &&
        _effectiveTargets[_currentBreakTargets.first] != node) {
      // If breaking without a label targets some other (outer) loop, then
      // this loop prevents breaking to that loop without a label.  This loop
      // was not labeled for a break in Kernel, otherwise it would be the
      // effective target of the current break targets, so it is not itself the
      // target of a break.
      savedBreakTargets = _currentBreakTargets;
      _currentBreakTargets = <LabeledStatement>[];
    }
    var savedContinueTargets = _currentContinueTargets;
    var result = action();
    if (savedBreakTargets != null) _currentBreakTargets = savedBreakTargets;
    _currentContinueTargets = savedContinueTargets;
    return result;
  }

  @override
  js_ast.While visitWhileStatement(WhileStatement node) {
    return _translateLoop(node, () {
      var condition = _visitTest(node.condition);
      var body = _visitScope(_effectiveBodyOf(node, node.body));
      return js_ast.While(condition, body);
    });
  }

  @override
  js_ast.Do visitDoStatement(DoStatement node) {
    return _translateLoop(node, () {
      var body = _visitScope(_effectiveBodyOf(node, node.body));
      var condition = _visitTest(node.condition);
      return js_ast.Do(body, condition);
    });
  }

  @override
  js_ast.For visitForStatement(ForStatement node) {
    return _translateLoop(node, () {
      js_ast.VariableInitialization emitForInitializer(VariableDeclaration v) =>
          js_ast.VariableInitialization(_emitVariableDef(v),
              _visitInitializer(v.initializer, v.annotations));

      var init = node.variables.map(emitForInitializer).toList();
      var initList =
          init.isEmpty ? null : js_ast.VariableDeclarationList('let', init);
      var updates = node.updates;
      js_ast.Expression update;
      if (updates.isNotEmpty) {
        update = js_ast.Expression.binary(
                updates.map(_visitExpression).toList(), ',')
            .toVoidExpression();
      }
      var condition = _visitTest(node.condition);
      var body = _visitScope(_effectiveBodyOf(node, node.body));

      return js_ast.For(initList, condition, update, body);
    });
  }

  @override
  js_ast.Statement visitForInStatement(ForInStatement node) {
    return _translateLoop(node, () {
      if (node.isAsync) {
        return _emitAwaitFor(node);
      }

      var iterable = _visitExpression(node.iterable);
      var body = _visitScope(_effectiveBodyOf(node, node.body));

      var init = js.call('let #', _emitVariableDef(node.variable));
      if (_annotatedNullCheck(node.variable.annotations)) {
        body = js_ast.Block(
            [_nullParameterCheck(_emitVariableRef(node.variable)), body]);
      }

      if (variableIsReferenced(node.variable.name, iterable)) {
        var temp = _emitTemporaryId('iter');
        return js_ast.Block([
          iterable.toVariableDeclaration(temp),
          js_ast.ForOf(init, temp, body)
        ]);
      }
      return js_ast.ForOf(init, iterable, body);
    });
  }

  js_ast.Statement _emitAwaitFor(ForInStatement node) {
    // Emits `await for (var value in stream) ...`, which desugars as:
    //
    // var iter = new StreamIterator(stream);
    // try {
    //   while (await iter.moveNext()) {
    //     var value = iter.current;
    //     ...
    //   }
    // } finally {
    //   await iter.cancel();
    // }
    //
    // Like the Dart VM, we call cancel() always, as it's safe to call if the
    // stream has already been cancelled.
    //
    // TODO(jmesserly): we may want a helper if these become common. For now the
    // full desugaring seems okay.
    var streamIterator = _coreTypes.rawType(
        _asyncStreamIteratorClass, currentLibrary.nonNullable);
    var createStreamIter = js_ast.Call(
        _emitConstructorName(
            streamIterator,
            _asyncStreamIteratorClass.procedures
                .firstWhere((p) => p.isFactory && p.name.text == '')),
        [_visitExpression(node.iterable)]);

    var iter = _emitTemporaryId('iter');

    var savedContinueTargets = _currentContinueTargets;
    var savedBreakTargets = _currentBreakTargets;
    _currentContinueTargets = <LabeledStatement>[];
    _currentBreakTargets = <LabeledStatement>[];
    var awaitForStmt = js.statement(
        '{'
        '  let # = #;'
        '  try {'
        '    while (#) { let # = #.current; #; }'
        '  } finally { #; }'
        '}',
        [
          iter,
          createStreamIter,
          js_ast.Yield(js.call('#.moveNext()', iter))
            ..sourceInformation = _nodeStart(node.variable),
          _emitVariableDef(node.variable),
          iter,
          _visitStatement(node.body),
          js_ast.Yield(js.call('#.cancel()', iter))
            ..sourceInformation = _nodeStart(node.variable)
        ]);
    _currentContinueTargets = savedContinueTargets;
    _currentBreakTargets = savedBreakTargets;
    return awaitForStmt;
  }

  @override
  js_ast.Statement visitSwitchStatement(SwitchStatement node) {
    // Switches with labeled continues are generated as an infinite loop with
    // an explicit variable for holding the switch's next case state and an
    // explicit label. Any implicit breaks are made explicit (e.g., when break
    // is omitted for the final case statement).
    var previous = _inLabeledContinueSwitch;
    _inLabeledContinueSwitch = hasLabeledContinue(node);

    var cases = <js_ast.SwitchCase>[];

    if (_inLabeledContinueSwitch) {
      var labelState = _emitTemporaryId('labelState');
      // TODO(markzipan): Retrieve the real label name with source offsets
      var labelName = 'SL${_switchLabelStates.length}';
      _switchLabelStates[node] = _SwitchLabelState(labelName, labelState);

      for (var c in node.cases) {
        var subcases =
            _visitSwitchCase(c, lastSwitchCase: c == node.cases.last);
        if (subcases.isNotEmpty) cases.addAll(subcases);
      }

      var switchExpr = _visitExpression(node.expression);
      var switchStmt = js_ast.Switch(labelState, cases);
      var loopBody = js_ast.Block([switchStmt, js_ast.Break(null)]);
      var loopStmt = js_ast.While(js.boolean(true), loopBody);
      // Note: Cannot use _labelNames, as the label must be on the loop.
      // not the block surrounding the switch statement.
      var labeledStmt = js_ast.LabeledStatement(labelName, loopStmt);
      var block = js_ast.Block([
        js.statement('let # = #', [labelState, switchExpr]),
        labeledStmt
      ]);
      _inLabeledContinueSwitch = previous;
      return block;
    }

    for (var c in node.cases) {
      var subcases = _visitSwitchCase(c);
      if (subcases.isNotEmpty) cases.addAll(subcases);
    }

    var stmt = js_ast.Switch(_visitExpression(node.expression), cases);
    _inLabeledContinueSwitch = previous;
    return stmt;
  }

  /// Helper for visiting a SwitchCase statement.
  ///
  /// lastSwitchCase is only used when the current switch statement contains
  /// labeled continues. Dart permits the final case to implicitly break, but
  /// switch statements with labeled continues must explicitly break/continue
  /// to escape the surrounding infinite loop.
  List<js_ast.SwitchCase> _visitSwitchCase(SwitchCase node,
      {bool lastSwitchCase = false}) {
    var cases = <js_ast.SwitchCase>[];
    var emptyBlock = js_ast.Block.empty();
    // TODO(jmesserly): make sure we are statically checking fall through
    var body = _visitStatement(node.body).toBlock();
    var expressions = node.expressions;
    var lastExpr =
        expressions.isNotEmpty && !node.isDefault ? expressions.last : null;
    for (var e in expressions) {
      var jsExpr = _visitExpression(e);
      cases.add(js_ast.SwitchCase(jsExpr, e == lastExpr ? body : emptyBlock));
    }
    if (node.isDefault) {
      cases.add(js_ast.SwitchCase.defaultCase(body));
    }
    // Switch statements with continue labels must explicitly break from their
    // last case to escape the additional loop around the switch.
    if (lastSwitchCase && _inLabeledContinueSwitch && cases.isNotEmpty) {
      // TODO(markzipan): avoid generating unreachable breaks
      assert(_switchLabelStates.containsKey(node.parent));
      var breakStmt = js_ast.Break(_switchLabelStates[node.parent].label);
      var switchBody = js_ast.Block(cases.last.body.statements..add(breakStmt));
      var updatedSwitch = js_ast.SwitchCase(cases.last.expression, switchBody);
      cases.removeLast();
      cases.add(updatedSwitch);
    }
    return cases;
  }

  @override
  js_ast.Statement visitContinueSwitchStatement(ContinueSwitchStatement node) {
    var switchStmt = node.target.parent;
    if (_inLabeledContinueSwitch &&
        _switchLabelStates.containsKey(switchStmt)) {
      var switchState = _switchLabelStates[switchStmt];
      // Use the first constant expression that can match the collated switch
      // case. Use an unused symbol otherwise to force the default case.
      var jsExpr = node.target.expressions.isEmpty
          ? js.call("Symbol('_default')", [])
          : _visitExpression(node.target.expressions[0]);
      var setStateStmt = js.statement('# = #', [switchState.variable, jsExpr]);
      var continueStmt = js_ast.Continue(switchState.label);
      return js_ast.Block([setStateStmt, continueStmt]);
    }
    return _emitInvalidNode(
            node, 'see https://github.com/dart-lang/sdk/issues/29352')
        .toStatement();
  }

  @override
  js_ast.Statement visitIfStatement(IfStatement node) {
    return js_ast.If(_visitTest(node.condition), _visitScope(node.then),
        _visitScope(node.otherwise));
  }

  /// Visits a statement, and ensures the resulting AST handles block scope
  /// correctly. Essentially, we need to promote a variable declaration
  /// statement into a block in some cases, e.g.
  ///
  ///     do var x = 5; while (false); // Dart
  ///     do { let x = 5; } while (false); // JS
  js_ast.Statement _visitScope(Statement stmt) {
    var result = _visitStatement(stmt);
    if (result is js_ast.ExpressionStatement &&
        result.expression is js_ast.VariableDeclarationList) {
      return js_ast.Block([result]);
    }
    return result;
  }

  @override
  js_ast.Statement visitReturnStatement(ReturnStatement node) {
    return super.emitReturnStatement(_visitExpression(node.expression));
  }

  @override
  js_ast.Statement visitTryCatch(TryCatch node) {
    return js_ast.Try(
        _visitStatement(node.body).toBlock(), _visitCatch(node.catches), null);
  }

  js_ast.Catch _visitCatch(List<Catch> clauses) {
    if (clauses.isEmpty) return null;

    var caughtError = VariableDeclaration('#e');
    var savedRethrow = _rethrowParameter;
    _rethrowParameter = caughtError;

    // If we have more than one catch clause, always create a temporary so we
    // don't shadow any names.
    var exceptionParameter =
        (clauses.length == 1 ? clauses[0].exception : null) ??
            VariableDeclaration('#ex');

    var stackTraceParameter =
        (clauses.length == 1 ? clauses[0].stackTrace : null) ??
            (clauses.any((c) => c.stackTrace != null)
                ? VariableDeclaration('#st')
                : null);

    js_ast.Statement catchBody = js_ast.Throw(_emitVariableRef(caughtError));
    for (var clause in clauses.reversed) {
      catchBody = _catchClauseGuard(
          clause, catchBody, exceptionParameter, stackTraceParameter);
    }
    var catchStatements = [
      js.statement('let # = #.getThrown(#)', [
        _emitVariableDef(exceptionParameter),
        runtimeModule,
        _emitVariableRef(caughtError)
      ]),
      if (stackTraceParameter != null)
        js.statement('let # = #.stackTrace(#)', [
          _emitVariableDef(stackTraceParameter),
          runtimeModule,
          _emitVariableRef(caughtError)
        ]),
      catchBody,
    ];
    _rethrowParameter = savedRethrow;
    return js_ast.Catch(
        _emitVariableDef(caughtError), js_ast.Block(catchStatements));
  }

  js_ast.Statement _catchClauseGuard(
      Catch node,
      js_ast.Statement otherwise,
      VariableDeclaration exceptionParameter,
      VariableDeclaration stackTraceParameter) {
    var body = <js_ast.Statement>[];
    var vars = HashSet<String>();

    void declareVariable(
        VariableDeclaration variable, VariableDeclaration value) {
      if (variable == null) return;
      vars.add(variable.name);
      if (variable.name != value.name) {
        body.add(js.statement('let # = #',
            [_emitVariableDef(variable), _emitVariableRef(value)]));
      }
    }

    declareVariable(node.exception, exceptionParameter);
    declareVariable(node.stackTrace, stackTraceParameter);

    body.add(_visitStatement(node.body).toScopedBlock(vars));
    var then = js_ast.Block(body);

    // Discard following clauses, if any, as they are unreachable.
    if (_types.isTop(node.guard)) return then;

    var condition =
        _emitIsExpression(VariableGet(exceptionParameter), node.guard);
    return js_ast.If(condition, then, otherwise)
      ..sourceInformation = _nodeStart(node);
  }

  @override
  js_ast.Statement visitTryFinally(TryFinally node) {
    var body = _visitStatement(node.body);
    var finallyBlock =
        _superDisallowed(() => _visitStatement(node.finalizer).toBlock());

    if (body is js_ast.Try && body.finallyPart == null) {
      // Kernel represents Dart try/catch/finally as try/catch nested inside of
      // try/finally.  Flatten that pattern in the output into JS try/catch/
      // finally.
      return js_ast.Try(body.body, body.catchPart, finallyBlock);
    }
    return js_ast.Try(body.toBlock(), null, finallyBlock);
  }

  @override
  js_ast.Statement visitYieldStatement(YieldStatement node) {
    var jsExpr = _visitExpression(node.expression);
    var star = node.isYieldStar;
    if (_asyncStarController != null) {
      // async* yields are generated differently from sync* yields. `yield e`
      // becomes:
      //
      //     if (stream.add(e)) return;
      //     yield;
      //
      // `yield* e` becomes:
      //
      //     if (stream.addStream(e)) return;
      //     yield;
      var helperName = star ? 'addStream' : 'add';
      return js.statement('{ if(#.#(#)) return; #; }', [
        _asyncStarController,
        helperName,
        jsExpr,
        js_ast.Yield(null)..sourceInformation = _nodeStart(node)
      ]);
    }
    // A normal yield in a sync*
    return jsExpr.toYieldStatement(star: star);
  }

  @override
  js_ast.Statement visitVariableDeclaration(VariableDeclaration node) {
    // TODO(jmesserly): casts are sometimes required here.
    // Kernel does not represent these explicitly.
    var v = _emitVariableDef(node);
    return js.statement('let # = #;',
        [v, _visitInitializer(node.initializer, node.annotations)]);
  }

  @override
  js_ast.Statement visitFunctionDeclaration(FunctionDeclaration node) {
    var func = node.function;
    var fn = _emitFunction(func, node.variable.name);

    var name = _emitVariableDef(node.variable);
    js_ast.Statement declareFn;
    declareFn = toBoundFunctionStatement(fn, name);
    if (_reifyFunctionType(func)) {
      declareFn = js_ast.Block([
        declareFn,
        _emitFunctionTagged(_emitVariableRef(node.variable),
                func.computeThisFunctionType(_currentLibrary.nonNullable))
            .toStatement()
      ]);
    }
    return declareFn;
  }

  @override
  js_ast.Expression defaultExpression(Expression node) =>
      _emitInvalidNode(node);

  @override
  js_ast.Expression defaultBasicLiteral(BasicLiteral node) =>
      defaultExpression(node);

  @override
  js_ast.Expression visitInvalidExpression(InvalidExpression node) =>
      defaultExpression(node);

  @override
  js_ast.Expression visitConstantExpression(ConstantExpression node) =>
      visitConstant(node.constant);

  @override
  js_ast.Expression canonicalizeConstObject(js_ast.Expression expr) {
    if (isSdkInternalRuntime(_currentLibrary)) {
      return super.canonicalizeConstObject(expr);
    }
    return runtimeCall('const(#)', [expr]);
  }

  @override
  js_ast.Expression visitVariableGet(VariableGet node) {
    var v = node.variable;
    var id = _emitVariableRef(v);
    if (id.name == v.name) {
      id.sourceInformation = _variableSpan(node.fileOffset, v.name.length);
    }
    return id;
  }

  js_ast.Identifier _emitVariableRef(VariableDeclaration v) {
    var name = v.name;
    if (name == null || name.startsWith('#')) {
      name = name == null ? 't${_tempVariables.length}' : name.substring(1);
      return _tempVariables.putIfAbsent(v, () => _emitTemporaryId(name));
    }
    return _emitIdentifier(name);
  }

  /// Emits the declaration of a variable.
  ///
  /// This is similar to [_emitVariableRef] but it also attaches source
  /// location information, so hover will work as expected.
  js_ast.Identifier _emitVariableDef(VariableDeclaration v) {
    return _emitVariableRef(v)..sourceInformation = _nodeStart(v);
  }

  js_ast.Statement _initLetVariables() {
    if (_letVariables.isEmpty) return null;
    var result = js_ast.VariableDeclarationList(
            'let',
            _letVariables
                .map((v) => js_ast.VariableInitialization(v, null))
                .toList())
        .toStatement();
    _letVariables.clear();
    return result;
  }

  // TODO(jmesserly): resugar operators for kernel, such as ++x, x++, x+=.
  @override
  js_ast.Expression visitVariableSet(VariableSet node) =>
      _visitExpression(node.value)
          .toAssignExpression(_emitVariableRef(node.variable));

  @override
  js_ast.Expression visitDynamicGet(DynamicGet node) {
    return _emitPropertyGet(node.receiver, null, node.name.name);
  }

  @override
  js_ast.Expression visitInstanceGet(InstanceGet node) {
    return _emitPropertyGet(
        node.receiver, node.interfaceTarget, node.name.name);
  }

  @override
  js_ast.Expression visitInstanceTearOff(InstanceTearOff node) {
    return _emitPropertyGet(
        node.receiver, node.interfaceTarget, node.name.name);
  }

  @override
  js_ast.Expression visitPropertyGet(PropertyGet node) {
    return _emitPropertyGet(
        node.receiver, node.interfaceTarget, node.name.text);
  }

  @override
  js_ast.Expression visitDynamicSet(DynamicSet node) {
    return _emitPropertySet(node.receiver, null, node.value, node.name.text);
  }

  @override
  js_ast.Expression visitInstanceSet(InstanceSet node) {
    return _emitPropertySet(
        node.receiver, node.interfaceTarget, node.value, node.name.text);
  }

  @override
  js_ast.Expression visitPropertySet(PropertySet node) {
    return _emitPropertySet(
        node.receiver, node.interfaceTarget, node.value, node.name.text);
  }

  js_ast.Expression _emitPropertyGet(Expression receiver, Member member,
      [String memberName]) {
    memberName ??= member.name.text;
    // TODO(jmesserly): should tearoff of `.call` on a function type be
    // encoded as a different node, or possibly eliminated?
    // (Regardless, we'll still need to handle the callable JS interop classes.)
    if (memberName == 'call' &&
        _isDirectCallable(receiver.getStaticType(_staticTypeContext))) {
      // Tearoff of `call` on a function type is a no-op;
      return _visitExpression(receiver);
    }
    var jsName = _emitMemberName(memberName, member: member);
    var jsReceiver = _visitExpression(receiver);

    // TODO(jmesserly): we need to mark an end span for property accessors so
    // they can be hovered. Unfortunately this is not possible as Kernel does
    // not store this data.
    if (_isObjectMember(memberName)) {
      if (isNullable(receiver)) {
        // If the receiver is nullable, use a helper so calls like
        // `null.hashCode` and `null.runtimeType` will work.
        // Also method tearoffs like `null.toString`.
        if (_isObjectMethodTearoff(memberName)) {
          return runtimeCall('bind(#, #)', [jsReceiver, jsName]);
        }
        return runtimeCall('#(#)', [memberName, jsReceiver]);
      }
      // Otherwise generate this as a normal typed property get.
    } else if (member == null) {
      return runtimeCall('dload$_replSuffix(#, #)', [jsReceiver, jsName]);
    }

    if (_reifyTearoff(member)) {
      return runtimeCall('bind(#, #)', [jsReceiver, jsName]);
    } else if (member is Procedure &&
        !member.isAccessor &&
        isJsMember(member)) {
      return runtimeCall(
          'tearoffInterop(#)', [js_ast.PropertyAccess(jsReceiver, jsName)]);
    } else {
      return js_ast.PropertyAccess(jsReceiver, jsName);
    }
  }

  /// Return whether [member] returns a native object whose type needs to be
  /// null-checked in sound null-safety.
  ///
  /// This is true for non-nullable native return types.
  bool _isNullCheckableNative(Member member) =>
      _options.soundNullSafety &&
      member != null &&
      member.isExternal &&
      _extensionTypes.isNativeClass(member.enclosingClass) &&
      member is Procedure &&
      member.function != null &&
      member.function.returnType.isPotentiallyNonNullable &&
      _isWebLibrary(member.enclosingLibrary?.importUri);

  // TODO(jmesserly): can we encapsulate REPL name lookups and remove this?
  // _emitMemberName would be a nice place to handle it, but we don't have
  // access to the target expression there (needed for `dart.replNameLookup`).
  String get _replSuffix => _options.replCompile ? 'Repl' : '';

  js_ast.Expression _emitPropertySet(
      Expression receiver, Member member, Expression value,
      [String memberName]) {
    var jsName =
        _emitMemberName(memberName ?? member.name.text, member: member);

    if (member != null && isJsMember(member)) {
      value = _assertInterop(value);
    }

    var jsReceiver = _visitExpression(receiver);
    var jsValue = _visitExpression(value);

    if (member == null) {
      return runtimeCall(
          'dput$_replSuffix(#, #, #)', [jsReceiver, jsName, jsValue]);
    }
    return js.call('#.# = #', [jsReceiver, jsName, jsValue]);
  }

  @override
  js_ast.Expression visitSuperPropertyGet(SuperPropertyGet node) {
    var target = node.interfaceTarget;
    var jsTarget = _emitSuperTarget(target);
    if (_reifyTearoff(target)) {
      return runtimeCall('bind(this, #, #)', [jsTarget.selector, jsTarget]);
    }
    return jsTarget;
  }

  @override
  js_ast.Expression visitSuperPropertySet(SuperPropertySet node) {
    var target = node.interfaceTarget;
    var jsTarget = _emitSuperTarget(target, setter: true);
    return _visitExpression(node.value).toAssignExpression(jsTarget);
  }

  @override
  js_ast.Expression visitStaticGet(StaticGet node) =>
      _emitStaticGet(node.target);

  @override
  js_ast.Expression visitStaticTearOff(StaticTearOff node) =>
      _emitStaticGet(node.target);

  js_ast.Expression _emitStaticGet(Member target) {
    var result = _emitStaticTarget(target);
    if (_reifyTearoff(target)) {
      // TODO(jmesserly): we could tag static/top-level function types once
      // in the module initialization, rather than at the point where they
      // escape.
      return _emitFunctionTagged(
          result,
          target.function
              .computeThisFunctionType(target.enclosingLibrary.nonNullable));
    }
    return result;
  }

  @override
  js_ast.Expression visitStaticSet(StaticSet node) {
    var target = node.target;
    var value = isJsMember(target) ? _assertInterop(node.value) : node.value;
    return _visitExpression(value)
        .toAssignExpression(_emitStaticTarget(target));
  }

  @override
  js_ast.Expression visitDynamicInvocation(DynamicInvocation node) {
    return _emitMethodCall(node.receiver, null, node.arguments, node);
  }

  @override
  js_ast.Expression visitFunctionInvocation(FunctionInvocation node) {
    return _emitMethodCall(node.receiver, null, node.arguments, node);
  }

  @override
  js_ast.Expression visitInstanceInvocation(InstanceInvocation node) {
    return _emitMethodCall(
        node.receiver, node.interfaceTarget, node.arguments, node);
  }

  @override
  js_ast.Expression visitLocalFunctionInvocation(LocalFunctionInvocation node) {
    return _emitMethodCall(
        VariableGet(node.variable)..fileOffset = node.fileOffset,
        null,
        node.arguments,
        node);
  }

  @override
  js_ast.Expression visitEqualsCall(EqualsCall node) {
    return _emitEqualityOperator(node.left, node.interfaceTarget, node.right,
        negated: node.isNot);
  }

  @override
  js_ast.Expression visitEqualsNull(EqualsNull node) {
    return _emitCoreIdenticalCall([node.expression, NullLiteral()],
        negated: node.isNot);
  }

  @override
  js_ast.Expression visitMethodInvocation(MethodInvocation node) {
    return _emitMethodCall(
        node.receiver, node.interfaceTarget, node.arguments, node);
  }

  js_ast.Expression _emitMethodCall(Expression receiver, Member target,
      Arguments arguments, InvocationExpression node) {
    var name = node.name.text;

    /// Returns `true` when [node] represents an invocation of `List.add()` that
    /// can be optimized.
    ///
    /// The optimized add operation can skip checks for a growable or modifiable
    /// list and the element type is known to be invariant so it can skip the
    /// type check.
    bool isNativeListInvariantAdd(InvocationExpression node) {
      if (node is MethodInvocation &&
          node.isInvariant &&
          node.name.name == 'add') {
        // The call to add is marked as invariant, so the type check on the
        // parameter to add is not needed.
        var receiver = node.receiver;
        if (receiver is VariableGet &&
            receiver.variable.isFinal &&
            !receiver.variable.isLate) {
          // The receiver is a final variable, so it only contains the
          // initializer value. Also, avoid late variables in case the CFE
          // lowering of late variables is changed in the future.
          if (receiver.variable.initializer is ListLiteral) {
            // The initializer is a list literal, so we know the list can be
            // grown, modified, and is represented by a JavaScript Array.
            return true;
          }
        }
      }
      return false;
    }

    if (isOperatorMethodName(name) && arguments.named.isEmpty) {
      var argLength = arguments.positional.length;
      if (argLength == 0) {
        return _emitUnaryOperator(receiver, target, node);
      } else if (argLength == 1) {
        return _emitBinaryOperator(
            receiver, target, arguments.positional[0], node);
      }
    }

    var jsReceiver = _visitExpression(receiver);
    var args = _emitArgumentList(arguments, target: target);

    if (isNativeListInvariantAdd(node)) {
      return js.call('#.push(#)', [jsReceiver, args]);
    }

    var isCallingDynamicField = target is Member &&
        target.hasGetter &&
        _isDynamicOrFunction(target.getterType);
    if (name == 'call') {
      var receiverType = receiver.getStaticType(_staticTypeContext);
      if (isCallingDynamicField || _isDynamicOrFunction(receiverType)) {
        return _emitDynamicInvoke(jsReceiver, null, args, arguments);
      } else if (_isDirectCallable(receiverType)) {
        // Call methods on function types should be handled as function calls.
        return js_ast.Call(jsReceiver, args);
      }
    }

    var jsName = _emitMemberName(name, member: target);

    // Handle Object methods that are supported by `null`.
    if (_isObjectMethodCall(name, arguments)) {
      if (isNullable(receiver)) {
        // If the receiver is nullable, use a helper so calls like
        // `null.toString()` will work.
        return runtimeCall('#(#, #)', [name, jsReceiver, args]);
      }
      // Otherwise generate this as a normal typed method call.
    } else if (target == null || isCallingDynamicField) {
      return _emitDynamicInvoke(jsReceiver, jsName, args, arguments);
    }
    // TODO(jmesserly): remove when Kernel desugars this for us.
    // Handle `o.m(a)` where `o.m` is a getter returning a class with `call`.
    if (target is Field || target is Procedure && target.isAccessor) {
      var fromType = target.getterType;
      if (fromType is InterfaceType) {
        var callName = _implicitCallTarget(fromType);
        if (callName != null) {
          return js.call('#.#.#(#)', [jsReceiver, jsName, callName, args]);
        }
      }
    }
    return js.call('#.#(#)', [jsReceiver, jsName, args]);
  }

  js_ast.Expression _emitDynamicInvoke(
      js_ast.Expression fn,
      js_ast.Expression methodName,
      Iterable<js_ast.Expression> args,
      Arguments arguments) {
    var jsArgs = <Object>[fn];
    String jsCode;

    var typeArgs = arguments.types;
    if (typeArgs.isNotEmpty) {
      jsArgs.add(args.take(typeArgs.length));
      args = args.skip(typeArgs.length);
      if (methodName != null) {
        jsCode = 'dgsend$_replSuffix(#, [#], #';
        jsArgs.add(methodName);
      } else {
        jsCode = 'dgcall(#, [#]';
      }
    } else if (methodName != null) {
      jsCode = 'dsend$_replSuffix(#, #';
      jsArgs.add(methodName);
    } else {
      jsCode = 'dcall(#';
    }

    var hasNamed = arguments.named.isNotEmpty;
    if (hasNamed) {
      jsCode += ', [#], #)';
      jsArgs.add(args.take(args.length - 1));
      jsArgs.add(args.last);
    } else {
      jsArgs.add(args);
      jsCode += ', [#])';
    }

    return runtimeCall(jsCode, jsArgs);
  }

  bool _isDirectCallable(DartType t) =>
      t is FunctionType || (t is InterfaceType && usesJSInterop(t.classNode));

  js_ast.Expression _implicitCallTarget(InterfaceType from) {
    var c = from.classNode;
    var member = _hierarchy.getInterfaceMember(c, Name('call'));
    if (member is Procedure && !member.isAccessor && !usesJSInterop(c)) {
      return _emitMemberName('call', member: member);
    }
    return null;
  }

  bool _isDynamicOrFunction(DartType t) =>
      DartTypeEquivalence(_coreTypes, ignoreTopLevelNullability: true)
          .areEqual(t, _coreTypes.functionNonNullableRawType) ||
      t == const DynamicType();

  js_ast.Expression _emitUnaryOperator(
      Expression expr, Member target, InvocationExpression node) {
    var op = node.name.text;
    if (target != null) {
      var dispatchType = _coreTypes.legacyRawType(target.enclosingClass);
      if (_typeRep.unaryOperationIsPrimitive(dispatchType)) {
        if (op == '~') {
          if (_typeRep.isNumber(dispatchType)) {
            return _coerceBitOperationResultToUnsigned(
                node, js.call('~#', notNull(expr)));
          }
          return _emitOperatorCall(expr, target, op, []);
        }
        if (op == 'unary-') op = '-';
        return js.call('$op#', notNull(expr));
      }
    }
    return _emitOperatorCall(expr, target, op, []);
  }

  /// Bit operations are coerced to values on [0, 2^32). The coercion changes
  /// the interpretation of the 32-bit value from signed to unsigned.  Most
  /// JavaScript operations interpret their operands as signed and generate
  /// signed results.
  js_ast.Expression _coerceBitOperationResultToUnsigned(
      Expression node, js_ast.Expression uncoerced) {
    // Don't coerce if the parent will coerce.
    var parent = node.parent;
    if (parent is InvocationExpression && _nodeIsBitwiseOperation(parent)) {
      return uncoerced;
    }

    // Don't do a no-op coerce if the most significant bit is zero.
    if (_is31BitUnsigned(node)) return uncoerced;

    // If the consumer of the expression is '==' or '!=' with a constant that
    // fits in 31 bits, adding a coercion does not change the result of the
    // comparison, e.g.  `a & ~b == 0`.
    Expression left;
    Expression right;
    String op;
    if (parent is InvocationExpression &&
        parent.arguments.positional.length == 1) {
      op = parent.name.text;
      left = getInvocationReceiver(parent);
      right = parent.arguments.positional[0];
    } else if (parent is EqualsCall) {
      left = parent.left;
      right = parent.right;
      op = '==';
    } else if (parent is EqualsNull) {
      left = parent.expression;
      right = NullLiteral();
      op = '==';
    }
    if (left != null) {
      if (op == '==') {
        const MAX = 0x7fffffff;
        if (_asIntInRange(right, 0, MAX) != null) return uncoerced;
        if (_asIntInRange(left, 0, MAX) != null) return uncoerced;
      } else if (op == '>>') {
        if (_isDefinitelyNonNegative(left) &&
            _asIntInRange(right, 0, 31) != null) {
          // Parent will generate `# >>> n`.
          return uncoerced;
        }
      }
    }
    return js.call('# >>> 0', uncoerced);
  }

  bool _nodeIsBitwiseOperation(InvocationExpression node) {
    switch (node.name.text) {
      case '&':
      case '|':
      case '^':
      case '~':
        return true;
    }
    return false;
  }

  int _asIntInRange(Expression expr, int low, int high) {
    if (expr is IntLiteral) {
      if (expr.value >= low && expr.value <= high) return expr.value;
      return null;
    }
    if (_constants.isConstant(expr)) {
      var c = _constants.evaluate(expr);
      if (c is IntConstant && c.value >= low && c.value <= high) return c.value;
    }
    return null;
  }

  bool _isDefinitelyNonNegative(Expression expr) {
    if (expr is IntLiteral) return expr.value >= 0;

    // TODO(sra): Lengths of known list types etc.
    return expr is InvocationExpression && _nodeIsBitwiseOperation(expr);
  }

  /// Does the parent of [node] mask the result to [width] bits or fewer?
  bool _parentMasksToWidth(Expression node, int width) {
    var parent = node.parent;
    if (parent == null) return false;
    if (parent is InvocationExpression && _nodeIsBitwiseOperation(parent)) {
      if (parent.name.text == '&' && parent.arguments.positional.length == 1) {
        var left = getInvocationReceiver(parent);
        var right = parent.arguments.positional[0];
        final MAX = (1 << width) - 1;
        if (left != null) {
          if (_asIntInRange(right, 0, MAX) != null) return true;
          if (_asIntInRange(left, 0, MAX) != null) return true;
        }
      }
      return _parentMasksToWidth(parent, width);
    }
    return false;
  }

  /// Determines if the result of evaluating [expr] will be an non-negative
  /// value that fits in 31 bits.
  bool _is31BitUnsigned(Expression expr) {
    const MAX = 32; // Includes larger and negative values.
    /// Determines how many bits are required to hold result of evaluation
    /// [expr].  [depth] is used to bound exploration of huge expressions.
    int bitWidth(Expression expr, int depth) {
      if (expr is IntLiteral) {
        return expr.value >= 0 ? expr.value.bitLength : MAX;
      }
      if (++depth > 5) return MAX;
      if (expr is InvocationExpression &&
          expr.arguments.positional.length == 1) {
        var left = getInvocationReceiver(expr);
        var right = expr.arguments.positional[0];
        if (left != null) {
          switch (expr.name.text) {
            case '&':
              return min(bitWidth(left, depth), bitWidth(right, depth));

            case '|':
            case '^':
              return max(bitWidth(left, depth), bitWidth(right, depth));

            case '>>':
              var shiftValue = _asIntInRange(right, 0, 31);
              if (shiftValue != null) {
                var leftWidth = bitWidth(left, depth);
                return leftWidth == MAX ? MAX : max(0, leftWidth - shiftValue);
              }
              return MAX;

            case '<<':
              var leftWidth = bitWidth(left, depth);
              var shiftValue = _asIntInRange(right, 0, 31);
              if (shiftValue != null) {
                return min(MAX, leftWidth + shiftValue);
              }
              var rightWidth = bitWidth(right, depth);
              if (rightWidth <= 5) {
                // e.g.  `1 << (x & 7)` has a rightWidth of 3, so shifts by up to
                // (1 << 3) - 1 == 7 bits.
                return min(MAX, leftWidth + ((1 << rightWidth) - 1));
              }
              return MAX;
            default:
              return MAX;
          }
        }
      }
      var value = _asIntInRange(expr, 0, 0x7fffffff);
      if (value != null) return value.bitLength;
      return MAX;
    }

    return bitWidth(expr, 0) < 32;
  }

  js_ast.Expression _emitBinaryOperator(Expression left, Member target,
      Expression right, InvocationExpression node) {
    var op = node.name.text;
    if (op == '==') return _emitEqualityOperator(left, target, right);

    // TODO(jmesserly): using the target type here to work around:
    // https://github.com/dart-lang/sdk/issues/33293
    if (target != null) {
      var targetClass = target.enclosingClass;
      var leftType = _coreTypes.legacyRawType(targetClass);
      var rightType = right.getStaticType(_staticTypeContext);

      if (_typeRep.binaryOperationIsPrimitive(leftType, rightType) ||
          leftType == _types.coreTypes.stringLegacyRawType && op == '+') {
        // Inline operations on primitive types where possible.
        // TODO(jmesserly): inline these from dart:core instead of hardcoding
        // the implementation details here.

        /// Emits an inlined binary operation using the JS [code], adding null
        /// checks if needed to ensure we throw the appropriate error.
        js_ast.Expression binary(String code) {
          return js.call(code, [notNull(left), notNull(right)]);
        }

        js_ast.Expression bitwise(String code) {
          return _coerceBitOperationResultToUnsigned(node, binary(code));
        }

        /// Similar to [binary] but applies a boolean conversion to the right
        /// operand, to match the boolean bitwise operators in dart:core.
        ///
        /// Short circuiting operators should not be used in [code], because the
        /// null checks for both operands must happen unconditionally.
        js_ast.Expression bitwiseBool(String code) {
          return js.call(code, [notNull(left), _visitTest(right)]);
        }

        switch (op) {
          case '~/':
            // `a ~/ b` is equivalent to `(a / b).truncate()`
            return js.call('(# / #).#()', [
              notNull(left),
              notNull(right),
              _emitMemberName('truncate', memberClass: targetClass)
            ]);

          case '%':
            // TODO(sra): We can generate `a % b + 0` if both are non-negative
            // (the `+ 0` is to coerce -0.0 to 0).
            return _emitOperatorCall(left, target, op, [right]);

          case '&':
            return _typeRep.isBoolean(leftType)
                ? bitwiseBool('!!(# & #)')
                : bitwise('# & #');

          case '|':
            return _typeRep.isBoolean(leftType)
                ? bitwiseBool('!!(# | #)')
                : bitwise('# | #');

          case '^':
            return _typeRep.isBoolean(leftType)
                ? bitwiseBool('# !== #')
                : bitwise('# ^ #');

          case '>>':
            var shiftCount = _asIntInRange(right, 0, 31);
            if (_is31BitUnsigned(left) && shiftCount != null) {
              return binary('# >> #');
            }
            if (_isDefinitelyNonNegative(left) && shiftCount != null) {
              return binary('# >>> #');
            }
            // If the context selects out only bits that can't be affected by the
            // sign position we can use any JavaScript shift, `(x >> 6) & 3`.
            if (shiftCount != null &&
                _parentMasksToWidth(node, 31 - shiftCount)) {
              return binary('# >> #');
            }
            return _emitOperatorCall(left, target, op, [right]);

          case '<<':
            if (_is31BitUnsigned(node)) {
              // Result is 31 bit unsigned which implies the shift count was small
              // enough not to pollute the sign bit.
              return binary('# << #');
            }
            if (_asIntInRange(right, 0, 31) != null) {
              return _coerceBitOperationResultToUnsigned(
                  node, binary('# << #'));
            }
            return _emitOperatorCall(left, target, op, [right]);

          default:
            // TODO(vsm): When do Dart ops not map to JS?
            return binary('# $op #');
        }
      }
    }

    return _emitOperatorCall(left, target, op, [right]);
  }

  js_ast.Expression _emitEqualityOperator(
      Expression left, Member target, Expression right,
      {bool negated = false}) {
    var targetClass = target?.enclosingClass;
    var leftType = left.getStaticType(_staticTypeContext);

    // Conceptually `x == y` in Dart is defined as:
    //
    // If either x or y is null, then they are equal iff they are both null.
    // Otherwise, equality is the result of calling `x.==(y)`.
    //
    // In practice, `x.==(y)` is equivalent to `identical(x, y)` in many cases:
    // - when either side is known to be `null` (literal or Null type)
    // - left side is an enum
    // - left side is a primitive type
    //
    // We also compile `operator ==` methods to ensure they check the right side
    // for null`. This allows us to skip the check at call sites.
    //
    // TODO(leafp,jmesserly): we could use class hierarchy analysis to check
    // if `operator ==` was overridden, similar to how we devirtualize private
    // fields.
    //
    // If we know that the left type uses identity for equality, we can
    // sometimes emit better code, either `===` or `==`.
    var isEnum = leftType is InterfaceType && leftType.classNode.isEnum;
    var usesIdentity = _typeRep.isPrimitive(leftType) ||
        isEnum ||
        _isNull(left) ||
        _isNull(right);

    if (usesIdentity) {
      return _emitCoreIdenticalCall([left, right], negated: negated);
    }

    // If the left side is nullable, we need to use a runtime helper to check
    // for null. We could inline the null check, but it did not seem to have
    // a measurable performance effect (possibly the helper is simple enough to
    // be inlined).
    if (isNullable(left)) {
      return js.call(negated ? '!#.equals(#, #)' : '#.equals(#, #)',
          [runtimeModule, _visitExpression(left), _visitExpression(right)]);
    }

    // Otherwise we emit a call to the == method.
    return js.call(negated ? '!#[#](#)' : '#[#](#)', [
      _visitExpression(left),
      _emitMemberName('==', memberClass: targetClass),
      _visitExpression(right)
    ]);
  }

  /// Emits a generic send, like an operator method.
  ///
  /// **Please note** this function does not support method invocation syntax
  /// `obj.name(args)` because that could be a getter followed by a call.
  /// See [visitMethodInvocation].
  js_ast.Expression _emitOperatorCall(
      Expression receiver, Member target, String name, List<Expression> args) {
    // TODO(jmesserly): calls that don't pass `element` are probably broken for
    // `super` calls from disallowed super locations.
    var memberName = _emitMemberName(name, member: target);
    if (target == null) {
      // dynamic dispatch
      var dynamicHelper = const {'[]': 'dindex', '[]=': 'dsetindex'}[name];
      if (dynamicHelper != null) {
        return runtimeCall('$dynamicHelper(#, #)',
            [_visitExpression(receiver), _visitExpressionList(args)]);
      } else {
        return runtimeCall('dsend(#, #, [#])', [
          _visitExpression(receiver),
          memberName,
          _visitExpressionList(args)
        ]);
      }
    }

    // Generic dispatch to a statically known method.
    return js.call('#.#(#)',
        [_visitExpression(receiver), memberName, _visitExpressionList(args)]);
  }

  // TODO(jmesserly): optimize super operators for kernel
  @override
  js_ast.Expression visitSuperMethodInvocation(SuperMethodInvocation node) {
    var target = node.interfaceTarget;
    return js_ast.Call(_emitSuperTarget(target),
        _emitArgumentList(node.arguments, target: target));
  }

  /// Emits the [js_ast.PropertyAccess] for accessors or method calls to
  /// [jsTarget].[jsName], replacing `super` if it is not allowed in scope.
  js_ast.PropertyAccess _emitSuperTarget(Member member, {bool setter = false}) {
    var jsName = _emitMemberName(member.name.text, member: member);
    if (member is Field && !_virtualFields.isVirtual(member)) {
      return js_ast.PropertyAccess(js_ast.This(), jsName);
    }
    if (_superAllowed) return js_ast.PropertyAccess(js_ast.Super(), jsName);

    // If we can't emit `super` in this context, generate a helper that does it
    // for us, and call the helper.
    var name = member.name.text;
    var jsMethod = _superHelpers.putIfAbsent(name, () {
      var isAccessor = member is Procedure ? member.isAccessor : true;
      if (isAccessor) {
        assert(member is Procedure
            ? member.isSetter == setter
            : !setter || !(member as Field).isFinal);
        var fn = js.fun(
            setter
                ? 'function(x) { super[#] = x; }'
                : 'function() { return super[#]; }',
            [jsName]);

        return js_ast.Method(_emitTemporaryId(name), fn,
            isGetter: !setter, isSetter: setter);
      } else {
        var function = member.function;
        var params = [
          ..._emitTypeFormals(function.typeParameters),
          for (var param in function.positionalParameters)
            _emitIdentifier(param.name),
          if (function.namedParameters.isNotEmpty) namedArgumentTemp,
        ];

        var fn = js.fun(
            'function(#) { return super[#](#); }', [params, jsName, params]);
        name = js_ast.friendlyNameForDartOperator[name] ?? name;
        return js_ast.Method(_emitTemporaryId(name), fn);
      }
    });
    return js_ast.PropertyAccess(js_ast.This(), jsMethod.name);
  }

  /// If [e] is a [TypeLiteral] or a [TypeLiteralConstant] expression, return
  /// the underlying [DartType], otherwise returns null.
  // TODO(sigmund,nshahan): remove all uses of type literals in the runtime
  // libraries, so that this pattern can be deleted.
  DartType getTypeLiteralType(Expression e) {
    if (e is TypeLiteral) return e.type;
    if (e is ConstantExpression) {
      var constant = e.constant;
      if (constant is TypeLiteralConstant) {
        return constant.type.withDeclaredNullability(Nullability.nonNullable);
      }
    }
    return null;
  }

  @override
  js_ast.Expression visitStaticInvocation(StaticInvocation node) {
    var target = node.target;
    if (isInlineJS(target)) return _emitInlineJSCode(node) as js_ast.Expression;
    if (target.isFactory) return _emitFactoryInvocation(node);

    // Optimize some internal SDK calls.
    if (isSdkInternalRuntime(target.enclosingLibrary)) {
      var name = target.name.text;
      if (node.arguments.positional.isEmpty &&
          node.arguments.types.length == 1) {
        var type = node.arguments.types.single;
        if (name == 'typeRep') return _emitType(type);
        if (name == 'legacyTypeRep') {
          return _emitType(type.withDeclaredNullability(Nullability.legacy));
        }
        if (name == 'getGenericClassStatic') {
          if (type is InterfaceType) {
            return _emitTopLevelNameNoInterop(type.classNode, suffix: '\$');
          }
          if (type is FutureOrType) {
            return _emitFutureOrNameNoInterop(suffix: '\$');
          }
        }
      } else if (node.arguments.positional.length == 1) {
        var firstArg = node.arguments.positional[0];
        var type = getTypeLiteralType(firstArg);
        if (name == 'unwrapType' && type != null) {
          return _emitType(type);
        }
        if (name == 'extensionSymbol' && firstArg is StringLiteral) {
          return getSymbol(getExtensionSymbolInternal(firstArg.value));
        }

        if (name == 'compileTimeFlag' && firstArg is StringLiteral) {
          var flagName = firstArg.value;
          if (flagName == 'soundNullSafety') {
            return js.boolean(_options.soundNullSafety);
          }
          throw UnsupportedError('Invalid flag in call to $name: $flagName');
        }
      } else if (node.arguments.positional.length == 2) {
        var firstArg = node.arguments.positional[0];
        var secondArg = node.arguments.positional[1];
        var type = getTypeLiteralType(secondArg);
        if (name == '_jsInstanceOf' && type != null) {
          return js.call('# instanceof #', [
            _visitExpression(firstArg),
            _emitType(type.withDeclaredNullability(Nullability.nonNullable))
          ]);
        }

        if (name == '_equalType' && type != null) {
          return js.call('# === #', [
            _visitExpression(firstArg),
            _emitType(type.withDeclaredNullability(Nullability.nonNullable))
          ]);
        }
      }
    }
    if (target == _coreTypes.identicalProcedure) {
      return _emitCoreIdenticalCall(node.arguments.positional);
    }
    if (_isDebuggerCall(target)) {
      return _emitDebuggerCall(node) as js_ast.Expression;
    }

    var fn = _emitStaticTarget(target);
    var args = _emitArgumentList(node.arguments, target: target);
    return js_ast.Call(fn, args);
  }

  bool _isDebuggerCall(Procedure target) {
    return target.name.text == 'debugger' &&
        target.enclosingLibrary.importUri.toString() == 'dart:developer';
  }

  js_ast.Node _emitDebuggerCall(StaticInvocation node) {
    var args = node.arguments.named;
    var isStatement = node.parent is ExpressionStatement;
    if (args.isEmpty) {
      // Inline `debugger()` with no arguments, as a statement if possible,
      // otherwise as an immediately invoked function.
      return isStatement
          ? js.statement('debugger;')
          : js.call('(() => { debugger; return true})()');
    }

    // The signature of `debugger()` is:
    //
    //     bool debugger({bool when: true, String message})
    //
    // This code path handles the named arguments `when` and/or `message`.
    // Both must be evaluated in the supplied order, and then `when` is used
    // to decide whether to break or not.
    //
    // We also need to return the value of `when`.
    var jsArgs = args.map(_emitNamedExpression).toList();
    var when = args.length == 1
        // For a single `when` argument, use it.
        //
        // For a single `message` argument, use `{message: ...}`, which
        // coerces to true (the default value of `when`).
        ? (args[0].name == 'when'
            ? jsArgs[0].value
            : js_ast.ObjectInitializer(jsArgs))
        // If we have both `message` and `when` arguments, evaluate them in
        // order, then extract the `when` argument.
        : js.call('#.when', js_ast.ObjectInitializer(jsArgs));
    return isStatement
        ? js.statement('if (#) debugger;', when)
        : js.call('# && (() => { debugger; return true })()', when);
  }

  /// Emits the target of a [StaticInvocation], [StaticGet], or [StaticSet].
  js_ast.Expression _emitStaticTarget(Member target) {
    var c = target.enclosingClass;
    if (c != null) {
      // A static native element should just forward directly to the JS type's
      // member, for example `Css.supports(...)` in dart:html should be replaced
      // by a direct call to the DOM API: `global.CSS.supports`.
      if (_isExternal(target) && (target as Procedure).isStatic) {
        var nativeName = _extensionTypes.getNativePeers(c);
        if (nativeName.isNotEmpty) {
          var memberName = _annotationName(target, isJSName) ??
              _emitStaticMemberName(target.name.text, target);
          return runtimeCall('global.#.#', [nativeName[0], memberName]);
        }
      }
      return js_ast.PropertyAccess(_emitStaticClassName(c),
          _emitStaticMemberName(target.name.text, target));
    }
    return _emitTopLevelName(target);
  }

  List<js_ast.Expression> _emitArgumentList(Arguments node,
      {bool types = true, Member target}) {
    types = types && _reifyGenericFunction(target);
    final isJsInterop = target != null && isJsMember(target);
    return [
      if (types)
        for (var typeArg in node.types) _emitType(typeArg),
      for (var arg in node.positional)
        if (arg is StaticInvocation &&
            isJSSpreadInvocation(arg.target) &&
            arg.arguments.positional.length == 1)
          js_ast.Spread(_visitExpression(arg.arguments.positional[0]))
        else if (isJsInterop)
          _visitExpression(_assertInterop(arg))
        else
          _visitExpression(arg),
      if (node.named.isNotEmpty)
        js_ast.ObjectInitializer([
          for (var arg in node.named) _emitNamedExpression(arg, isJsInterop)
        ]),
    ];
  }

  js_ast.Property _emitNamedExpression(NamedExpression arg,
      [bool isJsInterop = false]) {
    var value = isJsInterop ? _assertInterop(arg.value) : arg.value;
    return js_ast.Property(propertyName(arg.name), _visitExpression(value));
  }

  /// Emits code for the `JS(...)` macro.
  js_ast.Node _emitInlineJSCode(StaticInvocation node) {
    var args = node.arguments.positional;
    // arg[0] is static return type, used in `RestrictedStaticTypeAnalyzer`
    var code = args[1];
    List<Expression> templateArgs;
    String source;
    if (code is StringConcatenation) {
      if (code.expressions.every((e) => e is StringLiteral)) {
        templateArgs = args.skip(2).toList();
        source = code.expressions.map((e) => (e as StringLiteral).value).join();
      } else {
        if (args.length > 2) {
          throw ArgumentError(
              "Can't mix template args and string interpolation in JS calls: "
              '`$node`');
        }
        templateArgs = <Expression>[];
        source = code.expressions.map((expression) {
          if (expression is StringLiteral) {
            return expression.value;
          } else {
            templateArgs.add(expression);
            return '#';
          }
        }).join();
      }
    } else {
      templateArgs = args.skip(2).toList();
      source = (code as StringLiteral).value;
    }

    // TODO(jmesserly): arguments to JS() that contain type literals evaluate to
    // the raw runtime type instead of the wrapped Type object.
    // We can clean this up by switching to `unwrapType(<type literal>)`, which
    // the compiler will then optimize.
    var wasInForeignJS = _isInForeignJS;
    _isInForeignJS = true;
    var jsArgs = templateArgs.map(_visitExpression).toList();
    _isInForeignJS = wasInForeignJS;

    var result = js.parseForeignJS(source).instantiate(jsArgs);

    // Add a check to make sure any JS() values from a native type are typed
    // properly in sound null-safety.
    if (_isWebLibrary(_currentLibrary.importUri) && _options.soundNullSafety) {
      var type = node.getStaticType(_staticTypeContext);
      if (type.isPotentiallyNonNullable) {
        result = runtimeCall('checkNativeNonNull(#)', [result]);
      }
    }

    assert(result is js_ast.Expression ||
        result is js_ast.Statement && node.parent is ExpressionStatement);
    return result.withSourceInformation(_nodeStart(node));
  }

  bool _isWebLibrary(Uri importUri) =>
      importUri != null &&
      importUri.scheme == 'dart' &&
      (importUri.path == 'html' ||
          importUri.path == 'svg' ||
          importUri.path == 'indexed_db' ||
          importUri.path == 'web_audio' ||
          importUri.path == 'web_gl' ||
          importUri.path == 'web_sql' ||
          importUri.path == 'html_common');

  bool _isNull(Expression expr) =>
      expr is NullLiteral || expr.getStaticType(_staticTypeContext) is NullType;

  bool _doubleEqIsIdentity(Expression left, Expression right) {
    // If we statically know LHS or RHS is null we can use ==.
    if (_isNull(left) || _isNull(right)) return true;
    // If the representation of the  two types will not induce conversion in
    // JS then we can use == .
    return !_typeRep.equalityMayConvert(left.getStaticType(_staticTypeContext),
        right.getStaticType(_staticTypeContext));
  }

  bool _tripleEqIsIdentity(Expression left, Expression right) {
    // If either is non-nullable, then we don't need to worry about
    // equating null and undefined, and so we can use triple equals.
    return !isNullable(left) || !isNullable(right);
  }

  /// Returns true if [expr] can be null, optionally using [localIsNullable]
  /// for locals.
  ///
  /// If [localIsNullable] is not supplied, this will use the known list of
  /// [_notNullLocals].
  bool isNullable(Expression expr) => _nullableInference.isNullable(expr);

  js_ast.Expression _emitJSDoubleEq(List<js_ast.Expression> args,
      {bool negated = false}) {
    var op = negated ? '# != #' : '# == #';
    return js.call(op, args);
  }

  js_ast.Expression _emitJSTripleEq(List<js_ast.Expression> args,
      {bool negated = false}) {
    var op = negated ? '# !== #' : '# === #';
    return js.call(op, args);
  }

  js_ast.Expression _emitCoreIdenticalCall(List<Expression> args,
      {bool negated = false}) {
    if (args.length != 2) {
      // Shouldn't happen in typechecked code
      return runtimeCall(
          'throw(Error("compile error: calls to `identical` require 2 args")');
    }
    var left = args[0];
    var right = args[1];
    var jsArgs = [_visitExpression(left), _visitExpression(right)];
    if (_tripleEqIsIdentity(left, right)) {
      return _emitJSTripleEq(jsArgs, negated: negated);
    }
    if (_doubleEqIsIdentity(left, right)) {
      return _emitJSDoubleEq(jsArgs, negated: negated);
    }
    var code = negated ? '!#' : '#';
    return js.call(code,
        js_ast.Call(_emitTopLevelName(_coreTypes.identicalProcedure), jsArgs));
  }

  @override
  js_ast.Expression visitConstructorInvocation(ConstructorInvocation node) {
    var ctor = node.target;
    var ctorClass = ctor.enclosingClass;
    var args = node.arguments;
    if (isJSAnonymousType(ctorClass)) return _emitObjectLiteral(args, ctor);
    var result = js_ast.New(_emitConstructorName(node.constructedType, ctor),
        _emitArgumentList(args, types: false, target: ctor));

    return node.isConst ? canonicalizeConstObject(result) : result;
  }

  js_ast.Expression _emitFactoryInvocation(StaticInvocation node) {
    var args = node.arguments;
    var ctor = node.target;
    var ctorClass = ctor.enclosingClass;
    if (ctor.isExternal && hasJSInteropAnnotation(ctorClass)) {
      return _emitJSInteropNew(ctor, args);
    }

    var type = ctorClass.typeParameters.isEmpty
        ? _coreTypes.nonNullableRawType(ctorClass)
        : InterfaceType(ctorClass, Nullability.legacy, args.types);

    if (isFromEnvironmentInvocation(_coreTypes, node)) {
      var value = _constants.evaluate(node);
      if (value is PrimitiveConstant) {
        return visitConstant(value);
      }
    }

    if (args.positional.isEmpty &&
        args.named.isEmpty &&
        ctorClass.enclosingLibrary.importUri.scheme == 'dart') {
      // Skip the slow SDK factory constructors when possible.
      switch (ctorClass.name) {
        case 'Map':
        case 'HashMap':
        case 'LinkedHashMap':
          if (ctor.name.text == '') {
            return js.call('new #.new()', _emitMapImplType(type));
          } else if (ctor.name.text == 'identity') {
            return js.call(
                'new #.new()', _emitMapImplType(type, identity: true));
          }
          break;
        case 'Set':
        case 'HashSet':
        case 'LinkedHashSet':
          if (ctor.name.text == '') {
            return js.call('new #.new()', _emitSetImplType(type));
          } else if (ctor.name.text == 'identity') {
            return js.call(
                'new #.new()', _emitSetImplType(type, identity: true));
          }
          break;
        case 'List':
          if (ctor.name.text == '' && type is InterfaceType) {
            return _emitList(type.typeArguments[0], []);
          }
          break;
      }
    }

    var result = js_ast.Call(_emitConstructorName(type, ctor),
        _emitArgumentList(args, types: false));

    return node.isConst ? canonicalizeConstObject(result) : result;
  }

  js_ast.Expression _emitJSInteropNew(Member ctor, Arguments args) {
    var ctorClass = ctor.enclosingClass;
    if (isJSAnonymousType(ctorClass)) return _emitObjectLiteral(args, ctor);
    return js_ast.New(
        _emitConstructorName(_coreTypes.legacyRawType(ctorClass), ctor),
        _emitArgumentList(args, types: false, target: ctor));
  }

  js_ast.Expression _emitMapImplType(InterfaceType type, {bool identity}) {
    var typeArgs = type.typeArguments;
    if (typeArgs.isEmpty) {
      return _emitInterfaceType(type, emitNullability: false);
    }
    identity ??= _typeRep.isPrimitive(typeArgs[0]);
    var c = identity ? _identityHashMapImplClass : _linkedHashMapImplClass;
    return _emitInterfaceType(InterfaceType(c, Nullability.legacy, typeArgs),
        emitNullability: false);
  }

  js_ast.Expression _emitSetImplType(InterfaceType type, {bool identity}) {
    var typeArgs = type.typeArguments;
    if (typeArgs.isEmpty) {
      return _emitInterfaceType(type, emitNullability: false);
    }
    identity ??= _typeRep.isPrimitive(typeArgs[0]);
    var c = identity ? _identityHashSetImplClass : _linkedHashSetImplClass;
    return _emitInterfaceType(InterfaceType(c, Nullability.legacy, typeArgs),
        emitNullability: false);
  }

  js_ast.Expression _emitObjectLiteral(Arguments node, Member ctor) {
    var args = _emitArgumentList(node, types: false, target: ctor);
    if (args.isEmpty) return js.call('{}');
    assert(args.single is js_ast.ObjectInitializer);
    return args.single;
  }

  @override
  js_ast.Expression visitNot(Not node) {
    var operand = node.operand;
    if (operand is MethodInvocation && operand.name.text == '==') {
      return _emitEqualityOperator(operand.receiver, operand.interfaceTarget,
          operand.arguments.positional[0],
          negated: true);
    } else if (operand is StaticInvocation &&
        operand.target == _coreTypes.identicalProcedure) {
      return _emitCoreIdenticalCall(operand.arguments.positional,
          negated: true);
    }

    // Logical negation, `!e`, is a boolean conversion context since it is
    // defined as `e ? false : true`.
    return js.call('!#', _visitTest(operand));
  }

  @override
  js_ast.Expression visitNullCheck(NullCheck node) {
    var expr = node.operand;
    var jsExpr = _visitExpression(expr);
    // If the expression is non-nullable already, this is a no-op.
    return isNullable(expr) ? runtimeCall('nullCheck(#)', [jsExpr]) : jsExpr;
  }

  @override
  js_ast.Expression visitLogicalExpression(LogicalExpression node) {
    // The operands of logical boolean operators are subject to boolean
    // conversion.
    return _visitTest(node);
  }

  @override
  js_ast.Expression visitConditionalExpression(ConditionalExpression node) {
    return js.call('# ? # : #', [
      _visitTest(node.condition),
      _visitExpression(node.then),
      _visitExpression(node.otherwise)
    ])
      ..sourceInformation = _nodeStart(node.condition);
  }

  @override
  js_ast.Expression visitStringConcatenation(StringConcatenation node) {
    var parts = <js_ast.Expression>[];
    for (var e in node.expressions) {
      var jsExpr = _visitExpression(e);
      if (jsExpr is js_ast.LiteralString && jsExpr.valueWithoutQuotes.isEmpty) {
        continue;
      }
      var type = e.getStaticType(_staticTypeContext);
      parts.add(DartTypeEquivalence(_coreTypes, ignoreTopLevelNullability: true)
                  .areEqual(type, _coreTypes.stringNonNullableRawType) &&
              !isNullable(e)
          ? jsExpr
          : runtimeCall('str(#)', [jsExpr]));
    }
    if (parts.isEmpty) return js.string('');
    return js_ast.Expression.binary(parts, '+');
  }

  @override
  js_ast.Expression visitListConcatenation(ListConcatenation node) {
    // Only occurs inside unevaluated constants.
    throw UnsupportedError('List concatenation');
  }

  @override
  js_ast.Expression visitSetConcatenation(SetConcatenation node) {
    // Only occurs inside unevaluated constants.
    throw UnsupportedError('Set concatenation');
  }

  @override
  js_ast.Expression visitMapConcatenation(MapConcatenation node) {
    // Only occurs inside unevaluated constants.
    throw UnsupportedError('Map concatenation');
  }

  @override
  js_ast.Expression visitInstanceCreation(InstanceCreation node) {
    // Only occurs inside unevaluated constants.
    throw UnsupportedError('Instance creation');
  }

  @override
  js_ast.Expression visitFileUriExpression(FileUriExpression node) {
    // Only occurs inside unevaluated constants.
    throw UnsupportedError('File URI expression');
  }

  @override
  js_ast.Expression visitIsExpression(IsExpression node) {
    return _emitIsExpression(node.operand, node.type);
  }

  js_ast.Expression _emitIsExpression(Expression operand, DartType type) {
    // Generate `is` as `dart.is` or `typeof` depending on the RHS type.
    var lhs = _visitExpression(operand);
    var typeofName = _typeRep.typeFor(type).primitiveTypeOf;
    // Inline non-nullable primitive types other than int (which requires a
    // Math.floor check).
    if (typeofName != null &&
        type.nullability == Nullability.nonNullable &&
        type != _types.coreTypes.intNonNullableRawType) {
      return js.call('typeof # == #', [lhs, js.string(typeofName, "'")]);
    } else {
      return js.call('#.is(#)', [_emitType(type), lhs]);
    }
  }

  @override
  js_ast.Expression visitAsExpression(AsExpression node) {
    var fromExpr = node.operand;
    var jsFrom = _visitExpression(fromExpr);
    var to = node.type;
    var from = fromExpr.getStaticType(_staticTypeContext);

    // If the check was put here by static analysis to ensure soundness, we
    // can't skip it. For example, one could implement covariant generic caller
    // side checks like this:
    //
    //      typedef F<T>(T t);
    //      class C<T> {
    //        F<T> f;
    //        add(T t) {
    //          // required check `t as T`
    //        }
    //      }
    //      main() {
    //        C<Object> c = new C<int>()..f = (int x) => x.isEven;
    //        c.f('hi'); // required check `c.f as F<Object>`
    //        c.add('hi);
    //      }
    //
    var isTypeError = node.isTypeError;
    if (!isTypeError &&
        _types.isSubtypeOf(from, to, SubtypeCheckMode.withNullabilities)) {
      return jsFrom;
    }

    if (!isTypeError &&
        DartTypeEquivalence(_coreTypes, ignoreTopLevelNullability: true)
            .areEqual(from, to) &&
        _mustBeNonNullable(to)) {
      // If the underlying type is the same, we only need a null check.
      return runtimeCall('nullCast(#, #)', [jsFrom, _emitType(to)]);
    }

    // All Dart number types map to a JS double.  We can specialize these
    // cases.
    if (_typeRep.isNumber(from) && _typeRep.isNumber(to)) {
      // If `to` is some form of `num`, it should have been filtered above.

      // * -> double? | double* : no-op
      if (to == _coreTypes.doubleLegacyRawType ||
          to == _coreTypes.doubleNullableRawType) {
        return jsFrom;
      }

      // * -> double : null check
      if (to == _coreTypes.doubleNonNullableRawType) {
        if (from.nullability == Nullability.nonNullable) {
          return jsFrom;
        }
        return runtimeCall('nullCast(#, #)', [jsFrom, _emitType(to)]);
      }

      // * -> int : asInt check
      if (to == _coreTypes.intNonNullableRawType) {
        return runtimeCall('asInt(#)', [jsFrom]);
      }

      // * -> int? | int* : asNullableInt check
      if (to == _coreTypes.intLegacyRawType ||
          to == _coreTypes.intNullableRawType) {
        return runtimeCall('asNullableInt(#)', [jsFrom]);
      }
    }

    return _emitCast(jsFrom, to);
  }

  js_ast.Expression _emitCast(js_ast.Expression expr, DartType type) =>
      _types.isTop(type) ? expr : js.call('#.as(#)', [_emitType(type), expr]);

  @override
  js_ast.Expression visitSymbolLiteral(SymbolLiteral node) =>
      emitDartSymbol(node.value);

  @override
  js_ast.Expression visitTypeLiteral(TypeLiteral node) =>
      _emitTypeLiteral(node.type);

  js_ast.Expression _emitTypeLiteral(DartType type) {
    var typeRep = _emitType(type);
    // If the type is a type literal expression in Dart code, wrap the raw
    // runtime type in a "Type" instance.
    return _isInForeignJS ? typeRep : runtimeCall('wrapType(#)', [typeRep]);
  }

  @override
  js_ast.Expression visitThisExpression(ThisExpression node) => js_ast.This();

  @override
  js_ast.Expression visitRethrow(Rethrow node) {
    return runtimeCall('rethrow(#)', [_emitVariableRef(_rethrowParameter)]);
  }

  @override
  js_ast.Expression visitThrow(Throw node) =>
      runtimeCall('throw(#)', [_visitExpression(node.expression)]);

  @override
  js_ast.Expression visitListLiteral(ListLiteral node) {
    var elementType = node.typeArgument;
    var elements = _visitExpressionList(node.expressions);
    return _emitList(elementType, elements);
  }

  js_ast.Expression _emitList(
      DartType itemType, List<js_ast.Expression> items) {
    var list = js_ast.ArrayInitializer(items);

    // TODO(jmesserly): analyzer will usually infer `List<Object>` because
    // that is the least upper bound of the element types. So we rarely
    // generate a plain `List<dynamic>` anymore.
    if (itemType == const DynamicType()) return list;

    // Call `new JSArray<E>.of(list)`
    var arrayType = _emitInterfaceType(
        InterfaceType(_jsArrayClass, Nullability.legacy, [itemType]),
        emitNullability: false);
    return js.call('#.of(#)', [arrayType, list]);
  }

  js_ast.Expression _emitConstList(
      DartType elementType, List<js_ast.Expression> elements) {
    // dart.constList helper internally depends on _interceptors.JSArray.
    _declareBeforeUse(_jsArrayClass);
    return cacheConst(
        runtimeCall('constList([#], #)', [elements, _emitType(elementType)]));
  }

  @override
  js_ast.Expression visitSetLiteral(SetLiteral node) {
    // TODO(markzipan): remove const check when we use front-end const eval
    if (!node.isConst) {
      var setType = _emitInterfaceType(
          InterfaceType(
              _linkedHashSetClass, Nullability.legacy, [node.typeArgument]),
          emitNullability: false);
      if (node.expressions.isEmpty) {
        return js.call('#.new()', [setType]);
      }
      return js.call(
          '#.from([#])', [setType, _visitExpressionList(node.expressions)]);
    }
    return _emitConstSet(
        node.typeArgument, _visitExpressionList(node.expressions));
  }

  js_ast.Expression _emitConstSet(
      DartType elementType, List<js_ast.Expression> elements) {
    return cacheConst(
        runtimeCall('constSet(#, [#])', [_emitType(elementType), elements]));
  }

  @override
  js_ast.Expression visitMapLiteral(MapLiteral node) {
    var entries = [
      for (var e in node.entries) ...[
        _visitExpression(e.key),
        _visitExpression(e.value),
      ],
    ];

    // TODO(markzipan): remove const check when we use front-end const eval
    if (!node.isConst) {
      var mapType = _emitMapImplType(
          node.getStaticType(_staticTypeContext) as InterfaceType);
      if (node.entries.isEmpty) {
        return js.call('new #.new()', [mapType]);
      }
      return js.call('new #.from([#])', [mapType, entries]);
    }
    return _emitConstMap(node.keyType, node.valueType, entries);
  }

  js_ast.Expression _emitConstMap(
      DartType keyType, DartType valueType, List<js_ast.Expression> entries) {
    return cacheConst(runtimeCall('constMap(#, #, [#])',
        [_emitType(keyType), _emitType(valueType), entries]));
  }

  @override
  js_ast.Expression visitAwaitExpression(AwaitExpression node) =>
      js_ast.Yield(_visitExpression(node.operand));

  @override
  js_ast.Expression visitFunctionExpression(FunctionExpression node) {
    var fn = _emitArrowFunction(node);
    if (!_reifyFunctionType(node.function)) return fn;
    return _emitFunctionTagged(
        fn, node.getStaticType(_staticTypeContext) as FunctionType);
  }

  js_ast.ArrowFun _emitArrowFunction(FunctionExpression node) {
    var f = _emitFunction(node.function, null);
    js_ast.Node body = f.body;

    // Simplify `=> { return e; }` to `=> e`
    if (body is js_ast.Block) {
      var block = body as js_ast.Block;
      if (block.statements.length == 1) {
        var s = block.statements[0];
        if (s is js_ast.Block) {
          block = s as js_ast.Block;
          s = block.statements.length == 1 ? block.statements[0] : null;
        }
        if (s is js_ast.Return && s.value != null) body = s.value;
      }
    }

    // Convert `function(...) { ... }` to `(...) => ...`
    // This is for readability, but it also ensures correct `this` binding.
    return js_ast.ArrowFun(f.params, body);
  }

  @override
  js_ast.Expression visitStringLiteral(StringLiteral node) =>
      js.escapedString(node.value, '"');

  @override
  js_ast.Expression visitIntLiteral(IntLiteral node) => js.uint64(node.value);

  @override
  js_ast.Expression visitDoubleLiteral(DoubleLiteral node) =>
      js.number(node.value);

  @override
  js_ast.Expression visitBoolLiteral(BoolLiteral node) =>
      js_ast.LiteralBool(node.value);

  @override
  js_ast.Expression visitNullLiteral(NullLiteral node) => js_ast.LiteralNull();

  @override
  js_ast.Expression visitLet(Let node) {
    var v = node.variable;
    var init = _visitExpression(v.initializer);
    var body = _visitExpression(node.body);
    var temp = _tempVariables.remove(v);
    if (temp != null) {
      if (_letVariables != null) {
        init = js_ast.Assignment(temp, init);
        _letVariables.add(temp);
      } else {
        // TODO(jmesserly): make sure this doesn't happen on any performance
        // critical call path.
        //
        // Annotations on a top-level, non-lazy function type should be the only
        // remaining use.
        return js_ast.Call(js_ast.ArrowFun([temp], body), [init]);
      }
    }
    return js_ast.Binary(',', init, body);
  }

  @override
  js_ast.Expression visitBlockExpression(BlockExpression node) {
    var jsExpr = _visitExpression(node.value);
    var jsStmts = [
      for (var s in node.body.statements) _visitStatement(s),
      js_ast.Return(jsExpr),
    ];
    var jsBlock = js_ast.Block(jsStmts);
    // BlockExpressions with async operations must be constructed
    // with a generator instead of a lambda.
    var finder = YieldFinder();
    jsBlock.accept(finder);
    if (finder.hasYield) {
      js_ast.Expression genFn = js_ast.Fun([], jsBlock, isGenerator: true);
      if (usesThisOrSuper(genFn)) genFn = js.call('#.bind(this)', genFn);
      var asyncLibrary = emitLibraryName(_coreTypes.asyncLibrary);
      var returnType = _emitType(node.getStaticType(_staticTypeContext));
      var asyncCall =
          js.call('#.async(#, #)', [asyncLibrary, returnType, genFn]);
      return js_ast.Yield(asyncCall);
    }
    return js_ast.Call(js_ast.ArrowFun([], jsBlock), []);
  }

  @override
  js_ast.Expression visitInstantiation(Instantiation node) {
    return runtimeCall('gbind(#, #)', [
      _visitExpression(node.expression),
      node.typeArguments.map(_emitType).toList()
    ]);
  }

  @override
  js_ast.Expression visitLoadLibrary(LoadLibrary node) =>
      runtimeCall('loadLibrary(#, #)', [
        js.string(jsLibraryName(node.import.enclosingLibrary)),
        js.string(node.import.name)
      ]);

  // TODO(jmesserly): DDC loads all libraries eagerly.
  // See
  // https://github.com/dart-lang/sdk/issues/27776
  // https://github.com/dart-lang/sdk/issues/27777
  @override
  js_ast.Expression visitCheckLibraryIsLoaded(CheckLibraryIsLoaded node) =>
      runtimeCall('checkDeferredIsLoaded(#, #)', [
        js.string(jsLibraryName(node.import.enclosingLibrary)),
        js.string(node.import.name)
      ]);

  bool _reifyFunctionType(FunctionNode f) {
    if (_currentLibrary.importUri.scheme != 'dart') return true;
    var parent = f.parent;

    // SDK libraries can skip reification if they request it.
    bool reifyFunctionTypes(Expression a) =>
        isBuiltinAnnotation(a, '_js_helper', 'ReifyFunctionTypes');
    while (parent != null) {
      var a = findAnnotation(parent, reifyFunctionTypes);
      var value = _constants.getFieldValueFromAnnotation(a, 'value');
      if (value is bool) return value;
      parent = parent.parent;
    }
    return true;
  }

  bool _reifyTearoff(Member member) {
    return member is Procedure &&
        !member.isAccessor &&
        !member.isFactory &&
        !_isInForeignJS &&
        !usesJSInterop(member) &&
        _reifyFunctionType(member.function);
  }

  /// Returns the name value of the `JSExportName` annotation (when compiling
  /// the SDK), or `null` if there's none. This is used to control the name
  /// under which functions are compiled and exported.
  String _jsExportName(NamedNode n) {
    var library = getLibrary(n);
    if (library == null || library.importUri.scheme != 'dart') return null;

    return _annotationName(n, isJSExportNameAnnotation);
  }

  /// If [node] has annotation matching [test] and the first argument is a
  /// string, this returns the string value.
  ///
  /// Calls [findAnnotation] followed by [getNameFromAnnotation].
  String _annotationName(NamedNode node, bool Function(Expression) test) {
    return _constants.getFieldValueFromAnnotation(
        findAnnotation(node, test), 'name') as String;
  }

  @override
  js_ast.Expression cacheConst(js_ast.Expression jsExpr) {
    if (isSdkInternalRuntime(_currentLibrary)) {
      return super.cacheConst(jsExpr);
    }
    return jsExpr;
  }

  @override
  js_ast.Expression visitConstant(Constant node) {
    if (node is TearOffConstant) {
      // JS() or external JS consts should not be lazily loaded.
      var isSdk = node.procedure.enclosingLibrary.importUri.scheme == 'dart';
      if (_isInForeignJS) {
        return _emitStaticTarget(node.procedure);
      }
      if (node.procedure.isExternal && !isSdk) {
        return runtimeCall(
            'tearoffInterop(#)', [_emitStaticTarget(node.procedure)]);
      }
    }
    if (node is TypeLiteralConstant) {
      // We bypass the use of constants, since types are already canonicalized
      // in the DDC output. DDC emits type literals in two contexts:
      //   * Foreign JS functions: we use the non-nullable version of some types
      //     directly in the runtime libraries (e.g. dart:_runtime). For
      //     correctness of those libraries, we need to remove the legacy marker
      //     that was added by the CFE normalization of type literals.
      //
      //   * Regular user code: we need to emit a canonicalized type. We do so
      //     by calling `wrapType` on the type at runtime. By emitting the
      //     non-nullable version we save some redundant work at runtime.
      //     Technically, emitting a legacy type in this case would be correct,
      //     only more verbose and inefficient.
      var type = node.type;
      if (type.nullability == Nullability.legacy) {
        type = type.withDeclaredNullability(Nullability.nonNullable);
      }
      assert(!_isInForeignJS ||
          type.nullability == Nullability.nonNullable ||
          // The types dynamic, void, and Null all instrinsicly have
          // `Nullability.nullable` but are handled explicitly without emiting
          // the nullable runtime wrapper. They are safe to allow through
          // unchanged.
          type == const DynamicType() ||
          type == const NullType() ||
          type == const VoidType());
      return _emitTypeLiteral(type);
    }
    if (isSdkInternalRuntime(_currentLibrary) || node is PrimitiveConstant) {
      return super.visitConstant(node);
    }

    // Avoid caching constants during evaluation while scoping issues remain.
    // See: #44713
    if (_constTableCache.incrementalMode) {
      return super.visitConstant(node);
    }

    var constAlias = constAliasCache[node];
    if (constAlias != null) {
      return constAlias;
    }
    var constAliasString = 'C${constAliasCache.length}';
    var constAliasProperty = propertyName(constAliasString);

    _constTableCache[constAliasString] = js.call('void 0');
    var constAliasAccessor = _constTableCache.access(constAliasString);

    var constAccessor = js.call(
        '# || #.#', [constAliasAccessor, _constTable, constAliasProperty]);
    constAliasCache[node] = constAccessor;
    var constJs = super.visitConstant(node);

    var func = js_ast.Fun(
        [],
        js_ast.Block([
          js.statement('return # = #;', [constAliasAccessor, constJs])
        ]));
    var accessor = js_ast.Method(constAliasProperty, func, isGetter: true);
    _constLazyAccessors.add(accessor);
    return constAccessor;
  }

  @override
  js_ast.Expression visitNullConstant(NullConstant node) =>
      js_ast.LiteralNull();
  @override
  js_ast.Expression visitBoolConstant(BoolConstant node) =>
      js.boolean(node.value);
  @override
  js_ast.Expression visitIntConstant(IntConstant node) => js.number(node.value);
  @override
  js_ast.Expression visitDoubleConstant(DoubleConstant node) {
    var value = node.value;

    // Emit the constant as an integer, if possible.
    if (value.isFinite) {
      var intValue = value.toInt();
      const _MIN_INT32 = -0x80000000;
      const _MAX_INT32 = 0x7FFFFFFF;
      if (intValue.toDouble() == value &&
          intValue >= _MIN_INT32 &&
          intValue <= _MAX_INT32) {
        return js.number(intValue);
      }
    }
    if (value.isInfinite) {
      if (value.isNegative) {
        return js.call('-1 / 0');
      }
      return js.call('1 / 0');
    }
    if (value.isNaN) {
      return js.call('0 / 0');
    }
    return js.number(value);
  }

  @override
  js_ast.Expression visitStringConstant(StringConstant node) =>
      js.escapedString(node.value, '"');

  // DDC does not currently use the non-primivite constant nodes; rather these
  // are emitted via their normal expression nodes.
  @override
  js_ast.Expression defaultConstant(Constant node) => _emitInvalidNode(node);

  @override
  js_ast.Expression visitSymbolConstant(SymbolConstant node) =>
      emitDartSymbol(node.name);

  @override
  js_ast.Expression visitMapConstant(MapConstant node) {
    var entries = [
      for (var e in node.entries) ...[
        visitConstant(e.key),
        visitConstant(e.value),
      ],
    ];
    return _emitConstMap(node.keyType, node.valueType, entries);
  }

  @override
  js_ast.Expression visitListConstant(ListConstant node) => _emitConstList(
      node.typeArgument, node.entries.map(visitConstant).toList());

  @override
  js_ast.Expression visitSetConstant(SetConstant node) => _emitConstSet(
      node.typeArgument, node.entries.map(visitConstant).toList());

  @override
  js_ast.Expression visitInstanceConstant(InstanceConstant node) {
    _declareBeforeUse(node.classNode);
    js_ast.Property entryToProperty(MapEntry<Reference, Constant> entry) {
      var constant = visitConstant(entry.value);
      var member = entry.key.asField;
      var cls = member.enclosingClass;
      // Enums cannot be overridden, so we can safely use the field name
      // directly.  Otherwise, use a private symbol in case the field
      // was overridden.
      var symbol = cls.isEnum
          ? _emitMemberName(member.name.text, member: member)
          : getSymbol(emitClassPrivateNameSymbol(
              cls.enclosingLibrary, getLocalClassName(cls), member.name.text));
      return js_ast.Property(symbol, constant);
    }

    var type = _emitInterfaceType(
        node.getType(_staticTypeContext) as InterfaceType,
        emitNullability: false);
    var prototype = js.call('#.prototype', [type]);
    var properties = [
      js_ast.Property(propertyName('__proto__'), prototype),
      for (var e in node.fieldValues.entries.toList().reversed)
        entryToProperty(e),
    ];
    return canonicalizeConstObject(
        js_ast.ObjectInitializer(properties, multiline: true));
  }

  @override
  js_ast.Expression visitTearOffConstant(TearOffConstant node) {
    _declareBeforeUse(node.procedure.enclosingClass);
    return _emitStaticGet(node.procedure);
  }

  @override
  js_ast.Expression visitTypeLiteralConstant(TypeLiteralConstant node) =>
      _emitTypeLiteral(node.type);

  @override
  js_ast.Expression visitPartialInstantiationConstant(
          PartialInstantiationConstant node) =>
      canonicalizeConstObject(runtimeCall('gbind(#, #)', [
        visitConstant(node.tearOffConstant),
        node.types.map(_emitType).toList()
      ]));

  @override
  js_ast.Expression visitUnevaluatedConstant(UnevaluatedConstant node) =>
      throw UnsupportedError('Encountered an unevaluated constant: $node');

  @override
  js_ast.Expression visitFunctionTearOff(FunctionTearOff node) {
    return _emitPropertyGet(node.receiver, null, 'call');
  }
}

bool _isInlineJSFunction(Statement body) {
  var block = body;
  if (block is Block) {
    var statements = block.statements;
    if (statements.length != 1) return false;
    body = statements[0];
  }
  if (body is ReturnStatement) {
    var expr = body.expression;
    return expr is StaticInvocation && isInlineJS(expr.target);
  }
  return false;
}

/// Return true if this is one of the methods/properties on all Dart Objects
/// (toString, hashCode, noSuchMethod, runtimeType).
///
/// Operator == is excluded, as it is handled as part of the equality binary
/// operator.
bool _isObjectMember(String name) {
  // We could look these up on Object, but we have hard coded runtime helpers
  // so it's not really providing any benefit.
  switch (name) {
    case 'hashCode':
    case 'toString':
    case 'noSuchMethod':
    case 'runtimeType':
    case '==':
      return true;
  }
  return false;
}

bool _isObjectMethodTearoff(String name) =>
    name == 'toString' || name == 'noSuchMethod';

bool _isObjectMethodCall(String name, Arguments args) {
  if (name == 'toString') {
    return args.positional.isEmpty && args.named.isEmpty && args.types.isEmpty;
  } else if (name == 'noSuchMethod') {
    return args.positional.length == 1 &&
        args.named.isEmpty &&
        args.types.isEmpty;
  }
  return false;
}

class _SwitchLabelState {
  String label;
  js_ast.Identifier variable;

  _SwitchLabelState(this.label, this.variable);
}<|MERGE_RESOLUTION|>--- conflicted
+++ resolved
@@ -3312,18 +3312,6 @@
     //
     // In the body of an `async`, `await` is generated simply as `yield`.
     var gen = emitGeneratorFn((_) => []);
-<<<<<<< HEAD
-    // Return type of an async body is `Future<flatten(T)>`, where T is the
-    // declared return type, unless T is Object. In that case the Object refers
-    // to a return type of `Future<Object?>`.
-    // TODO(nshahan) Use the Future type value when available on a FunctionNode.
-    var declaredReturnType = function
-        .computeThisFunctionType(_currentLibrary.nonNullable)
-        .returnType;
-    var returnType = _coreTypes.isObject(declaredReturnType)
-        ? _coreTypes.objectNullableRawType
-        : _types.flatten(declaredReturnType);
-=======
     var returnType = _currentLibrary.isNonNullableByDefault
         ? function.futureValueType
         // Otherwise flatten the return type because futureValueType(T) is not
@@ -3331,7 +3319,6 @@
         : _types.flatten(function
             .computeThisFunctionType(_currentLibrary.nonNullable)
             .returnType);
->>>>>>> 64a5583f
     return js.call('#.async(#, #)',
         [emitLibraryName(_coreTypes.asyncLibrary), _emitType(returnType), gen]);
   }
