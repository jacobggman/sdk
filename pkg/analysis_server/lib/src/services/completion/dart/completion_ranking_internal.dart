--- conflicted
+++ resolved
@@ -160,13 +160,9 @@
   }
 
   final result = List<String>();
-<<<<<<< HEAD
-  for (var size = 0; size < n && !token.isEof; token = token.previous) {
-=======
   for (var size = 0;
       size < n && token != null && !token.isEof;
       token = token.previous) {
->>>>>>> 9f13d076
     if (!token.isSynthetic && token is! ErrorToken) {
       result.add(token.lexeme);
       size += 1;
