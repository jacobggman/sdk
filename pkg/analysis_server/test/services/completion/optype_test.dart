// Copyright (c) 2014, the Dart project authors.  Please see the AUTHORS file
// for details. All rights reserved. Use of this source code is governed by a
// BSD-style license that can be found in the LICENSE file.

library test.services.completion.computer.dart.optype;

import 'package:analysis_server/src/services/completion/completion_target.dart';
import 'package:analysis_server/src/services/completion/optype.dart';
import 'package:analyzer/src/generated/ast.dart';
import 'package:analyzer/src/generated/engine.dart';
import 'package:analyzer/src/generated/source.dart';
import 'package:unittest/unittest.dart';

import '../../abstract_context.dart';
import '../../reflective_tests.dart';

main() {
  groupSep = ' | ';
  runReflectiveTests(OpTypeTest);
}

@reflectiveTest
class OpTypeTest {
  OpType visitor;

  void addTestSource(String content, {bool resolved: false}) {
    int offset = content.indexOf('^');
    expect(offset, isNot(equals(-1)), reason: 'missing ^');
    int nextOffset = content.indexOf('^', offset + 1);
    expect(nextOffset, equals(-1), reason: 'too many ^');
    content = content.substring(0, offset) + content.substring(offset + 1);
    Source source = new _TestSource('/completionTest.dart');
    AnalysisContext context = AnalysisEngine.instance.createAnalysisContext();
    context.sourceFactory =
        new SourceFactory([AbstractContextTest.SDK_RESOLVER]);
    context.setContents(source, content);
    CompilationUnit unit = resolved
        ? context.resolveCompilationUnit2(source, source)
        : context.parseCompilationUnit(source);
    CompletionTarget completionTarget =
        new CompletionTarget.forOffset(unit, offset);
    visitor = new OpType.forCompletion(completionTarget, offset);
  }

  void assertOpType({bool invocation: false, bool returnValue: false,
      bool typeNames: false, bool voidReturn: false, bool statementLabel: false,
      bool caseLabel: false, bool constructors: false}) {
    expect(visitor.includeInvocationSuggestions, equals(invocation),
        reason: 'invocation');
    expect(visitor.includeReturnValueSuggestions, equals(returnValue),
        reason: 'returnValue');
    expect(visitor.includeTypeNameSuggestions, equals(typeNames),
        reason: 'typeNames');
    expect(visitor.includeVoidReturnSuggestions, equals(voidReturn),
        reason: 'voidReturn');
    expect(visitor.includeStatementLabelSuggestions, equals(statementLabel),
        reason: 'statementLabel');
    expect(visitor.includeCaseLabelSuggestions, equals(caseLabel),
        reason: 'caseLabel');
    expect(visitor.includeConstructorSuggestions, equals(constructors),
        reason: 'constructors');
  }

  test_Annotation() {
    // SimpleIdentifier  Annotation  MethodDeclaration  ClassDeclaration
    addTestSource('class C { @A^ }');
    assertOpType(returnValue: true, typeNames: true);
  }

  test_ArgumentList() {
    // ArgumentList  MethodInvocation  ExpressionStatement  Block
    addTestSource('void main() {expect(^)}');
    assertOpType(returnValue: true, typeNames: true);
  }

  test_ArgumentList_namedParam() {
    // SimpleIdentifier  NamedExpression  ArgumentList  MethodInvocation
    // ExpressionStatement
    addTestSource('void main() {expect(foo: ^)}');
    assertOpType(returnValue: true, typeNames: true);
  }

  test_AsExpression() {
    // SimpleIdentifier  TypeName  AsExpression
    addTestSource('class A {var b; X _c; foo() {var a; (a as ^).foo();}');
    assertOpType(typeNames: true);
  }

  test_AssignmentExpression_name() {
    // SimpleIdentifier  VariableDeclaration  VariableDeclarationList
    // VariableDeclarationStatement  Block
    addTestSource('class A {} main() {int a; int ^b = 1;}');
    assertOpType();
  }

  test_AssignmentExpression_RHS() {
    // SimpleIdentifier  VariableDeclaration  VariableDeclarationList
    // VariableDeclarationStatement  Block
    addTestSource('class A {} main() {int a; int b = ^}');
    assertOpType(returnValue: true, typeNames: true);
  }

  test_AssignmentExpression_type() {
    // SimpleIdentifier  TypeName  VariableDeclarationList
    // VariableDeclarationStatement  Block
    addTestSource('''
      main() {
        int a;
        ^ b = 1;}''');
    // TODO (danrubel) When entering 1st of 2 identifiers on assignment LHS
    // the user may be either (1) entering a type for the assignment
    // or (2) starting a new statement.
    // Consider suggesting only types
    // if only spaces separates the 1st and 2nd identifiers.
    assertOpType(returnValue: true, typeNames: true, voidReturn: true);
  }

  test_AssignmentExpression_type_newline() {
    // SimpleIdentifier  TypeName  VariableDeclarationList
    // VariableDeclarationStatement  Block
    addTestSource('''
      main() {
        int a;
        ^
        b = 1;}''');
    // Allow non-types preceding an identifier on LHS of assignment
    // if newline follows first identifier
    // because user is probably starting a new statement
    assertOpType(returnValue: true, typeNames: true, voidReturn: true);
  }

  test_AssignmentExpression_type_partial() {
    // SimpleIdentifier  TypeName  VariableDeclarationList
    // VariableDeclarationStatement  Block
    addTestSource('''
      main() {
        int a;
        int^ b = 1;}''');
    // TODO (danrubel) When entering 1st of 2 identifiers on assignment LHS
    // the user may be either (1) entering a type for the assignment
    // or (2) starting a new statement.
    // Consider suggesting only types
    // if only spaces separates the 1st and 2nd identifiers.
    assertOpType(returnValue: true, typeNames: true, voidReturn: true);
  }

  test_AssignmentExpression_type_partial_newline() {
    // SimpleIdentifier  TypeName  VariableDeclarationList
    // VariableDeclarationStatement  Block
    addTestSource('''
      main() {
        int a;
        i^
        b = 1;}''');
    // Allow non-types preceding an identifier on LHS of assignment
    // if newline follows first identifier
    // because user is probably starting a new statement
    assertOpType(returnValue: true, typeNames: true, voidReturn: true);
  }

  test_AwaitExpression() {
    // SimpleIdentifier  AwaitExpression  ExpressionStatement
    addTestSource('main() async {A a; await ^}');
    assertOpType(returnValue: true, typeNames: true);
  }

  test_BinaryExpression_LHS() {
    // SimpleIdentifier  BinaryExpression  VariableDeclaration
    // VariableDeclarationList  VariableDeclarationStatement
    addTestSource('main() {int a = 1, b = ^ + 2;}');
    assertOpType(returnValue: true, typeNames: true);
  }

  test_BinaryExpression_RHS() {
    // SimpleIdentifier  BinaryExpression  VariableDeclaration
    // VariableDeclarationList  VariableDeclarationStatement
    addTestSource('main() {int a = 1, b = 2 + ^;}');
    assertOpType(returnValue: true, typeNames: true);
  }

  test_BinaryExpression_RHS2() {
    // SimpleIdentifier  BinaryExpression
    addTestSource('main() {if (c < ^)}');
    assertOpType(returnValue: true, typeNames: true);
  }

  test_Block() {
    // Block  BlockFunctionBody  MethodDeclaration
    addTestSource('''
      class X {
        a() {
          var f;
          localF(int arg1) { }
          {var x;}
          ^ var r;
        }
      }''');
    assertOpType(returnValue: true, typeNames: true, voidReturn: true);
  }

  test_Block_empty() {
    // Block  BlockFunctionBody  MethodDeclaration  ClassDeclaration
    addTestSource('class A extends E implements I with M {a() {^}}');
    assertOpType(returnValue: true, typeNames: true, voidReturn: true);
  }

  test_Block_identifier_partial() {
    addTestSource('class X {a() {var f; {var x;} D^ var r;} void b() { }}');
    assertOpType(returnValue: true, typeNames: true, voidReturn: true);
  }

  test_Break_after_label() {
    addTestSource('main() { foo: while (true) { break foo ^ ; } }');
    assertOpType(/* No valid completions */);
  }

  test_Break_before_label() {
    addTestSource('main() { foo: while (true) { break ^ foo; } }');
    assertOpType(statementLabel: true);
  }

  test_Break_no_label() {
    addTestSource('main() { foo: while (true) { break ^; } }');
    assertOpType(statementLabel: true);
  }

  test_CascadeExpression_selector1() {
    // PropertyAccess  CascadeExpression  ExpressionStatement  Block
    addTestSource('''
      // looks like a cascade to the parser
      // but the user is trying to get completions for a non-cascade
      main() {A a; a.^.z}''');
    assertOpType(invocation: true);
  }

  test_CascadeExpression_selector2() {
    // SimpleIdentifier  PropertyAccess  CascadeExpression  ExpressionStatement
    addTestSource('main() {A a; a..^z}');
    assertOpType(invocation: true);
  }

  test_CascadeExpression_selector2_withTrailingReturn() {
    // PropertyAccess  CascadeExpression  ExpressionStatement  Block
    addTestSource('main() {A a; a..^ return}');
    assertOpType(invocation: true);
  }

  test_CascadeExpression_target() {
    // SimpleIdentifier  CascadeExpression  ExpressionStatement
    addTestSource('main() {A a; a^..b}');
    assertOpType(returnValue: true, typeNames: true, voidReturn: true);
  }

  test_CatchClause_typed() {
    // Block  CatchClause  TryStatement
    addTestSource('class A {a() {try{var x;} on E catch (e) {^}}}');
    assertOpType(returnValue: true, typeNames: true, voidReturn: true);
  }

  test_CatchClause_untyped() {
    // Block  CatchClause  TryStatement
    addTestSource('class A {a() {try{var x;} catch (e, s) {^}}}');
    assertOpType(returnValue: true, typeNames: true, voidReturn: true);
  }

  test_ClassDeclaration_body() {
    // ClassDeclaration  CompilationUnit
    addTestSource('@deprecated class A {^}');
    assertOpType(typeNames: true);
  }

  test_ClassDeclaration_body2() {
    // SimpleIdentifier  MethodDeclaration  ClassDeclaration
    addTestSource('@deprecated class A {^mth() {}}');
    assertOpType(typeNames: true);
  }

  test_Combinator_hide() {
    // SimpleIdentifier  HideCombinator  ImportDirective
    addTestSource('''
      import "/testAB.dart" hide ^;
      class X {}''');
    assertOpType();
  }

  test_Combinator_show() {
    // SimpleIdentifier  HideCombinator  ImportDirective
    addTestSource('''
      import "/testAB.dart" show ^;
      import "/testCD.dart";
      class X {}''');
    assertOpType();
  }

  test_CommentReference() {
    // SimpleIdentifier  CommentReference  Comment  MethodDeclaration
    addTestSource('class A {/** [^] */ mth() {}');
    assertOpType(returnValue: true, typeNames: true, voidReturn: true);
  }

  test_ConditionalExpression_elseExpression() {
    // SimpleIdentifier  ConditionalExpression  ReturnStatement
    addTestSource('class C {foo(){var f; {var x;} return a ? T1 : T^}}');
    assertOpType(returnValue: true, typeNames: true);
  }

  test_ConditionalExpression_elseExpression_empty() {
    // SimpleIdentifier  ConditionalExpression  ReturnStatement
    addTestSource('class C {foo(){var f; {var x;} return a ? T1 : ^}}');
    assertOpType(returnValue: true, typeNames: true);
  }

  test_ConditionalExpression_partial_thenExpression() {
    // SimpleIdentifier  ConditionalExpression  ReturnStatement
    addTestSource('class C {foo(){var f; {var x;} return a ? T^}}');
    assertOpType(returnValue: true, typeNames: true);
  }

  test_ConditionalExpression_partial_thenExpression_empty() {
    // SimpleIdentifier  ConditionalExpression  ReturnStatement
    addTestSource('class C {foo(){var f; {var x;} return a ? ^}}');
    assertOpType(returnValue: true, typeNames: true);
  }

  test_ConditionalExpression_thenExpression() {
    // SimpleIdentifier  ConditionalExpression  ReturnStatement
    addTestSource('class C {foo(){var f; {var x;} return a ? T^ : c}}');
    assertOpType(returnValue: true, typeNames: true);
  }

  test_ConstructorName() {
    // SimpleIdentifier  PrefixedIdentifier  TypeName  ConstructorName
    // InstanceCreationExpression
    addTestSource('main() {new X.^}');
    assertOpType(invocation: true);
  }

  test_ConstructorName_name_resolved() {
    // SimpleIdentifier  PrefixedIdentifier  TypeName  ConstructorName
    // InstanceCreationExpression
    addTestSource('main() {new Str^ing.fromCharCodes([]);}', resolved: true);
    assertOpType(constructors: true);
  }

  test_ConstructorName_resolved() {
    // SimpleIdentifier  PrefixedIdentifier  TypeName  ConstructorName
    // InstanceCreationExpression
    addTestSource('main() {new String.fr^omCharCodes([]);}', resolved: true);
    assertOpType(invocation: true);
  }

  test_ConstructorName_unresolved() {
    // SimpleIdentifier  PrefixedIdentifier  TypeName  ConstructorName
    // InstanceCreationExpression
    addTestSource('main() {new String.fr^omCharCodes([]);}');
    assertOpType(invocation: true);
  }

  test_Continue_after_label() {
    addTestSource('main() { foo: while (true) { continue foo ^ ; } }');
    assertOpType(/* No valid completions */);
  }

  test_Continue_before_label() {
    addTestSource('main() { foo: while (true) { continue ^ foo; } }');
    assertOpType(statementLabel: true, caseLabel: true);
  }

  test_Continue_no_label() {
    addTestSource('main() { foo: while (true) { continue ^; } }');
    assertOpType(statementLabel: true, caseLabel: true);
  }

  test_DefaultFormalParameter_named_expression() {
    // DefaultFormalParameter FormalParameterList MethodDeclaration
    addTestSource('class A {a(blat: ^) { }}');
    assertOpType(returnValue: true, typeNames: true);
  }

  test_DoStatement() {
    // SimpleIdentifier  DoStatement  Block
    addTestSource('main() {do{} while(^x);}');
    assertOpType(returnValue: true, typeNames: true);
  }

  test_ExpressionFunctionBody() {
    // SimpleIdentifier  ExpressionFunctionBody  FunctionExpression
    addTestSource('m(){[1].forEach((x)=>^x);}');
    assertOpType(returnValue: true, typeNames: true);
  }

  test_ExpressionStatement() {
    // ExpressionStatement  Block  BlockFunctionBody
    addTestSource('n(){f(3);^}');
    assertOpType(returnValue: true, typeNames: true, voidReturn: true);
  }

  test_ExpressionStatement_name() {
    // ExpressionStatement  Block  BlockFunctionBody  MethodDeclaration
    addTestSource('class C {a() {C ^}}');
    assertOpType();
  }

  test_ExtendsClause() {
    // ExtendsClause  ClassDeclaration
    addTestSource('class x extends ^\n{}');
    assertOpType(typeNames: true);
  }

  test_FieldDeclaration_name_typed() {
    // SimpleIdentifier  VariableDeclaration  VariableDeclarationList
    // FieldDeclaration
    addTestSource('class C {A ^}');
    assertOpType();
  }

  test_FieldDeclaration_name_var() {
    // SimpleIdentifier  VariableDeclaration  VariableDeclarationList
    // FieldDeclaration
    addTestSource('class C {var ^}');
    assertOpType();
  }

  test_ForEachStatement() {
    // SimpleIdentifier  ForEachStatement  Block
    addTestSource('main() {for(z in ^zs) {}}');
    assertOpType(returnValue: true, typeNames: true);
  }

  test_ForEachStatement_body_typed() {
    // Block  ForEachStatement
    addTestSource('main(args) {for (int foo in bar) {^}}');
    assertOpType(returnValue: true, typeNames: true, voidReturn: true);
  }

  test_ForEachStatement_body_untyped() {
    // Block  ForEachStatement
    addTestSource('main(args) {for (foo in bar) {^}}');
    assertOpType(returnValue: true, typeNames: true, voidReturn: true);
  }

  test_ForEachStatement_iterable() {
    // SimpleIdentifier  ForEachStatement  Block
    addTestSource('main(args) {for (int foo in ^) {}}');
    assertOpType(returnValue: true, typeNames: true);
  }

  test_ForEachStatement_loopVariable() {
    // SimpleIdentifier  ForEachStatement  Block
    addTestSource('main(args) {for (^ in args) {}}');
    assertOpType(typeNames: true);
  }

  test_ForEachStatement_loopVariable_name() {
    // DeclaredIdentifier  ForEachStatement  Block
    addTestSource('main(args) {for (String ^ in args) {}}');
    assertOpType();
  }

  test_ForEachStatement_loopVariable_name2() {
    // DeclaredIdentifier  ForEachStatement  Block
    addTestSource('main(args) {for (String f^ in args) {}}');
    assertOpType();
  }

  test_ForEachStatement_loopVariable_type() {
    // SimpleIdentifier  ForEachStatement  Block
    addTestSource('main(args) {for (^ foo in args) {}}');
    assertOpType(typeNames: true);
  }

  test_ForEachStatement_loopVariable_type2() {
    // DeclaredIdentifier  ForEachStatement  Block
    addTestSource('main(args) {for (S^ foo in args) {}}');
    assertOpType(typeNames: true);
  }

  test_FormalParameterList() {
    // FormalParameterList MethodDeclaration
    addTestSource('class A {a(^) { }}');
    assertOpType(returnValue: true, typeNames: true);
  }

  test_ForStatement_condition() {
    // SimpleIdentifier  ForStatement
    addTestSource('main() {for (int index = 0; i^)}');
    // TODO (danrubel) may want to exclude methods/functions with void return
    assertOpType(returnValue: true, typeNames: true, voidReturn: true);
  }

  test_ForStatement_initializer() {
    // SimpleIdentifier  ForStatement
    addTestSource('main() {List a; for (^)}');
    // TODO (danrubel) may want to exclude methods/functions with void return
    assertOpType(returnValue: true, typeNames: true, voidReturn: true);
  }

  test_ForStatement_updaters() {
    // SimpleIdentifier  ForStatement
    addTestSource('main() {for (int index = 0; index < 10; i^)}');
    // TODO (danrubel) may want to exclude methods/functions with void return
    assertOpType(returnValue: true, typeNames: true, voidReturn: true);
  }

  test_ForStatement_updaters_prefix_expression() {
    // SimpleIdentifier  PrefixExpression  ForStatement
    addTestSource('main() {for (int index = 0; index < 10; ++i^)}');
    assertOpType(returnValue: true, typeNames: true);
  }

  test_FunctionDeclaration1() {
    // SimpleIdentifier  FunctionDeclaration  CompilationUnit
    addTestSource('const ^Fara();');
    assertOpType(typeNames: true);
  }

  test_FunctionDeclaration2() {
    // SimpleIdentifier  FunctionDeclaration  CompilationUnit
    addTestSource('const F^ara();');
    assertOpType(typeNames: true);
  }

  test_FunctionDeclaration_inLineComment() {
    // Comment  CompilationUnit
    addTestSource('''
      // normal comment ^
      zoo(z) { } String name;''');
    assertOpType();
  }

  test_FunctionDeclaration_inLineComment2() {
    // Comment  CompilationUnit
    addTestSource('''
      // normal ^comment
      zoo(z) { } String name;''');
    assertOpType();
  }

  test_FunctionDeclaration_inLineComment3() {
    // Comment  CompilationUnit
    addTestSource('''
      // normal comment ^
      // normal comment 2
      zoo(z) { } String name;''');
    assertOpType();
  }

  test_FunctionDeclaration_inLineComment4() {
    // Comment  CompilationUnit
    addTestSource('''
      // normal comment 
      // normal comment 2^
      zoo(z) { } String name;''');
    assertOpType();
  }

  test_FunctionDeclaration_inLineDocComment() {
    // Comment  FunctionDeclaration  CompilationUnit
    addTestSource('''
      /// some dartdoc ^
      zoo(z) { } String name;''');
    assertOpType();
  }

  test_FunctionDeclaration_inLineDocComment2() {
    // Comment  FunctionDeclaration  CompilationUnit
    addTestSource('''
      /// some ^dartdoc
      zoo(z) { } String name;''');
    assertOpType();
  }

  test_FunctionDeclaration_inStarComment() {
    // Comment  CompilationUnit
    addTestSource('/* ^ */ zoo(z) {} String name;');
    assertOpType();
  }

  test_FunctionDeclaration_inStarComment2() {
    // Comment  CompilationUnit
    addTestSource('/*  *^/ zoo(z) {} String name;');
    assertOpType();
  }

  test_FunctionDeclaration_inStarDocComment() {
    // Comment  FunctionDeclaration  CompilationUnit
    addTestSource('/** ^ */ zoo(z) { } String name; ');
    assertOpType();
  }

  test_FunctionDeclaration_inStarDocComment2() {
    // Comment  FunctionDeclaration  CompilationUnit
    addTestSource('/**  *^/ zoo(z) { } String name;');
    assertOpType();
  }

  test_FunctionDeclaration_returnType() {
    // CompilationUnit
    addTestSource('^ zoo(z) { } String name;');
    assertOpType(typeNames: true);
  }

  test_FunctionDeclaration_returnType_afterLineComment() {
    // FunctionDeclaration  CompilationUnit
    addTestSource('''
      // normal comment
      ^ zoo(z) {} String name;''');
    assertOpType(typeNames: true);
  }

  test_FunctionDeclaration_returnType_afterLineComment2() {
    // FunctionDeclaration  CompilationUnit
    // TOD(danrubel) left align all test source
    addTestSource('''
// normal comment
^ zoo(z) {} String name;''');
    assertOpType(typeNames: true);
  }

  test_FunctionDeclaration_returnType_afterLineDocComment() {
    // SimpleIdentifier  FunctionDeclaration  CompilationUnit
    addTestSource('''
      /// some dartdoc
      ^ zoo(z) { } String name;''');
    assertOpType(typeNames: true);
  }

  test_FunctionDeclaration_returnType_afterLineDocComment2() {
    // SimpleIdentifier  FunctionDeclaration  CompilationUnit
    addTestSource('''
/// some dartdoc
^ zoo(z) { } String name;''');
    assertOpType(typeNames: true);
  }

  test_FunctionDeclaration_returnType_afterStarComment() {
    // CompilationUnit
    addTestSource('/* */ ^ zoo(z) { } String name;');
    assertOpType(typeNames: true);
  }

  test_FunctionDeclaration_returnType_afterStarComment2() {
    // CompilationUnit
    addTestSource('/* */^ zoo(z) { } String name;');
    assertOpType(typeNames: true);
  }

  test_FunctionDeclaration_returnType_afterStarDocComment() {
    // FunctionDeclaration  CompilationUnit
    addTestSource('/** */ ^ zoo(z) { } String name;');
    assertOpType(typeNames: true);
  }

  test_FunctionDeclaration_returnType_afterStarDocComment2() {
    // FunctionDeclaration  CompilationUnit
    addTestSource('/** */^ zoo(z) { } String name;');
    assertOpType(typeNames: true);
  }

<<<<<<< HEAD
=======
  test_FunctionExpression() {
    // BlockFunctionBody  FunctionExpression  FunctionDeclaration
    addTestSource('main()^ { int b = 2; b++; b. }');
    assertOpType();
  }

  test_FunctionExpressionInvocation() {
    // ArgumentList  FunctionExpressionInvocation  ExpressionStatement
    addTestSource('main() { ((x) => x + 7)^(2) }');
    assertOpType();
  }

>>>>>>> 5ade9c42
  test_FunctionTypeAlias() {
    // SimpleIdentifier  FunctionTypeAlias  CompilationUnit
    addTestSource('typedef n^ ;');
    assertOpType(typeNames: true);
  }

  test_IfStatement() {
    // EmptyStatement  IfStatement  Block  BlockFunctionBody
    addTestSource('main(){var a; if (true) ^}');
    assertOpType(returnValue: true, typeNames: true, voidReturn: true);
  }

  test_IfStatement_condition() {
    // SimpleIdentifier  IfStatement  Block  BlockFunctionBody
    addTestSource('main(){var a; if (^)}');
    assertOpType(returnValue: true, typeNames: true);
  }

  test_IfStatement_empty() {
    // SimpleIdentifier  PrefixIdentifier  IfStatement
    addTestSource('class A {foo() {A a; if (^) something}}');
    assertOpType(returnValue: true, typeNames: true);
  }

  test_IfStatement_invocation() {
    // SimpleIdentifier  PrefixIdentifier  IfStatement
    addTestSource('main() {var a; if (a.^) something}');
    assertOpType(invocation: true);
  }

  test_ImplementsClause() {
    // ImplementsClause  ClassDeclaration
    addTestSource('class x implements ^\n{}');
    assertOpType(typeNames: true);
  }

  test_ImportDirective_dart() {
    // SimpleStringLiteral  ImportDirective
    addTestSource('''
      import "dart^";
      main() {}''');
    assertOpType();
  }

  test_IndexExpression() {
    addTestSource('class C {foo(){var f; {var x;} f[^]}}');
    assertOpType(returnValue: true, typeNames: true);
  }

  test_IndexExpression2() {
    addTestSource('class C {foo(){var f; {var x;} f[T^]}}');
    assertOpType(returnValue: true, typeNames: true);
  }

  test_InstanceCreationExpression() {
    // SimpleIdentifier  TypeName  ConstructorName  InstanceCreationExpression
    addTestSource('class C {foo(){var f; {var x;} new ^}}');
    assertOpType(constructors: true);
  }

  test_InstanceCreationExpression_keyword() {
    // InstanceCreationExpression  ExpressionStatement  Block
    addTestSource('class C {foo(){var f; {var x;} new^ }}');
    assertOpType(returnValue: true, typeNames: true, voidReturn: true);
  }

  test_InstanceCreationExpression_keyword2() {
    // InstanceCreationExpression  ExpressionStatement  Block
    addTestSource('class C {foo(){var f; {var x;} new^ C();}}');
    assertOpType(returnValue: true, typeNames: true, voidReturn: true);
  }

  test_InstanceCreationExpression_trailingStmt() {
    // SimpleIdentifier  TypeName  ConstructorName  InstanceCreationExpression
    addTestSource('class C {foo(){var f; {var x;} new ^ int x = 7;}}');
    assertOpType(constructors: true);
  }

  test_InterpolationExpression() {
    // SimpleIdentifier  InterpolationExpression  StringInterpolation
    addTestSource('main() {String name; print("hello \$^");}');
    assertOpType(returnValue: true);
  }

  test_InterpolationExpression_block() {
    // SimpleIdentifier  InterpolationExpression  StringInterpolation
    addTestSource('main() {String name; print("hello \${n^}");}');
    assertOpType(returnValue: true, typeNames: true);
  }

  test_InterpolationExpression_prefix_selector() {
    // SimpleIdentifier  PrefixedIdentifier  InterpolationExpression
    addTestSource('main() {String name; print("hello \${name.^}");}');
    assertOpType(invocation: true);
  }

  test_InterpolationExpression_prefix_target() {
    // SimpleIdentifier  PrefixedIdentifier  InterpolationExpression
    addTestSource('main() {String name; print("hello \${nam^e.length}");}');
    assertOpType(returnValue: true, typeNames: true);
  }

  test_IsExpression() {
    // SimpleIdentifier  TypeName  IsExpression  IfStatement
    addTestSource('main() {var x; if (x is ^) { }}');
    assertOpType(typeNames: true);
  }

  test_IsExpression_target() {
    // IfStatement  Block  BlockFunctionBody
    addTestSource('main(){var a; if (^ is A)}');
    assertOpType(returnValue: true, typeNames: true);
  }

  test_IsExpression_type_partial() {
    // SimpleIdentifier  TypeName  IsExpression  IfStatement
    addTestSource('main(){var a; if (a is Obj^)}');
    assertOpType(typeNames: true);
  }

  test_Literal_list() {
    // ']'  ListLiteral  ArgumentList  MethodInvocation
    addTestSource('main() {var Some; print([^]);}');
    assertOpType(returnValue: true, typeNames: true);
  }

  test_Literal_list2() {
    // SimpleIdentifier ListLiteral  ArgumentList  MethodInvocation
    addTestSource('main() {var Some; print([S^]);}');
    assertOpType(returnValue: true, typeNames: true);
  }

  test_Literal_string() {
    // SimpleStringLiteral  ExpressionStatement  Block
    addTestSource('class A {a() {"hel^lo"}}');
    assertOpType();
  }

  test_MapLiteralEntry() {
    // MapLiteralEntry  MapLiteral  VariableDeclaration
    addTestSource('foo = {^');
    assertOpType(returnValue: true, typeNames: true);
  }

  test_MapLiteralEntry1() {
    // MapLiteralEntry  MapLiteral  VariableDeclaration
    addTestSource('foo = {T^');
    assertOpType(returnValue: true, typeNames: true);
  }

  test_MapLiteralEntry2() {
    // SimpleIdentifier  MapLiteralEntry  MapLiteral  VariableDeclaration
    addTestSource('foo = {7:T^};');
    assertOpType(returnValue: true, typeNames: true);
  }

  test_MethodDeclaration1() {
    // SimpleIdentifier  MethodDeclaration  ClassDeclaration
    addTestSource('class Bar {const ^Fara();}');
    assertOpType(typeNames: true);
  }

  test_MethodDeclaration2() {
    // SimpleIdentifier  MethodDeclaration  ClassDeclaration
    addTestSource('class Bar {const F^ara();}');
    assertOpType(typeNames: true);
  }

  test_MethodDeclaration_inLineComment() {
    // Comment  ClassDeclaration  CompilationUnit
    addTestSource('''
      class C2 {
        // normal comment ^
        zoo(z) { } String name; }''');
    assertOpType();
  }

  test_MethodDeclaration_inLineComment2() {
    // Comment  ClassDeclaration  CompilationUnit
    addTestSource('''
      class C2 {
        // normal ^comment
        zoo(z) { } String name; }''');
    assertOpType();
  }

  test_MethodDeclaration_inLineComment3() {
    // Comment  ClassDeclaration  CompilationUnit
    addTestSource('''
      class C2 {
        // normal comment ^
        // normal comment 2
        zoo(z) { } String name; }''');
    assertOpType();
  }

  test_MethodDeclaration_inLineComment4() {
    // Comment  ClassDeclaration  CompilationUnit
    addTestSource('''
      class C2 {
        // normal comment 
        // normal comment 2^
        zoo(z) { } String name; }''');
    assertOpType();
  }

  test_MethodDeclaration_inLineDocComment() {
    // Comment  MethodDeclaration  ClassDeclaration  CompilationUnit
    addTestSource('''
      class C2 {
        /// some dartdoc ^
        zoo(z) { } String name; }''');
    assertOpType();
  }

  test_MethodDeclaration_inLineDocComment2() {
    // Comment  MethodDeclaration  ClassDeclaration  CompilationUnit
    addTestSource('''
      class C2 {
        /// some ^dartdoc
        zoo(z) { } String name; }''');
    assertOpType();
  }

  test_MethodDeclaration_inStarComment() {
    // Comment  ClassDeclaration  CompilationUnit
    addTestSource('class C2 {/* ^ */ zoo(z) {} String name;}');
    assertOpType();
  }

  test_MethodDeclaration_inStarComment2() {
    // Comment  ClassDeclaration  CompilationUnit
    addTestSource('class C2 {/*  *^/ zoo(z) {} String name;}');
    assertOpType();
  }

  test_MethodDeclaration_inStarDocComment() {
    // Comment  MethodDeclaration  ClassDeclaration  CompilationUnit
    addTestSource('class C2 {/** ^ */ zoo(z) { } String name; }');
    assertOpType();
  }

  test_MethodDeclaration_inStarDocComment2() {
    // Comment  MethodDeclaration  ClassDeclaration  CompilationUnit
    addTestSource('class C2 {/**  *^/ zoo(z) { } String name; }');
    assertOpType();
  }

  test_MethodDeclaration_returnType() {
    // ClassDeclaration  CompilationUnit
    addTestSource('class C2 {^ zoo(z) { } String name; }');
    assertOpType(typeNames: true);
  }

  test_MethodDeclaration_returnType_afterLineComment() {
    // MethodDeclaration  ClassDeclaration  CompilationUnit
    addTestSource('''
      class C2 {
        // normal comment
        ^ zoo(z) {} String name;}''');
    assertOpType(typeNames: true);
  }

  test_MethodDeclaration_returnType_afterLineComment2() {
    // MethodDeclaration  ClassDeclaration  CompilationUnit
    // TOD(danrubel) left align all test source
    addTestSource('''
class C2 {
  // normal comment
^ zoo(z) {} String name;}''');
    assertOpType(typeNames: true);
  }

  test_MethodDeclaration_returnType_afterLineDocComment() {
    // SimpleIdentifier  MethodDeclaration  ClassDeclaration  CompilationUnit
    addTestSource('''
      class C2 {
        /// some dartdoc
        ^ zoo(z) { } String name; }''');
    assertOpType(typeNames: true);
  }

  test_MethodDeclaration_returnType_afterLineDocComment2() {
    // SimpleIdentifier  MethodDeclaration  ClassDeclaration  CompilationUnit
    addTestSource('''
class C2 {
  /// some dartdoc
^ zoo(z) { } String name; }''');
    assertOpType(typeNames: true);
  }

  test_MethodDeclaration_returnType_afterStarComment() {
    // ClassDeclaration  CompilationUnit
    addTestSource('class C2 {/* */ ^ zoo(z) { } String name; }');
    assertOpType(typeNames: true);
  }

  test_MethodDeclaration_returnType_afterStarComment2() {
    // ClassDeclaration  CompilationUnit
    addTestSource('class C2 {/* */^ zoo(z) { } String name; }');
    assertOpType(typeNames: true);
  }

  test_MethodDeclaration_returnType_afterStarDocComment() {
    // MethodDeclaration  ClassDeclaration  CompilationUnit
    addTestSource('class C2 {/** */ ^ zoo(z) { } String name; }');
    assertOpType(typeNames: true);
  }

  test_MethodDeclaration_returnType_afterStarDocComment2() {
    // MethodDeclaration  ClassDeclaration  CompilationUnit
    addTestSource('class C2 {/** */^ zoo(z) { } String name; }');
    assertOpType(typeNames: true);
  }

  test_MethodInvocation_no_semicolon() {
    // MethodInvocation  ExpressionStatement  Block
    addTestSource('''
      class A implements I {
        // no semicolon between completion point and next statement
        set _s2(I x) {x.^ m(null);}
      }''');
    assertOpType(invocation: true);
  }

  test_PostfixExpression() {
    // SimpleIdentifier  PostfixExpression  ForStatement
    addTestSource('int x = 0; main() {ax+^+;}');
    assertOpType(returnValue: true, typeNames: true);
  }

  test_PrefixedIdentifier_class_const() {
    // SimpleIdentifier PrefixedIdentifier ExpressionStatement Block
    addTestSource('main() {A.^}');
    assertOpType(invocation: true);
  }

  test_PrefixedIdentifier_class_imported() {
    // SimpleIdentifier  PrefixedIdentifier  ExpressionStatement
    addTestSource('main() {A a; a.^}');
    assertOpType(invocation: true);
  }

  test_PrefixedIdentifier_prefix() {
    // SimpleIdentifier  PrefixedIdentifier  ExpressionStatement
    addTestSource('class X {foo(){A^.bar}}');
    assertOpType(typeNames: true, returnValue: true, voidReturn: true);
  }

  test_PropertyAccess_expression() {
    // SimpleIdentifier  MethodInvocation  PropertyAccess  ExpressionStatement
    addTestSource('class A {a() {"hello".to^String().length}}');
    assertOpType(invocation: true);
  }

  test_PropertyAccess_selector() {
    // SimpleIdentifier  PropertyAccess  ExpressionStatement  Block
    addTestSource('class A {a() {"hello".length.^}}');
    assertOpType(invocation: true);
  }

  test_ReturnStatement() {
    // ReturnStatement  Block
    addTestSource('f() { var vvv = 42; return ^ }');
    assertOpType(returnValue: true, typeNames: true);
  }

  test_SimpleFormalParameter() {
    // SimpleIdentifier  SimpleFormalParameter  FormalParameterList
    addTestSource('mth() { PNGS.sort((String a, Str^) => a.compareTo(b)); }');
    assertOpType(returnValue: true, typeNames: true);
  }

  test_SwitchCase() {
    // SimpleIdentifier  SwitchCase  SwitchStatement
    addTestSource('''m() {switch (x) {case ^D: return;}}''');
    // TODO (danrubel) should refine this to return constants
    assertOpType(returnValue: true, typeNames: true, voidReturn: true);
  }

  test_SwitchStatement() {
    // SimpleIdentifier  SwitchStatement  Block
    addTestSource('main() {switch(^k) {case 1:{}}}');
    assertOpType(returnValue: true, typeNames: true);
  }

  test_ThisExpression_block() {
    // MethodInvocation  ExpressionStatement  Block
    addTestSource('''
      class A implements I {
        // no semicolon between completion point and next statement
        set s1(I x) {} set _s2(I x) {this.^ m(null);}
      }''');
    assertOpType(invocation: true);
  }

  test_ThisExpression_constructor() {
    // MethodInvocation  ExpressionStatement  Block
    addTestSource('''
      class A implements I {
        A() {this.^}
      }''');
    assertOpType(invocation: true);
  }

  test_ThrowExpression() {
    // SimpleIdentifier  ThrowExpression  ExpressionStatement
    addTestSource('main() {throw ^;}');
    assertOpType(returnValue: true, typeNames: true);
  }

  test_TopLevelVariableDeclaration_typed_name() {
    // SimpleIdentifier  VariableDeclaration  VariableDeclarationList
    // TopLevelVariableDeclaration
    addTestSource('class A {} B ^');
    assertOpType();
  }

  test_TopLevelVariableDeclaration_untyped_name() {
    // SimpleIdentifier  VariableDeclaration  VariableDeclarationList
    // TopLevelVariableDeclaration
    addTestSource('class A {} var ^');
    assertOpType();
  }

  test_TypeArgumentList() {
    // SimpleIdentifier  BinaryExpression  ExpressionStatement
    addTestSource('main() { C<^> c; }');
    assertOpType(typeNames: true);
  }

  test_TypeArgumentList2() {
    // TypeName  TypeArgumentList  TypeName
    addTestSource('main() { C<C^> c; }');
    assertOpType(typeNames: true);
  }

  test_TypeParameter() {
    // SimpleIdentifier  TypeParameter  TypeParameterList
    addTestSource('class tezetst <String, ^List> {}');
    assertOpType();
  }

  test_TypeParameterList_empty() {
    // SimpleIdentifier  TypeParameter  TypeParameterList
    addTestSource('class tezetst <^> {}');
    assertOpType();
  }

  test_VariableDeclaration_name() {
    // SimpleIdentifier  VariableDeclaration  VariableDeclarationList
    // VariableDeclarationStatement  Block
    addTestSource('main() {var ^}');
    assertOpType();
  }

  test_VariableDeclarationList_final() {
    // VariableDeclarationList  VariableDeclarationStatement  Block
    addTestSource('main() {final ^}');
    assertOpType(typeNames: true);
  }

  test_VariableDeclarationStatement_afterSemicolon() {
    // VariableDeclarationStatement  Block  BlockFunctionBody
    addTestSource('class A {var a; x() {var b;^}}');
    assertOpType(returnValue: true, typeNames: true, voidReturn: true);
  }

  test_VariableDeclarationStatement_RHS() {
    // SimpleIdentifier  VariableDeclaration  VariableDeclarationList
    // VariableDeclarationStatement
    addTestSource('class C {bar(){var f; {var x;} var e = ^}}');
    assertOpType(returnValue: true, typeNames: true);
  }

  test_VariableDeclarationStatement_RHS_missing_semicolon() {
    // VariableDeclaration  VariableDeclarationList
    // VariableDeclarationStatement
    addTestSource('class C {bar(){var f; {var x;} var e = ^ var g}}');
    assertOpType(returnValue: true, typeNames: true);
  }

  test_WhileStatement() {
    // SimpleIdentifier  WhileStatement  Block
    addTestSource('mth() { while (b^) {} }}');
    assertOpType(returnValue: true, typeNames: true);
  }
}

class _TestSource implements Source {
  String fullName;
  _TestSource(this.fullName);

  @override
  bool get isInSystemLibrary => false;

  @override
  String get shortName => fullName;

  noSuchMethod(Invocation invocation) => super.noSuchMethod(invocation);
}<|MERGE_RESOLUTION|>--- conflicted
+++ resolved
@@ -657,8 +657,6 @@
     assertOpType(typeNames: true);
   }
 
-<<<<<<< HEAD
-=======
   test_FunctionExpression() {
     // BlockFunctionBody  FunctionExpression  FunctionDeclaration
     addTestSource('main()^ { int b = 2; b++; b. }');
@@ -671,7 +669,6 @@
     assertOpType();
   }
 
->>>>>>> 5ade9c42
   test_FunctionTypeAlias() {
     // SimpleIdentifier  FunctionTypeAlias  CompilationUnit
     addTestSource('typedef n^ ;');
