--- conflicted
+++ resolved
@@ -42,54 +42,33 @@
 
 const String TEST_FOUR = r"""
 foo() {
-  var cond1 = true;
-  var cond2 = false;
-  for (var i = 0; cond1; i = i + 1) {
-    if (i == 9) cond1 = false;
-    for (var j = 0; cond2; j = j + 1) {
-      if (j == 9) cond2 = false;
+  var a = true;
+  var b = false;
+  for (var i = 0; a; i = i + 1) {
+    if (i == 9) a = false;
+    for (var j = 0; b; j = j + 1) {
+      if (j == 9) b = false;
     }
   }
-  print(cond1);
-  print(cond2);
+  print(a);
+  print(b);
 }
 """;
 
 main() {
-  String generated = compile(TEST_ONE, 'foo');
-  Expect.isTrue(generated.contains('var a = bar === true ? 2 : 3;'));
-  Expect.isTrue(generated.contains('print(a);'));
+  compileAndMatchFuzzy(TEST_ONE, 'foo', "var x = x === true \\? 2 : 3;");
+  compileAndMatchFuzzy(TEST_ONE, 'foo', "print\\(x\\);");
 
-  generated = compile(TEST_TWO, 'main');
-  RegExp regexp = new RegExp("t \\+= 10");
-  Expect.isTrue(regexp.hasMatch(generated));
+  compileAndMatchFuzzy(TEST_TWO, 'main', "x \\+= 10");
+  compileAndMatchFuzzy(TEST_TWO, 'main', "\\+\\+x");
 
-  regexp = new RegExp("\\+\\+i");
-  Expect.isTrue(regexp.hasMatch(generated));
-
-  generated = compile(TEST_THREE, 'foo');
-
-  // Check that we don't have 'val = val'.
-  regexp = const RegExp("val = val;");
-  Expect.isTrue(!regexp.hasMatch(generated));
-
-  regexp = const RegExp("return val");
-  Expect.isTrue(regexp.hasMatch(generated));
+  // Check that we don't have 'd = d' (using regexp back references).
+  compileAndDoNotMatchFuzzy(TEST_THREE, 'foo', '(x) = \1');
+  compileAndMatchFuzzy(TEST_THREE, 'foo', 'return x');
   // Check that a store just after the declaration of the local
   // only generates one instruction.
-  regexp = const RegExp(r"val = 42");
-  Expect.isTrue(regexp.hasMatch(generated));
+  compileAndMatchFuzzy(TEST_THREE, 'foo', 'x = 42');
 
-  generated = compile(TEST_FOUR, 'foo');
-
-  regexp = const RegExp("cond1 = cond1;");
-  Expect.isTrue(!regexp.hasMatch(generated));
-
-<<<<<<< HEAD
-  regexp = const RegExp("cond2 = cond2;");
-  Expect.isTrue(!regexp.hasMatch(generated));
-=======
   var generated = compile(TEST_FOUR, entry: 'foo');
   compileAndDoNotMatchFuzzy(TEST_FOUR, 'foo', '(x) = \1;');
->>>>>>> 63cf1b15
 }