--- conflicted
+++ resolved
@@ -6,7 +6,6 @@
 mirrors/delegate_test: RuntimeError # Issue 13864
 
 [ $compiler == dart2js ]
-async/schedule_microtask3_test: RuntimeError # _enqueueImmediate runs after Timer. http://dartbug.com/9002
 async/schedule_microtask6_test: RuntimeError # global error handling is not supported. http://dartbug.com/5958
 
 math/double_pow_test: RuntimeError
@@ -141,7 +140,6 @@
 [ $compiler == dart2dart ]
 mirrors/*: Skip # http://dartbug.com/11511
 async/schedule_microtask6_test: Fail             # Issue 10957 - may be related to issue 10910
-async/schedule_microtask3_test: RuntimeError # Issue 13719: Please triage this failure.
 
 [ $compiler == dart2dart && $minified ]
 json/json_test: Fail                            # Issue 10961
@@ -151,9 +149,9 @@
 
 [ $runtime == ff ]
 # FF setTimeout can fire early: https://bugzilla.mozilla.org/show_bug.cgi?id=291386
-async/multiple_timer_test: Pass, Fail
-async/timer_isolate_test: Pass, Fail
-async/timer_test: Pass, Fail
+async/multiple_timer_test: Pass, Fail # Issue 14734
+async/timer_isolate_test: Pass, Fail # Issue 14734
+async/timer_test: Pass, Fail # Issue 14734
 convert/chunked_conversion_utf88_test: Pass, Timeout  # Issue 12029
 convert/streamed_conversion_utf8_encode_test: Pass, Timeout  # Issue 12029
 convert/streamed_conversion_utf8_decode_test: Pass, Slow  # Issue 12029
@@ -166,12 +164,13 @@
 async/deferred/deferred_api_test: Pass, Timeout # http://dartbug.com/12635
 convert/streamed_conversion_utf8_decode_test: Pass, Timeout # http://dartbug.com/12768
 convert/utf85_test: Skip # Issue 12029.
+async/timer_isolate_test: Pass, Fail # Issue 14734
 
 [ $compiler == dart2js ]
 typed_data/typed_data_hierarchy_int64_test: RuntimeError # Issue 10275
 
 [ $runtime == opera ]
-async/multiple_timer_test: Pass, Fail
+async/multiple_timer_test: Pass, Fail # Probably issue 14734
 
 [ $runtime == opera && $system == windows]
 # TODO(efortuna): Investigate.
@@ -182,7 +181,6 @@
 mirrors/native_class_test: Fail, OK # This test is meant to run in a browser.
 
 [ $compiler == none  ]
-async/schedule_microtask3_test: Fail # _enqueueImmediate runs after Timer. http://dartbug.com/9001.
 mirrors/hierarchy_test: Fail # TODO(ahe): This test is slightly broken. http://dartbug.com/12464
 mirrors/mixin_application_test/01: Fail, OK # TODO(ahe): Slight broken test to ensure test coverage on dart2js.
 mirrors/intercepted_object_test: Fail, OK # TODO(ahe): Slight broken test to ensure test coverage on dart2js.
@@ -237,38 +235,8 @@
 async/schedule_microtask_test: Fail # Issue 9001, Issue 9002
 
 [ $compiler == dartanalyzer || $compiler == dart2analyzer ]
-<<<<<<< HEAD
-async/future_test: StaticWarning
-async/future_value_chain4_test: StaticWarning
-async/schedule_microtask3_test: StaticWarning
-async/stream_controller_async_test: StaticWarning
-async/stream_controller_test: StaticWarning
-async/stream_event_transformed_test: StaticWarning
-async/stream_first_where_test: StaticWarning
-async/stream_from_iterable_test: StaticWarning
-async/stream_join_test: StaticWarning
-async/stream_last_where_test: StaticWarning
-async/stream_single_test: StaticWarning
-async/stream_single_to_multi_subscriber_test: StaticWarning
-async/stream_transform_test: StaticWarning
-async/stream_transformer_from_handlers_test: StaticWarning
-async/stream_transformer_test: StaticWarning
-async/zone_debug_test: StaticWarning
-convert/chunked_conversion1_test: StaticWarning
-convert/chunked_conversion_json_decode1_test: StaticWarning
-math/min_max_test: StaticWarning
-mirrors/equality_test/02: StaticWarning # Issue 14524
 mirrors/generic_f_bounded_mixin_application_test: CompileTimeError # Issue 14116
 mirrors/invoke_named_test: StaticWarning # Issue 14522
-mirrors/private_symbol_test: StaticWarning # Issue 14524
-mirrors/reflect_class_test: StaticWarning # Issue 14524
-mirrors/type_variable_owner_test: StaticWarning # Issue 14524
-mirrors/typedef_metadata_test: StaticWarning # Issue 14524
-mirrors/typevariable_mirror_metadata_test: StaticWarning # Issue 14524
-=======
-mirrors/generic_f_bounded_mixin_application_test: CompileTimeError # Issue 14116
-mirrors/invoke_named_test: StaticWarning # Issue 14522
->>>>>>> 3485989a
 
 mirrors/redirecting_factory_test/01: StaticWarning # test issue X, The return type 'Class<T2, T1>' of the redirected constructor is not assignable to 'Class<T1, T2>'
 mirrors/redirecting_factory_test/none: StaticWarning # test issue X, The return type 'Class<T2, T1>' of the redirected constructor is not assignable to 'Class<T1, T2>
