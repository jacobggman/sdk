// Copyright (c) 2012, the Dart project authors.  Please see the AUTHORS file
// for details. All rights reserved. Use of this source code is governed by a
// BSD-style license that can be found in the LICENSE file.

#ifndef VM_OBJECT_H_
#define VM_OBJECT_H_

#include "include/dart_api.h"
#include "platform/assert.h"
#include "platform/utils.h"
#include "vm/json_stream.h"
#include "vm/bitmap.h"
#include "vm/dart.h"
#include "vm/globals.h"
#include "vm/handles.h"
#include "vm/heap.h"
#include "vm/isolate.h"
#include "vm/os.h"
#include "vm/raw_object.h"
#include "vm/scanner.h"

namespace dart {

// Forward declarations.
#define DEFINE_FORWARD_DECLARATION(clazz)                                      \
  class clazz;
CLASS_LIST(DEFINE_FORWARD_DECLARATION)
#undef DEFINE_FORWARD_DECLARATION
class Api;
class ArgumentsDescriptor;
class Assembler;
class Closure;
class Code;
class DisassemblyFormatter;
class DeoptInstr;
class FinalizablePersistentHandle;
class LocalScope;
class ReusableHandleScope;
class ReusableObjectHandleScope;
class Symbols;

#if defined(DEBUG)
#define CHECK_HANDLE() CheckHandle();
#else
#define CHECK_HANDLE()
#endif

#define BASE_OBJECT_IMPLEMENTATION(object, super)                              \
 public:  /* NOLINT */                                                         \
  Raw##object* raw() const { return reinterpret_cast<Raw##object*>(raw_); }    \
  bool Is##object() const { return true; }                                     \
  static object& Handle(Isolate* isolate, Raw##object* raw_ptr) {              \
    object* obj =                                                              \
        reinterpret_cast<object*>(VMHandles::AllocateHandle(isolate));         \
    initializeHandle(obj, raw_ptr);                                            \
    return *obj;                                                               \
  }                                                                            \
  static object& Handle() {                                                    \
    return Handle(Isolate::Current(), object::null());                         \
  }                                                                            \
  static object& Handle(Isolate* isolate) {                                    \
    return Handle(isolate, object::null());                                    \
  }                                                                            \
  static object& Handle(Raw##object* raw_ptr) {                                \
    return Handle(Isolate::Current(), raw_ptr);                                \
  }                                                                            \
  static object& CheckedHandle(Isolate* isolate, RawObject* raw_ptr) {         \
    object* obj =                                                              \
        reinterpret_cast<object*>(VMHandles::AllocateHandle(isolate));         \
    initializeHandle(obj, raw_ptr);                                            \
    if (!obj->Is##object()) {                                                  \
      FATAL2("Handle check failed: saw %s expected %s",                        \
             obj->ToCString(), #object);                                       \
    }                                                                          \
    return *obj;                                                               \
  }                                                                            \
  static object& CheckedHandle(RawObject* raw_ptr) {                           \
    return CheckedHandle(Isolate::Current(), raw_ptr);                         \
  }                                                                            \
  static object& ZoneHandle(Isolate* isolate, Raw##object* raw_ptr) {          \
    object* obj = reinterpret_cast<object*>(                                   \
        VMHandles::AllocateZoneHandle(isolate));                               \
    initializeHandle(obj, raw_ptr);                                            \
    return *obj;                                                               \
  }                                                                            \
  static object* ReadOnlyHandle() {                                            \
    object* obj = reinterpret_cast<object*>(                                   \
        Dart::AllocateReadOnlyHandle());                                       \
    initializeHandle(obj, object::null());                                     \
    return obj;                                                                \
  }                                                                            \
  static object& ZoneHandle() {                                                \
    return ZoneHandle(Isolate::Current(), object::null());                     \
  }                                                                            \
  static object& ZoneHandle(Raw##object* raw_ptr) {                            \
    return ZoneHandle(Isolate::Current(), raw_ptr);                            \
  }                                                                            \
  static object& CheckedZoneHandle(Isolate* isolate, RawObject* raw_ptr) {     \
    object* obj = reinterpret_cast<object*>(                                   \
        VMHandles::AllocateZoneHandle(isolate));                               \
    initializeHandle(obj, raw_ptr);                                            \
    if (!obj->Is##object()) {                                                  \
      FATAL2("Handle check failed: saw %s expected %s",                        \
             obj->ToCString(), #object);                                       \
    }                                                                          \
    return *obj;                                                               \
  }                                                                            \
  static object& CheckedZoneHandle(RawObject* raw_ptr) {                       \
    return CheckedZoneHandle(Isolate::Current(), raw_ptr);                     \
  }                                                                            \
  /* T::Cast cannot be applied to a null Object, because the object vtable */  \
  /* is not setup for type T, although some methods are supposed to work   */  \
  /* with null, for example Instance::Equals().                            */  \
  static const object& Cast(const Object& obj) {                               \
    ASSERT(obj.Is##object());                                                  \
    return reinterpret_cast<const object&>(obj);                               \
  }                                                                            \
  static Raw##object* RawCast(RawObject* raw) {                                \
    ASSERT(Object::Handle(raw).Is##object());                                  \
    return reinterpret_cast<Raw##object*>(raw);                                \
  }                                                                            \
  static Raw##object* null() {                                                 \
    return reinterpret_cast<Raw##object*>(Object::null());                     \
  }                                                                            \
  virtual const char* ToCString() const;                                       \
  /* Object is printed as JSON into stream. If ref is true only a header */    \
  /* with an object id is printed. If ref is false the object is fully   */    \
  /* printed.                                                            */    \
  virtual void PrintToJSONStream(JSONStream* stream, bool ref = true) const;   \
  virtual const char* JSONType(bool ref) const {                               \
    return ref ? "@"#object : ""#object;                                       \
  }                                                                            \
  static const ClassId kClassId = k##object##Cid;                              \
 private:  /* NOLINT */                                                        \
  /* Initialize the handle based on the raw_ptr in the presence of null. */    \
  static void initializeHandle(object* obj, RawObject* raw_ptr) {              \
    if (raw_ptr != Object::null()) {                                           \
      obj->SetRaw(raw_ptr);                                                    \
    } else {                                                                   \
      obj->raw_ = Object::null();                                              \
      object fake_object;                                                      \
      obj->set_vtable(fake_object.vtable());                                   \
    }                                                                          \
  }                                                                            \
  /* Disallow allocation, copy constructors and override super assignment. */  \
 public:  /* NOLINT */                                                         \
  void operator delete(void* pointer) {                                        \
    UNREACHABLE();                                                             \
  }                                                                            \
 private:  /* NOLINT */                                                        \
  void* operator new(size_t size);                                             \
  object(const object& value);                                                 \
  void operator=(Raw##super* value);                                           \
  void operator=(const object& value);                                         \
  void operator=(const super& value);                                          \

#define SNAPSHOT_READER_SUPPORT(object)                                        \
  static Raw##object* ReadFrom(SnapshotReader* reader,                         \
                               intptr_t object_id,                             \
                               intptr_t tags,                                  \
                               Snapshot::Kind);                                \
  friend class SnapshotReader;                                                 \

#define OBJECT_IMPLEMENTATION(object, super)                                   \
 public:  /* NOLINT */                                                         \
  void operator=(Raw##object* value) {                                         \
    initializeHandle(this, value);                                             \
  }                                                                            \
  void operator^=(RawObject* value) {                                          \
    initializeHandle(this, value);                                             \
    ASSERT(IsNull() || Is##object());                                          \
  }                                                                            \
 protected:  /* NOLINT */                                                      \
  object() : super() {}                                                        \
  BASE_OBJECT_IMPLEMENTATION(object, super)                                    \

#define HEAP_OBJECT_IMPLEMENTATION(object, super)                              \
  OBJECT_IMPLEMENTATION(object, super);                                        \
  Raw##object* raw_ptr() const {                                               \
    ASSERT(raw() != null());                                                   \
    return raw()->ptr();                                                       \
  }                                                                            \
  SNAPSHOT_READER_SUPPORT(object)                                              \
  friend class Isolate;                                                        \
  friend class StackFrame;                                                     \

// This macro is used to denote types that do not have a sub-type.
#define FINAL_HEAP_OBJECT_IMPLEMENTATION(object, super)                        \
 public:  /* NOLINT */                                                         \
  void operator=(Raw##object* value) {                                         \
    raw_ = value;                                                              \
    CHECK_HANDLE();                                                            \
  }                                                                            \
  void operator^=(RawObject* value) {                                          \
    raw_ = value;                                                              \
    CHECK_HANDLE();                                                            \
  }                                                                            \
 private:  /* NOLINT */                                                        \
  object() : super() {}                                                        \
  BASE_OBJECT_IMPLEMENTATION(object, super)                                    \
  Raw##object* raw_ptr() const {                                               \
    ASSERT(raw() != null());                                                   \
    return raw()->ptr();                                                       \
  }                                                                            \
  static intptr_t NextFieldOffset() {                                          \
    return -kWordSize;                                                         \
  }                                                                            \
  SNAPSHOT_READER_SUPPORT(object)                                              \
  friend class Isolate;                                                        \
  friend class StackFrame;                                                     \

class Object {
 public:
  virtual ~Object() { }

  RawObject* raw() const { return raw_; }
  void operator=(RawObject* value) {
    initializeHandle(this, value);
  }

  void set_tags(intptr_t value) const {
    // TODO(asiva): Remove the capability of setting tags in general. The mask
    // here only allows for canonical and from_snapshot flags to be set.
    ASSERT(!IsNull());
    uword tags = raw()->ptr()->tags_ & ~0x0000000c;
    raw()->ptr()->tags_ = tags | (value & 0x0000000c);
  }
  void SetCreatedFromSnapshot() const {
    ASSERT(!IsNull());
    raw()->SetCreatedFromSnapshot();
  }
  bool IsCanonical() const {
    ASSERT(!IsNull());
    return raw()->IsCanonical();
  }
  void SetCanonical() const {
    ASSERT(!IsNull());
    raw()->SetCanonical();
  }
  intptr_t GetClassId() const {
    return !raw()->IsHeapObject() ?
        static_cast<intptr_t>(kSmiCid) : raw()->GetClassId();
  }
  inline RawClass* clazz() const;
  static intptr_t tags_offset() { return OFFSET_OF(RawObject, tags_); }

  // Class testers.
#define DEFINE_CLASS_TESTER(clazz)                                             \
  virtual bool Is##clazz() const { return false; }
  CLASS_LIST_FOR_HANDLES(DEFINE_CLASS_TESTER);
#undef DEFINE_CLASS_TESTER

  bool IsNull() const { return raw_ == null_; }

  virtual const char* ToCString() const {
    if (IsNull()) {
      return "null";
    } else {
      return "Object";
    }
  }

  virtual void PrintToJSONStream(JSONStream* stream, bool ref = true) const {
    JSONObject jsobj(stream);
    jsobj.AddProperty("type", JSONType(ref));
  }

  virtual const char* JSONType(bool ref) const {
    return IsNull() ? "null" : "Object";
  }

  // Returns the name that is used to identify an object in the
  // namespace dictionary.
  // Object::DictionaryName() returns String::null(). Only subclasses
  // of Object that need to be entered in the library and library prefix
  // namespaces need to provide an implementation.
  virtual RawString* DictionaryName() const;

  bool IsNew() const { return raw()->IsNewObject(); }
  bool IsOld() const { return raw()->IsOldObject(); }
  bool InVMHeap() const {
#if defined(DEBUG)
    if (raw()->IsVMHeapObject()) {
      Heap* vm_isolate_heap = Dart::vm_isolate()->heap();
      ASSERT(vm_isolate_heap->Contains(RawObject::ToAddr(raw())));
    }
#endif
    return raw()->IsVMHeapObject();
  }

  // Print the object on stdout for debugging.
  void Print() const;

  bool IsZoneHandle() const {
    return VMHandles::IsZoneHandle(reinterpret_cast<uword>(this));
  }

  bool IsReadOnlyHandle() const;

  bool IsNotTemporaryScopedHandle() const;

  static RawObject* Clone(const Object& src, Heap::Space space = Heap::kNew);

  static Object& Handle(Isolate* isolate, RawObject* raw_ptr) {
    Object* obj = reinterpret_cast<Object*>(VMHandles::AllocateHandle(isolate));
    initializeHandle(obj, raw_ptr);
    return *obj;
  }
  static Object* ReadOnlyHandle() {
    Object* obj = reinterpret_cast<Object*>(
        Dart::AllocateReadOnlyHandle());
    initializeHandle(obj, Object::null());
    return obj;
  }

  static Object& Handle() {
    return Handle(Isolate::Current(), null_);
  }

  static Object& Handle(Isolate* isolate) {
    return Handle(isolate, null_);
  }

  static Object& Handle(RawObject* raw_ptr) {
    return Handle(Isolate::Current(), raw_ptr);
  }

  static Object& ZoneHandle(Isolate* isolate, RawObject* raw_ptr) {
    Object* obj = reinterpret_cast<Object*>(
        VMHandles::AllocateZoneHandle(isolate));
    initializeHandle(obj, raw_ptr);
    return *obj;
  }

  static Object& ZoneHandle() {
    return ZoneHandle(Isolate::Current(), null_);
  }

  static Object& ZoneHandle(RawObject* raw_ptr) {
    return ZoneHandle(Isolate::Current(), raw_ptr);
  }

  static RawObject* null() { return null_; }

  static const Object& null_object() {
    ASSERT(null_object_ != NULL);
    return *null_object_;
  }
  static const Array& null_array() {
    ASSERT(null_array_ != NULL);
    return *null_array_;
  }
  static const String& null_string() {
    ASSERT(null_string_ != NULL);
    return *null_string_;
  }
  static const Instance& null_instance() {
    ASSERT(null_instance_ != NULL);
    return *null_instance_;
  }
  static const AbstractTypeArguments& null_abstract_type_arguments() {
    ASSERT(null_abstract_type_arguments_ != NULL);
    return *null_abstract_type_arguments_;
  }

  static const Array& empty_array() {
    ASSERT(empty_array_ != NULL);
    return *empty_array_;
  }

  // The sentinel is a value that cannot be produced by Dart code.
  // It can be used to mark special values, for example to distinguish
  // "uninitialized" fields.
  static const Instance& sentinel() {
    ASSERT(sentinel_ != NULL);
    return *sentinel_;
  }
  // Value marking that we are transitioning from sentinel, e.g., computing
  // a field value. Used to detect circular initialization.
  static const Instance& transition_sentinel() {
    ASSERT(transition_sentinel_ != NULL);
    return *transition_sentinel_;
  }

  // Compiler's constant propagation constants.
  static const Instance& unknown_constant() {
    ASSERT(unknown_constant_ != NULL);
    return *unknown_constant_;
  }
  static const Instance& non_constant() {
    ASSERT(non_constant_ != NULL);
    return *non_constant_;
  }

  static const Bool& bool_true() {
    ASSERT(bool_true_ != NULL);
    return *bool_true_;
  }
  static const Bool& bool_false() {
    ASSERT(bool_false_ != NULL);
    return *bool_false_;
  }

  static const Smi& smi_illegal_cid() {
    ASSERT(smi_illegal_cid_ != NULL);
    return *smi_illegal_cid_;
  }
  static const LanguageError& snapshot_writer_error() {
    ASSERT(snapshot_writer_error_ != NULL);
    return *snapshot_writer_error_;
  }

  static const LanguageError& branch_offset_error() {
    ASSERT(branch_offset_error_ != NULL);
    return *branch_offset_error_;
  }

  static RawClass* class_class() { return class_class_; }
  static RawClass* dynamic_class() { return dynamic_class_; }
  static RawClass* void_class() { return void_class_; }
  static RawType* dynamic_type() { return dynamic_type_; }
  static RawType* void_type() { return void_type_; }
  static RawClass* unresolved_class_class() { return unresolved_class_class_; }
  static RawClass* type_arguments_class() { return type_arguments_class_; }
  static RawClass* instantiated_type_arguments_class() {
      return instantiated_type_arguments_class_;
  }
  static RawClass* patch_class_class() { return patch_class_class_; }
  static RawClass* function_class() { return function_class_; }
  static RawClass* closure_data_class() { return closure_data_class_; }
  static RawClass* redirection_data_class() { return redirection_data_class_; }
  static RawClass* field_class() { return field_class_; }
  static RawClass* literal_token_class() { return literal_token_class_; }
  static RawClass* token_stream_class() { return token_stream_class_; }
  static RawClass* script_class() { return script_class_; }
  static RawClass* library_class() { return library_class_; }
  static RawClass* library_prefix_class() { return library_prefix_class_; }
  static RawClass* namespace_class() { return namespace_class_; }
  static RawClass* code_class() { return code_class_; }
  static RawClass* instructions_class() { return instructions_class_; }
  static RawClass* pc_descriptors_class() { return pc_descriptors_class_; }
  static RawClass* stackmap_class() { return stackmap_class_; }
  static RawClass* var_descriptors_class() { return var_descriptors_class_; }
  static RawClass* exception_handlers_class() {
    return exception_handlers_class_;
  }
  static RawClass* deopt_info_class() { return deopt_info_class_; }
  static RawClass* context_class() { return context_class_; }
  static RawClass* context_scope_class() { return context_scope_class_; }
  static RawClass* api_error_class() { return api_error_class_; }
  static RawClass* language_error_class() { return language_error_class_; }
  static RawClass* unhandled_exception_class() {
    return unhandled_exception_class_;
  }
  static RawClass* unwind_error_class() { return unwind_error_class_; }
  static RawClass* icdata_class() { return icdata_class_; }
  static RawClass* megamorphic_cache_class() {
    return megamorphic_cache_class_;
  }
  static RawClass* subtypetestcache_class() { return subtypetestcache_class_; }

  static RawError* Init(Isolate* isolate);
  static void InitFromSnapshot(Isolate* isolate);
  static void InitOnce();
  static void RegisterSingletonClassNames();
  static void CreateInternalMetaData();
  static void MakeUnusedSpaceTraversable(const Object& obj,
                                         intptr_t original_size,
                                         intptr_t used_size);

  static intptr_t InstanceSize() {
    return RoundedAllocationSize(sizeof(RawObject));
  }

  static void VerifyBuiltinVtables();

  static const ClassId kClassId = kObjectCid;

  // Different kinds of type tests.
  enum TypeTestKind {
    kIsSubtypeOf = 0,
    kIsMoreSpecificThan
  };

  // Different kinds of name visibility.
  enum NameVisibility {
    kInternalName = 0,
    kUserVisibleName
  };

 protected:
  // Used for extracting the C++ vtable during bringup.
  Object() : raw_(null_) {}

  uword raw_value() const {
    return reinterpret_cast<uword>(raw());
  }

  inline void SetRaw(RawObject* value);
  void CheckHandle() const;

  cpp_vtable vtable() const { return bit_copy<cpp_vtable>(*this); }
  void set_vtable(cpp_vtable value) { *vtable_address() = value; }

  static RawObject* Allocate(intptr_t cls_id,
                             intptr_t size,
                             Heap::Space space);

  static intptr_t RoundedAllocationSize(intptr_t size) {
    return Utils::RoundUp(size, kObjectAlignment);
  }

  bool Contains(uword addr) const {
    intptr_t this_size = raw()->Size();
    uword this_addr = RawObject::ToAddr(raw());
    return (addr >= this_addr) && (addr < (this_addr + this_size));
  }

  template<typename type> void StorePointer(type* addr, type value) const {
    // Ensure that this object contains the addr.
    ASSERT(Contains(reinterpret_cast<uword>(addr)));
    *addr = value;
    // Filter stores based on source and target.
    if (!value->IsHeapObject()) return;
    if (value->IsNewObject() && raw()->IsOldObject() &&
        !raw()->IsRemembered()) {
      raw()->SetRememberedBit();
      Isolate::Current()->store_buffer()->AddObject(raw());
    }
  }

  RawObject* raw_;  // The raw object reference.

 private:
  static intptr_t NextFieldOffset() {
    // Indicates this class cannot be extended by dart code.
    return -kWordSize;
  }

  static void InitializeObject(uword address, intptr_t id, intptr_t size);

  static void RegisterClass(const Class& cls,
                            const String& name,
                            const Library& lib);
  static void RegisterPrivateClass(const Class& cls,
                                   const String& name,
                                   const Library& lib);

  /* Initialize the handle based on the raw_ptr in the presence of null. */
  static void initializeHandle(Object* obj, RawObject* raw_ptr) {
    if (raw_ptr != Object::null()) {
      obj->SetRaw(raw_ptr);
    } else {
      obj->raw_ = Object::null();
      Object fake_object;
      obj->set_vtable(fake_object.vtable());
    }
  }

  cpp_vtable* vtable_address() const {
    uword vtable_addr = reinterpret_cast<uword>(this);
    return reinterpret_cast<cpp_vtable*>(vtable_addr);
  }

  static cpp_vtable handle_vtable_;
  static cpp_vtable builtin_vtables_[kNumPredefinedCids];

  // The static values below are singletons shared between the different
  // isolates. They are all allocated in the non-GC'd Dart::vm_isolate_.
  static RawObject* null_;

  static RawClass* class_class_;  // Class of the Class vm object.
  static RawClass* dynamic_class_;  // Class of the 'dynamic' type.
  static RawClass* void_class_;  // Class of the 'void' type.
  static RawType* dynamic_type_;  // Class of the 'dynamic' type.
  static RawType* void_type_;  // Class of the 'void' type.
  static RawClass* unresolved_class_class_;  // Class of UnresolvedClass.
  // Class of the TypeArguments vm object.
  static RawClass* type_arguments_class_;
  static RawClass* instantiated_type_arguments_class_;  // Class of Inst..ments.
  static RawClass* patch_class_class_;  // Class of the PatchClass vm object.
  static RawClass* function_class_;  // Class of the Function vm object.
  static RawClass* closure_data_class_;  // Class of ClosureData vm obj.
  static RawClass* redirection_data_class_;  // Class of RedirectionData vm obj.
  static RawClass* field_class_;  // Class of the Field vm object.
  static RawClass* literal_token_class_;  // Class of LiteralToken vm object.
  static RawClass* token_stream_class_;  // Class of the TokenStream vm object.
  static RawClass* script_class_;  // Class of the Script vm object.
  static RawClass* library_class_;  // Class of the Library vm object.
  static RawClass* library_prefix_class_;  // Class of Library prefix vm object.
  static RawClass* namespace_class_;  // Class of Namespace vm object.
  static RawClass* code_class_;  // Class of the Code vm object.
  static RawClass* instructions_class_;  // Class of the Instructions vm object.
  static RawClass* pc_descriptors_class_;  // Class of PcDescriptors vm object.
  static RawClass* stackmap_class_;  // Class of Stackmap vm object.
  static RawClass* var_descriptors_class_;  // Class of LocalVarDescriptors.
  static RawClass* exception_handlers_class_;  // Class of ExceptionHandlers.
  static RawClass* deopt_info_class_;  // Class of DeoptInfo.
  static RawClass* context_class_;  // Class of the Context vm object.
  static RawClass* context_scope_class_;  // Class of ContextScope vm object.
  static RawClass* icdata_class_;  // Class of ICData.
  static RawClass* megamorphic_cache_class_;  // Class of MegamorphiCache.
  static RawClass* subtypetestcache_class_;  // Class of SubtypeTestCache.
  static RawClass* api_error_class_;  // Class of ApiError.
  static RawClass* language_error_class_;  // Class of LanguageError.
  static RawClass* unhandled_exception_class_;  // Class of UnhandledException.
  static RawClass* unwind_error_class_;  // Class of UnwindError.

  // The static values below are read-only handle pointers for singleton
  // objects that are shared between the different isolates.
  static Object* null_object_;
  static Array* null_array_;
  static String* null_string_;
  static Instance* null_instance_;
  static AbstractTypeArguments* null_abstract_type_arguments_;
  static Array* empty_array_;
  static Instance* sentinel_;
  static Instance* transition_sentinel_;
  static Instance* unknown_constant_;
  static Instance* non_constant_;
  static Bool* bool_true_;
  static Bool* bool_false_;
  static Smi* smi_illegal_cid_;
  static LanguageError* snapshot_writer_error_;
  static LanguageError* branch_offset_error_;

  friend void ClassTable::Register(const Class& cls);
  friend void RawObject::Validate(Isolate* isolate) const;
  friend class Closure;
  friend class SnapshotReader;
  friend class OneByteString;
  friend class TwoByteString;
  friend class ExternalOneByteString;
  friend class ExternalTwoByteString;
  friend class Isolate;
  friend class ReusableHandleScope;
  friend class ReusableObjectHandleScope;

  DISALLOW_ALLOCATION();
  DISALLOW_COPY_AND_ASSIGN(Object);
};


class Class : public Object {
 public:
  intptr_t instance_size() const {
    ASSERT(is_finalized() || is_prefinalized());
    return (raw_ptr()->instance_size_in_words_ * kWordSize);
  }
  void set_instance_size(intptr_t value_in_bytes) const {
    ASSERT(kWordSize != 0);
    set_instance_size_in_words(value_in_bytes / kWordSize);
  }
  void set_instance_size_in_words(intptr_t value) const {
    ASSERT(Utils::IsAligned((value * kWordSize), kObjectAlignment));
    raw_ptr()->instance_size_in_words_ = value;
  }

  intptr_t next_field_offset() const {
    return raw_ptr()->next_field_offset_in_words_ * kWordSize;
  }
  void set_next_field_offset(intptr_t value_in_bytes) const {
    ASSERT(kWordSize != 0);
    set_next_field_offset_in_words(value_in_bytes / kWordSize);
  }
  void set_next_field_offset_in_words(intptr_t value) const {
    ASSERT((value == -1) ||
           (Utils::IsAligned((value * kWordSize), kObjectAlignment) &&
            (value == raw_ptr()->instance_size_in_words_)) ||
           (!Utils::IsAligned((value * kWordSize), kObjectAlignment) &&
            ((value + 1) == raw_ptr()->instance_size_in_words_)));
    raw_ptr()->next_field_offset_in_words_ = value;
  }

  cpp_vtable handle_vtable() const { return raw_ptr()->handle_vtable_; }
  void set_handle_vtable(cpp_vtable value) const {
    raw_ptr()->handle_vtable_ = value;
  }

  intptr_t id() const { return raw_ptr()->id_; }
  void set_id(intptr_t value) const {
    raw_ptr()->id_ = value;
  }

  RawString* Name() const;
  RawString* UserVisibleName() const;

  virtual RawString* DictionaryName() const { return Name(); }

  RawScript* script() const { return raw_ptr()->script_; }
  void set_script(const Script& value) const;

  intptr_t token_pos() const { return raw_ptr()->token_pos_; }
  void set_token_pos(intptr_t value) const;

  // This class represents the signature class of a closure function if
  // signature_function() is not null.
  // The associated function may be a closure function (with code) or a
  // signature function (without code) solely describing the result type and
  // parameter types of the signature.
  RawFunction* signature_function() const {
    return raw_ptr()->signature_function_;
  }
  static intptr_t signature_function_offset() {
    return OFFSET_OF(RawClass, signature_function_);
  }

  // Return the signature type of this signature class.
  // For example, if this class represents a signature of the form
  // 'F<T, R>(T, [b: B, c: C]) => R', then its signature type is a parameterized
  // type with this class as the type class and type parameters 'T' and 'R'
  // as its type argument vector.
  // SignatureType is used as the type of formal parameters representing a
  // function.
  RawType* SignatureType() const;

  // Return the Type with type parameters declared by this class filled in with
  // dynamic and type parameters declared in superclasses filled in as declared
  // in superclass clauses.
  RawAbstractType* RareType() const;

  // Return the Type whose arguments are the type parameters declared by this
  // class preceded by the type arguments declared for superclasses, etc.
  // e.g. given
  // class B<T, S>
  // class C<R> extends B<R, int>
  // C.DeclarationType() --> C [R, int, R]
  RawAbstractType* DeclarationType() const;

  RawLibrary* library() const { return raw_ptr()->library_; }
  void set_library(const Library& value) const;

  // The type parameters (and their bounds) are specified as an array of
  // TypeParameter.
  RawTypeArguments* type_parameters() const {
      return raw_ptr()->type_parameters_;
  }
  void set_type_parameters(const TypeArguments& value) const;
  intptr_t NumTypeParameters() const;
  static intptr_t type_parameters_offset() {
    return OFFSET_OF(RawClass, type_parameters_);
  }

  // Return a TypeParameter if the type_name is a type parameter of this class.
  // Return null otherwise.
  RawTypeParameter* LookupTypeParameter(const String& type_name) const;

  // The type argument vector is flattened and includes the type arguments of
  // the super class.
  intptr_t NumTypeArguments() const;

  // Return the number of type arguments that are specific to this class, i.e.
  // not overlapping with the type arguments of the super class of this class.
  intptr_t NumOwnTypeArguments() const;

  // If this class is parameterized, each instance has a type_arguments field.
  static const intptr_t kNoTypeArguments = -1;
  intptr_t type_arguments_field_offset() const {
    ASSERT(is_type_finalized() || is_prefinalized());
    if (raw_ptr()->type_arguments_field_offset_in_words_ == kNoTypeArguments) {
      return kNoTypeArguments;
    }
    return raw_ptr()->type_arguments_field_offset_in_words_ * kWordSize;
  }
  void set_type_arguments_field_offset(intptr_t value_in_bytes) const {
    intptr_t value;
    if (value_in_bytes == kNoTypeArguments) {
      value = kNoTypeArguments;
    } else {
      ASSERT(kWordSize != 0);
      value = value_in_bytes / kWordSize;
    }
    set_type_arguments_field_offset_in_words(value);
  }
  void set_type_arguments_field_offset_in_words(intptr_t value) const {
    raw_ptr()->type_arguments_field_offset_in_words_ = value;
  }
  static intptr_t type_arguments_field_offset_in_words_offset() {
    return OFFSET_OF(RawClass, type_arguments_field_offset_in_words_);
  }

  RawType* CanonicalType() const {
    if ((NumTypeArguments() == 0) && !IsSignatureClass()) {
      return reinterpret_cast<RawType*>(raw_ptr()->canonical_types_);
    }
    return reinterpret_cast<RawType*>(Object::null());
  }

  // The super type of this class, Object type if not explicitly specified.
  // Note that the super type may be bounded, as in this example:
  // class C<T> extends S<T> { }; class S<T extends num> { };
  RawAbstractType* super_type() const { return raw_ptr()->super_type_; }
  void set_super_type(const AbstractType& value) const;
  static intptr_t super_type_offset() {
    return OFFSET_OF(RawClass, super_type_);
  }

  // Asserts that the class of the super type has been resolved.
  RawClass* SuperClass() const;

  RawType* mixin() const { return raw_ptr()->mixin_; }
  void set_mixin(const Type& value) const;

  bool IsMixinApplication() const;
  bool IsAnonymousMixinApplication() const;

  RawClass* patch_class() const {
    return raw_ptr()->patch_class_;
  }
  void set_patch_class(const Class& patch_class) const;

  // Interfaces is an array of Types.
  RawArray* interfaces() const { return raw_ptr()->interfaces_; }
  void set_interfaces(const Array& value) const;
  static intptr_t interfaces_offset() {
    return OFFSET_OF(RawClass, interfaces_);
  }

  // Returns the list of classes having this class as direct superclass.
  RawGrowableObjectArray* direct_subclasses() const {
    return raw_ptr()->direct_subclasses_;
  }
  void AddDirectSubclass(const Class& subclass) const;
  // TODO(regis): Implement RemoveDirectSubclass for class unloading support.

  // Check if this class represents the class of null.
  bool IsNullClass() const { return id() == kNullCid; }

  // Check if this class represents the 'dynamic' class.
  bool IsDynamicClass() const { return id() == kDynamicCid; }

  // Check if this class represents the 'void' class.
  bool IsVoidClass() const { return id() == kVoidCid; }

  // Check if this class represents the 'Object' class.
  bool IsObjectClass() const { return id() == kInstanceCid; }

  // Check if this class represents the 'Function' class.
  bool IsFunctionClass() const;

  // Check if this class represents a signature class.
  bool IsSignatureClass() const {
    return signature_function() != Object::null();
  }
  static bool IsSignatureClass(RawClass* cls) {
    return cls->ptr()->signature_function_ != Object::null();
  }

  // Check if this class represents a canonical signature class, i.e. not an
  // alias as defined in a typedef.
  bool IsCanonicalSignatureClass() const;

  // Check the subtype relationship.
  bool IsSubtypeOf(const AbstractTypeArguments& type_arguments,
                   const Class& other,
                   const AbstractTypeArguments& other_type_arguments,
                   Error* bound_error) const {
    return TypeTest(kIsSubtypeOf,
                    type_arguments,
                    other,
                    other_type_arguments,
                    bound_error);
  }

  // Check the 'more specific' relationship.
  bool IsMoreSpecificThan(const AbstractTypeArguments& type_arguments,
                          const Class& other,
                          const AbstractTypeArguments& other_type_arguments,
                          Error* bound_error) const {
    return TypeTest(kIsMoreSpecificThan,
                    type_arguments,
                    other,
                    other_type_arguments,
                    bound_error);
  }

  // Check if this is the top level class.
  bool IsTopLevel() const;

  RawArray* fields() const { return raw_ptr()->fields_; }
  void SetFields(const Array& value) const;
  intptr_t FindFieldIndex(const Field& field) const;
  RawField* FieldFromIndex(intptr_t idx) const;

  // Returns an array of all fields of this class and its superclasses indexed
  // by offset in words.
  RawArray* OffsetToFieldMap() const;

  // Returns true if non-static fields are defined.
  bool HasInstanceFields() const;

  RawArray* functions() const { return raw_ptr()->functions_; }
  void SetFunctions(const Array& value) const;
  void AddFunction(const Function& function) const;
  intptr_t FindFunctionIndex(const Function& function) const;
  RawFunction* FunctionFromIndex(intptr_t idx) const;
  intptr_t FindImplicitClosureFunctionIndex(const Function& needle) const;
  RawFunction* ImplicitClosureFunctionFromIndex(intptr_t idx) const;

  RawGrowableObjectArray* closures() const {
    return raw_ptr()->closure_functions_;
  }
  void AddClosureFunction(const Function& function) const;
  RawFunction* LookupClosureFunction(intptr_t token_pos) const;
  intptr_t FindClosureIndex(const Function& function) const;
  RawFunction* ClosureFunctionFromIndex(intptr_t idx) const;

  RawFunction* LookupDynamicFunction(const String& name) const;
  RawFunction* LookupDynamicFunctionAllowPrivate(const String& name) const;
  RawFunction* LookupStaticFunction(const String& name) const;
  RawFunction* LookupStaticFunctionAllowPrivate(const String& name) const;
  RawFunction* LookupConstructor(const String& name) const;
  RawFunction* LookupConstructorAllowPrivate(const String& name) const;
  RawFunction* LookupFactory(const String& name) const;
  RawFunction* LookupFunction(const String& name) const;
  RawFunction* LookupFunctionAllowPrivate(const String& name) const;
  RawFunction* LookupGetterFunction(const String& name) const;
  RawFunction* LookupSetterFunction(const String& name) const;
  RawFunction* LookupFunctionAtToken(intptr_t token_pos) const;
  RawField* LookupInstanceField(const String& name) const;
  RawField* LookupStaticField(const String& name) const;
  RawField* LookupField(const String& name) const;

  RawLibraryPrefix* LookupLibraryPrefix(const String& name) const;

  void InsertCanonicalConstant(intptr_t index, const Instance& constant) const;

  static intptr_t InstanceSize() {
    return RoundedAllocationSize(sizeof(RawClass));
  }

  bool is_implemented() const {
    return ImplementedBit::decode(raw_ptr()->state_bits_);
  }
  void set_is_implemented() const;

  bool is_abstract() const {
    return AbstractBit::decode(raw_ptr()->state_bits_);
  }
  void set_is_abstract() const;

  bool is_type_finalized() const {
    return TypeFinalizedBit::decode(raw_ptr()->state_bits_);
  }
  void set_is_type_finalized() const;

  bool is_patch() const {
    return PatchBit::decode(raw_ptr()->state_bits_);
  }
  void set_is_patch() const;

  bool is_synthesized_class() const {
    return SynthesizedClassBit::decode(raw_ptr()->state_bits_);
  }
  void set_is_synthesized_class() const;

  bool is_finalized() const {
    return ClassFinalizedBits::decode(raw_ptr()->state_bits_)
        == RawClass::kFinalized;
  }
  void set_is_finalized() const;

  bool is_prefinalized() const {
    return ClassFinalizedBits::decode(raw_ptr()->state_bits_)
        == RawClass::kPreFinalized;
  }

  void set_is_prefinalized() const;

  bool is_marked_for_parsing() const {
    return MarkedForParsingBit::decode(raw_ptr()->state_bits_);
  }
  void set_is_marked_for_parsing() const;
  void reset_is_marked_for_parsing() const;

  bool is_const() const { return ConstBit::decode(raw_ptr()->state_bits_); }
  void set_is_const() const;

  bool is_mixin_app_alias() const {
    return MixinAppAliasBit::decode(raw_ptr()->state_bits_);
  }
  void set_is_mixin_app_alias() const;

  bool is_mixin_type_applied() const {
    return MixinTypeAppliedBit::decode(raw_ptr()->state_bits_);
  }
  void set_is_mixin_type_applied() const;

  uint16_t num_native_fields() const {
    return raw_ptr()->num_native_fields_;
  }
  void set_num_native_fields(uint16_t value) const {
    raw_ptr()->num_native_fields_ = value;
  }

  RawCode* allocation_stub() const {
    return raw_ptr()->allocation_stub_;
  }
  void set_allocation_stub(const Code& value) const;

  RawArray* constants() const;

  intptr_t FindInvocationDispatcherFunctionIndex(const Function& needle) const;
  RawFunction* InvocationDispatcherFunctionFromIndex(intptr_t idx) const;

  RawFunction* GetInvocationDispatcher(const String& target_name,
                                       const Array& args_desc,
                                       RawFunction::Kind kind) const;

  void Finalize() const;

  // Apply given patch class to this class.
  // Return true on success, or false and error otherwise.
  bool ApplyPatch(const Class& patch, Error* error) const;

  // Evaluate the given expression as if it appeared in a static
  // method of this class and return the resulting value, or an
  // error object if evaluating the expression fails.
  RawObject* Evaluate(const String& expr) const;

  RawError* EnsureIsFinalized(Isolate* isolate) const;

  // Allocate a class used for VM internal objects.
  template <class FakeObject> static RawClass* New();

  // Allocate instance classes.
  static RawClass* New(const String& name,
                       const Script& script,
                       intptr_t token_pos);
  static RawClass* NewNativeWrapper(const Library& library,
                                    const String& name,
                                    int num_fields);

  // Allocate the raw string classes.
  static RawClass* NewStringClass(intptr_t class_id);

  // Allocate the raw TypedData classes.
  static RawClass* NewTypedDataClass(intptr_t class_id);

  // Allocate the raw TypedDataView classes.
  static RawClass* NewTypedDataViewClass(intptr_t class_id);

  // Allocate the raw ExternalTypedData classes.
  static RawClass* NewExternalTypedDataClass(intptr_t class_id);

  // Allocate a class representing a function signature described by
  // signature_function, which must be a closure function or a signature
  // function.
  // The class may be type parameterized unless the signature_function is in a
  // static scope. In that case, the type parameters are copied from the owner
  // class of signature_function.
  // A null signature function may be passed in and patched later. See below.
  static RawClass* NewSignatureClass(const String& name,
                                     const Function& signature_function,
                                     const Script& script,
                                     intptr_t token_pos);

  // Patch the signature function of a signature class allocated without it.
  void PatchSignatureFunction(const Function& signature_function) const;

  // Return a class object corresponding to the specified kind. If
  // a canonicalized version of it exists then that object is returned
  // otherwise a new object is allocated and returned.
  static RawClass* GetClass(intptr_t class_id, bool is_signature_class);

 private:
  enum {
    kAny = 0,
    kStatic,
    kInstance,
    kConstructor,
    kFactory,
  };
  enum {
    kConstBit = 0,
    kImplementedBit = 1,
    kTypeFinalizedBit = 2,
    kClassFinalizedBits = 3,
    kClassFinalizedSize = 2,
    kAbstractBit = 5,
    kPatchBit = 6,
    kSynthesizedClassBit = 7,
    kMarkedForParsingBit = 8,
    kMixinAppAliasBit = 9,
    kMixinTypeAppliedBit = 10,
  };
  class ConstBit : public BitField<bool, kConstBit, 1> {};
  class ImplementedBit : public BitField<bool, kImplementedBit, 1> {};
  class TypeFinalizedBit : public BitField<bool, kTypeFinalizedBit, 1> {};
  class ClassFinalizedBits : public BitField<RawClass::ClassFinalizedState,
      kClassFinalizedBits, kClassFinalizedSize> {};  // NOLINT
  class AbstractBit : public BitField<bool, kAbstractBit, 1> {};
  class PatchBit : public BitField<bool, kPatchBit, 1> {};
  class SynthesizedClassBit : public BitField<bool, kSynthesizedClassBit, 1> {};
  class MarkedForParsingBit : public BitField<bool, kMarkedForParsingBit, 1> {};
  class MixinAppAliasBit : public BitField<bool, kMixinAppAliasBit, 1> {};
  class MixinTypeAppliedBit : public BitField<bool, kMixinTypeAppliedBit, 1> {};

  void set_name(const String& value) const;
  void set_signature_function(const Function& value) const;
  void set_signature_type(const AbstractType& value) const;
  void set_state_bits(intptr_t bits) const;

  void set_constants(const Array& value) const;

  void set_canonical_types(const Object& value) const;
  RawObject* canonical_types() const;

  RawArray* invocation_dispatcher_cache() const;
  void set_invocation_dispatcher_cache(const Array& cache) const;
  RawFunction* CreateInvocationDispatcher(const String& target_name,
                                          const Array& args_desc,
                                          RawFunction::Kind kind) const;

  void CalculateFieldOffsets() const;

  // Initial value for the cached number of type arguments.
  static const intptr_t kUnknownNumTypeArguments = -1;

  int16_t num_type_arguments() const {
    return raw_ptr()->num_type_arguments_;
  }
  void set_num_type_arguments(intptr_t value) const;

  int16_t num_own_type_arguments() const {
    return raw_ptr()->num_own_type_arguments_;
  }
  void set_num_own_type_arguments(intptr_t value) const;

  // Assigns empty array to all raw class array fields.
  void InitEmptyFields();

  static RawFunction* CheckFunctionType(const Function& func, intptr_t type);
  RawFunction* LookupFunction(const String& name, intptr_t type) const;
  RawFunction* LookupFunctionAllowPrivate(const String& name,
                                          intptr_t type) const;
  RawField* LookupField(const String& name, intptr_t type) const;

  RawFunction* LookupAccessorFunction(const char* prefix,
                                      intptr_t prefix_length,
                                      const String& name) const;

  // Allocate an instance class which has a VM implementation.
  template <class FakeInstance> static RawClass* New(intptr_t id);

  // Check the subtype or 'more specific' relationship.
  bool TypeTest(TypeTestKind test_kind,
                const AbstractTypeArguments& type_arguments,
                const Class& other,
                const AbstractTypeArguments& other_type_arguments,
                Error* bound_error) const;

  static bool TypeTestNonRecursive(
      const Class& cls,
      TypeTestKind test_kind,
      const AbstractTypeArguments& type_arguments,
      const Class& other,
      const AbstractTypeArguments& other_type_arguments,
      Error* bound_error);

  FINAL_HEAP_OBJECT_IMPLEMENTATION(Class, Object);
  friend class AbstractType;
  friend class Instance;
  friend class Object;
  friend class Type;
};


// Unresolved class is used for storing unresolved names which will be resolved
// to a class after all classes have been loaded and finalized.
class UnresolvedClass : public Object {
 public:
  RawLibraryPrefix* library_prefix() const {
    return raw_ptr()->library_prefix_;
  }
  RawString* ident() const { return raw_ptr()->ident_; }
  intptr_t token_pos() const { return raw_ptr()->token_pos_; }

  RawString* Name() const;

  static intptr_t InstanceSize() {
    return RoundedAllocationSize(sizeof(RawUnresolvedClass));
  }

  static RawUnresolvedClass* New(const LibraryPrefix& library_prefix,
                                 const String& ident,
                                 intptr_t token_pos);

 private:
  void set_library_prefix(const LibraryPrefix& library_prefix) const;
  void set_ident(const String& ident) const;
  void set_token_pos(intptr_t token_pos) const;

  static RawUnresolvedClass* New();

  FINAL_HEAP_OBJECT_IMPLEMENTATION(UnresolvedClass, Object);
  friend class Class;
};


// AbstractTypeArguments is an abstract superclass.
// Subclasses of AbstractTypeArguments are TypeArguments and
// InstantiatedTypeArguments.
class AbstractTypeArguments : public Object {
 public:
  // Returns true if all types of this vector are finalized.
  virtual bool IsFinalized() const { return true; }

  // Return 'this' if this type argument vector is instantiated, i.e. if it does
  // not refer to type parameters. Otherwise, return a new type argument vector
  // where each reference to a type parameter is replaced with the corresponding
  // type of the instantiator type argument vector.
  // If bound_error is not NULL, it may be set to reflect a bound error.
  virtual RawAbstractTypeArguments* InstantiateFrom(
      const AbstractTypeArguments& instantiator_type_arguments,
      Error* bound_error,
      GrowableObjectArray* trail = NULL) const;

  // Do not clone InstantiatedTypeArguments or null vectors, since they are
  // considered finalized.
  virtual RawAbstractTypeArguments* CloneUnfinalized() const {
    return this->raw();
  }

  // Null vectors are canonical.
<<<<<<< HEAD
  virtual RawAbstractTypeArguments* Canonicalize() const { return this->raw(); }
=======
  virtual RawAbstractTypeArguments* Canonicalize(
      GrowableObjectArray* trail = NULL) const {
    return this->raw();
  }
>>>>>>> 192df7e8

  // The name of this type argument vector, e.g. "<T, dynamic, List<T>, Smi>".
  virtual RawString* Name() const {
    return SubvectorName(0, Length(), kInternalName);
  }

  // The name of this type argument vector, e.g. "<T, dynamic, List<T>, int>".
  // Names of internal classes are mapped to their public interfaces.
  virtual RawString* UserVisibleName() const {
    return SubvectorName(0, Length(), kUserVisibleName);
  }

  // Check if the subvector of length 'len' starting at 'from_index' of this
  // type argument vector consists solely of DynamicType.
  bool IsRaw(intptr_t from_index, intptr_t len) const {
    return IsDynamicTypes(false, from_index, len);
  }

  // Check if this type argument vector would consist solely of DynamicType if
  // it was instantiated from a raw (null) instantiator, i.e. consider each type
  // parameter as it would be first instantiated from a vector of dynamic types.
  // Consider only a prefix of length 'len'.
  bool IsRawInstantiatedRaw(intptr_t len) const {
    return IsDynamicTypes(true, 0, len);
  }

  // Check the subtype relationship, considering only a subvector of length
  // 'len' starting at 'from_index'.
  bool IsSubtypeOf(const AbstractTypeArguments& other,
                   intptr_t from_index,
                   intptr_t len,
                   Error* bound_error) const {
    return TypeTest(kIsSubtypeOf, other, from_index, len, bound_error);
  }

  // Check the 'more specific' relationship, considering only a subvector of
  // length 'len' starting at 'from_index'.
  bool IsMoreSpecificThan(const AbstractTypeArguments& other,
                          intptr_t from_index,
                          intptr_t len,
                          Error* bound_error) const {
    return TypeTest(kIsMoreSpecificThan, other, from_index, len, bound_error);
  }

  // Check if the vectors are equal.
  bool Equals(const AbstractTypeArguments& other) const {
    return IsEquivalent(other);
  }

  bool IsEquivalent(const AbstractTypeArguments& other,
                    GrowableObjectArray* trail = NULL) const;

  // UNREACHABLEs as AbstractTypeArguments is an abstract class.
  virtual intptr_t Length() const;
  virtual RawAbstractType* TypeAt(intptr_t index) const;
  virtual void SetTypeAt(intptr_t index, const AbstractType& value) const;
  virtual bool IsResolved() const;
  virtual bool IsInstantiated(GrowableObjectArray* trail = NULL) const;
  virtual bool IsUninstantiatedIdentity() const;
  virtual bool CanShareInstantiatorTypeArguments(
      const Class& instantiator_class) const;
  virtual bool IsBounded() const;

  virtual intptr_t Hash() const;

 private:
  // Check if the subvector of length 'len' starting at 'from_index' of this
  // type argument vector consists solely of DynamicType.
  // If raw_instantiated is true, consider each type parameter to be first
  // instantiated from a vector of dynamic types.
  bool IsDynamicTypes(bool raw_instantiated,
                      intptr_t from_index,
                      intptr_t len) const;

  // Check the subtype or 'more specific' relationship, considering only a
  // subvector of length 'len' starting at 'from_index'.
  bool TypeTest(TypeTestKind test_kind,
                const AbstractTypeArguments& other,
                intptr_t from_index,
                intptr_t len,
                Error* bound_error) const;

  // Return the internal or public name of a subvector of this type argument
  // vector, e.g. "<T, dynamic, List<T>, int>".
  RawString* SubvectorName(intptr_t from_index,
                           intptr_t len,
                           NameVisibility name_visibility) const;

 protected:
  HEAP_OBJECT_IMPLEMENTATION(AbstractTypeArguments, Object);
  friend class AbstractType;
  friend class Class;
};


// A TypeArguments is an array of AbstractType.
class TypeArguments : public AbstractTypeArguments {
 public:
  virtual intptr_t Length() const;
  virtual RawAbstractType* TypeAt(intptr_t index) const;
  static intptr_t type_at_offset(intptr_t index) {
    return OFFSET_OF(RawTypeArguments, types_) + index * kWordSize;
  }
  virtual void SetTypeAt(intptr_t index, const AbstractType& value) const;
  virtual bool IsResolved() const;
  virtual bool IsInstantiated(GrowableObjectArray* trail = NULL) const;
  virtual bool IsUninstantiatedIdentity() const;
  virtual bool CanShareInstantiatorTypeArguments(
      const Class& instantiator_class) const;
  virtual bool IsFinalized() const;
  virtual bool IsBounded() const;
  virtual RawAbstractTypeArguments* CloneUnfinalized() const;
  // Canonicalize only if instantiated, otherwise returns 'this'.
  virtual RawAbstractTypeArguments* Canonicalize(
      GrowableObjectArray* trail = NULL) const;

  virtual RawAbstractTypeArguments* InstantiateFrom(
      const AbstractTypeArguments& instantiator_type_arguments,
      Error* bound_error,
      GrowableObjectArray* trail = NULL) const;

  static const intptr_t kBytesPerElement = kWordSize;
  static const intptr_t kMaxElements = kSmiMax / kBytesPerElement;

  static intptr_t length_offset() {
    return OFFSET_OF(RawTypeArguments, length_);
  }

  static intptr_t InstanceSize() {
    ASSERT(sizeof(RawTypeArguments) == OFFSET_OF(RawTypeArguments, types_));
    return 0;
  }

  static intptr_t InstanceSize(intptr_t len) {
    // Ensure that the types_ is not adding to the object length.
    ASSERT(sizeof(RawTypeArguments) == (sizeof(RawObject) + (1 * kWordSize)));
    ASSERT(0 <= len && len <= kMaxElements);
    return RoundedAllocationSize(
        sizeof(RawTypeArguments) + (len * kBytesPerElement));
  }

  static RawTypeArguments* New(intptr_t len, Heap::Space space = Heap::kOld);

 private:
  RawAbstractType** TypeAddr(intptr_t index) const;
  void SetLength(intptr_t value) const;

  FINAL_HEAP_OBJECT_IMPLEMENTATION(TypeArguments, AbstractTypeArguments);
  friend class Class;
};


// An instance of InstantiatedTypeArguments is never encountered at compile
// time, but only at run time, when type parameters can be matched to actual
// types.
// An instance of InstantiatedTypeArguments consists of a pair of
// AbstractTypeArguments objects. The first type argument vector is
// uninstantiated, because it contains type expressions referring to at least
// one TypeParameter object, i.e. to a type that is not known at compile time.
// The second type argument vector is the instantiator, because each type
// parameter with index i in the first vector can be substituted (or
// "instantiated") with the type at index i in the second type argument vector.
class InstantiatedTypeArguments : public AbstractTypeArguments {
 public:
  virtual intptr_t Length() const;
  virtual RawAbstractType* TypeAt(intptr_t index) const;
  virtual void SetTypeAt(intptr_t index, const AbstractType& value) const;
  virtual bool IsResolved() const { return true; }
  virtual bool IsInstantiated(GrowableObjectArray* trail = NULL) const {
    return true;
  }
  virtual bool IsUninstantiatedIdentity() const {
    UNREACHABLE();
    return false;
  }
  virtual bool CanShareInstantiatorTypeArguments(
      const Class& instantiator_class) const {
    UNREACHABLE();
    return false;
  }
  virtual bool IsBounded() const { return false; }  // Bounds were checked.
<<<<<<< HEAD
  virtual RawAbstractTypeArguments* Canonicalize() const;
=======
  virtual RawAbstractTypeArguments* Canonicalize(
      GrowableObjectArray* trail = NULL) const;
>>>>>>> 192df7e8

  RawAbstractTypeArguments* uninstantiated_type_arguments() const {
    return raw_ptr()->uninstantiated_type_arguments_;
  }
  static intptr_t uninstantiated_type_arguments_offset() {
    return OFFSET_OF(RawInstantiatedTypeArguments,
                     uninstantiated_type_arguments_);
  }

  RawAbstractTypeArguments* instantiator_type_arguments() const {
    return raw_ptr()->instantiator_type_arguments_;
  }
  static intptr_t instantiator_type_arguments_offset() {
    return OFFSET_OF(RawInstantiatedTypeArguments,
                     instantiator_type_arguments_);
  }

  static intptr_t InstanceSize() {
    return RoundedAllocationSize(sizeof(RawInstantiatedTypeArguments));
  }

  static RawInstantiatedTypeArguments* New(
      const AbstractTypeArguments& uninstantiated_type_arguments,
      const AbstractTypeArguments& instantiator_type_arguments);

 private:
  void set_uninstantiated_type_arguments(
      const AbstractTypeArguments& value) const;
  void set_instantiator_type_arguments(
      const AbstractTypeArguments& value) const;

  static RawInstantiatedTypeArguments* New();

  FINAL_HEAP_OBJECT_IMPLEMENTATION(InstantiatedTypeArguments,
                                   AbstractTypeArguments);
  friend class Class;
};


class PatchClass : public Object {
 public:
  RawClass* patched_class() const { return raw_ptr()->patched_class_; }
  RawClass* source_class() const { return raw_ptr()->source_class_; }
  RawScript* Script() const;

  static intptr_t InstanceSize() {
    return RoundedAllocationSize(sizeof(RawPatchClass));
  }

  static RawPatchClass* New(const Class& patched_class,
                            const Class& source_class);

 private:
  void set_patched_class(const Class& value) const;
  void set_source_class(const Class& value) const;

  static RawPatchClass* New();

  FINAL_HEAP_OBJECT_IMPLEMENTATION(PatchClass, Object);
  friend class Class;
};


class Function : public Object {
 public:
  RawString* name() const { return raw_ptr()->name_; }
  RawString* UserVisibleName() const;
  RawString* QualifiedUserVisibleName() const;
  virtual RawString* DictionaryName() const { return name(); }

  RawString* GetSource();

  // Build a string of the form 'C<T, R>(T, {b: B, c: C}) => R' representing the
  // internal signature of the given function. In this example, T and R are
  // type parameters of class C, the owner of the function.
  RawString* Signature() const {
    const bool instantiate = false;
    return BuildSignature(instantiate, kInternalName, TypeArguments::Handle());
  }

  // Build a string of the form '(T, {b: B, c: C}) => R' representing the
  // user visible signature of the given function. In this example, T and R are
  // type parameters of class C, the owner of the function.
  // Implicit parameters are hidden, as well as the prefix denoting the
  // signature class and its type parameters.
  RawString* UserVisibleSignature() const {
    const bool instantiate = false;
    return BuildSignature(
        instantiate, kUserVisibleName, TypeArguments::Handle());
  }

  // Build a string of the form '(A, {b: B, c: C}) => D' representing the
  // signature of the given function, where all generic types (e.g. '<T, R>' in
  // 'C<T, R>(T, {b: B, c: C}) => R') are instantiated using the given
  // instantiator type argument vector of a C instance (e.g. '<A, D>').
  RawString* InstantiatedSignatureFrom(
      const AbstractTypeArguments& instantiator,
      NameVisibility name_visibility) const {
    const bool instantiate = true;
    return BuildSignature(instantiate, name_visibility, instantiator);
  }

  // Returns true if the signature of this function is instantiated, i.e. if it
  // does not involve generic parameter types or generic result type.
  bool HasInstantiatedSignature() const;

  // Build a string of the form 'T, {b: B, c: C} representing the user
  // visible formal parameters of the function.
  RawString* UserVisibleFormalParameters() const;

  RawClass* Owner() const;
  RawClass* origin() const;
  RawScript* script() const;

  RawAbstractType* result_type() const { return raw_ptr()->result_type_; }
  void set_result_type(const AbstractType& value) const;

  RawAbstractType* ParameterTypeAt(intptr_t index) const;
  void SetParameterTypeAt(intptr_t index, const AbstractType& value) const;
  RawArray* parameter_types() const { return raw_ptr()->parameter_types_; }
  void set_parameter_types(const Array& value) const;

  // Parameter names are valid for all valid parameter indices, and are not
  // limited to named optional parameters.
  RawString* ParameterNameAt(intptr_t index) const;
  void SetParameterNameAt(intptr_t index, const String& value) const;
  RawArray* parameter_names() const { return raw_ptr()->parameter_names_; }
  void set_parameter_names(const Array& value) const;

  // Sets function's code and code's function.
  void SetCode(const Code& value) const;

  // Disables optimized code and switches to unoptimized code.
  void SwitchToUnoptimizedCode() const;

  // Return the most recently compiled and installed code for this function.
  // It is not the only Code object that points to this function.
  RawCode* CurrentCode() const { return raw_ptr()->code_; }

  RawCode* unoptimized_code() const { return raw_ptr()->unoptimized_code_; }
  void set_unoptimized_code(const Code& value) const;
  static intptr_t code_offset() { return OFFSET_OF(RawFunction, code_); }
  static intptr_t unoptimized_code_offset() {
    return OFFSET_OF(RawFunction, unoptimized_code_);
  }
  inline bool HasCode() const;

  // Returns true if there is at least one debugger breakpoint
  // set in this function.
  bool HasBreakpoint() const;

  RawContextScope* context_scope() const;
  void set_context_scope(const ContextScope& value) const;

  // Enclosing function of this local function.
  RawFunction* parent_function() const;

  // Signature class of this closure function or signature function.
  RawClass* signature_class() const;
  void set_signature_class(const Class& value) const;

  RawCode* closure_allocation_stub() const;
  void set_closure_allocation_stub(const Code& value) const;

  void set_extracted_method_closure(const Function& function) const;
  RawFunction* extracted_method_closure() const;

  void set_saved_args_desc(const Array& array) const;
  RawArray* saved_args_desc() const;

  void set_saved_static_field(const Field& array) const;
  RawField* saved_static_field() const;

  bool IsMethodExtractor() const {
    return kind() == RawFunction::kMethodExtractor;
  }

  bool IsNoSuchMethodDispatcher() const {
    return kind() == RawFunction::kNoSuchMethodDispatcher;
  }

  bool IsInvokeFieldDispatcher() const {
    return kind() == RawFunction::kInvokeFieldDispatcher;
  }

  // Returns true iff an implicit closure function has been created
  // for this function.
  bool HasImplicitClosureFunction() const {
    return implicit_closure_function() != null();
  }

  // Return the closure function implicitly created for this function.
  // If none exists yet, create one and remember it.
  RawFunction* ImplicitClosureFunction() const;

  // Return the closure implicitly created for this function.
  // If none exists yet, create one and remember it.
  RawInstance* ImplicitStaticClosure() const;

  // Redirection information for a redirecting factory.
  bool IsRedirectingFactory() const;
  RawType* RedirectionType() const;
  void SetRedirectionType(const Type& type) const;
  RawString* RedirectionIdentifier() const;
  void SetRedirectionIdentifier(const String& identifier) const;
  RawFunction* RedirectionTarget() const;
  void SetRedirectionTarget(const Function& target) const;

  RawFunction::Kind kind() const {
    return KindBits::decode(raw_ptr()->kind_tag_);
  }

  static const char* KindToCString(RawFunction::Kind kind);

  bool is_static() const { return StaticBit::decode(raw_ptr()->kind_tag_); }
  bool is_const() const { return ConstBit::decode(raw_ptr()->kind_tag_); }
  bool is_external() const { return ExternalBit::decode(raw_ptr()->kind_tag_); }
  bool IsConstructor() const {
    return (kind() == RawFunction::kConstructor) && !is_static();
  }
  bool IsImplicitConstructor() const;
  bool IsFactory() const {
    return (kind() == RawFunction::kConstructor) && is_static();
  }
  bool IsDynamicFunction() const {
    if (is_static() || is_abstract()) {
      return false;
    }
    switch (kind()) {
      case RawFunction::kRegularFunction:
      case RawFunction::kGetterFunction:
      case RawFunction::kSetterFunction:
      case RawFunction::kImplicitGetter:
      case RawFunction::kImplicitSetter:
      case RawFunction::kMethodExtractor:
      case RawFunction::kNoSuchMethodDispatcher:
      case RawFunction::kInvokeFieldDispatcher:
        return true;
      case RawFunction::kClosureFunction:
      case RawFunction::kConstructor:
      case RawFunction::kImplicitStaticFinalGetter:
      case RawFunction::kStaticInitializer:
        return false;
      default:
        UNREACHABLE();
        return false;
    }
  }
  bool IsStaticFunction() const {
    if (!is_static()) {
      return false;
    }
    switch (kind()) {
      case RawFunction::kRegularFunction:
      case RawFunction::kGetterFunction:
      case RawFunction::kSetterFunction:
      case RawFunction::kImplicitGetter:
      case RawFunction::kImplicitSetter:
      case RawFunction::kImplicitStaticFinalGetter:
      case RawFunction::kStaticInitializer:
        return true;
      case RawFunction::kClosureFunction:
      case RawFunction::kConstructor:
        return false;
      default:
        UNREACHABLE();
        return false;
    }
  }
  bool IsInFactoryScope() const;

  intptr_t token_pos() const { return raw_ptr()->token_pos_; }
  void set_token_pos(intptr_t value) const;

  intptr_t end_token_pos() const { return raw_ptr()->end_token_pos_; }
  void set_end_token_pos(intptr_t value) const {
    raw_ptr()->end_token_pos_ = value;
  }

  intptr_t num_fixed_parameters() const {
    return raw_ptr()->num_fixed_parameters_;
  }
  void set_num_fixed_parameters(intptr_t value) const;

  bool HasOptionalParameters() const {
    return raw_ptr()->num_optional_parameters_ != 0;
  }
  bool HasOptionalPositionalParameters() const {
    return raw_ptr()->num_optional_parameters_ > 0;
  }
  bool HasOptionalNamedParameters() const {
    return raw_ptr()->num_optional_parameters_ < 0;
  }
  intptr_t NumOptionalParameters() const {
    const intptr_t num_opt_params = raw_ptr()->num_optional_parameters_;
    return (num_opt_params >= 0) ? num_opt_params : -num_opt_params;
  }
  void SetNumOptionalParameters(intptr_t num_optional_parameters,
                                bool are_optional_positional) const;

  intptr_t NumOptionalPositionalParameters() const {
    const intptr_t num_opt_params = raw_ptr()->num_optional_parameters_;
    return (num_opt_params > 0) ? num_opt_params : 0;
  }
  intptr_t NumOptionalNamedParameters() const {
    const intptr_t num_opt_params = raw_ptr()->num_optional_parameters_;
    return (num_opt_params < 0) ? -num_opt_params : 0;
  }

  intptr_t NumParameters() const;

  intptr_t NumImplicitParameters() const;

  static intptr_t usage_counter_offset() {
    return OFFSET_OF(RawFunction, usage_counter_);
  }
  intptr_t usage_counter() const {
    return raw_ptr()->usage_counter_;
  }
  void set_usage_counter(intptr_t value) const {
    raw_ptr()->usage_counter_ = value;
  }

  int16_t deoptimization_counter() const {
    return raw_ptr()->deoptimization_counter_;
  }
  void set_deoptimization_counter(int16_t value) const {
    raw_ptr()->deoptimization_counter_ = value;
  }

  static const intptr_t kMaxInstructionCount = (1 << 16) - 1;
  intptr_t optimized_instruction_count() const {
    return raw_ptr()->optimized_instruction_count_;
  }
  void set_optimized_instruction_count(intptr_t value) const {
    ASSERT(value >= 0);
    if (value > kMaxInstructionCount) {
      value = kMaxInstructionCount;
    }
    raw_ptr()->optimized_instruction_count_ = static_cast<uint16_t>(value);
  }

  intptr_t optimized_call_site_count() const {
    return raw_ptr()->optimized_call_site_count_;
  }
  void set_optimized_call_site_count(intptr_t value) const {
    ASSERT(value >= 0);
    if (value > kMaxInstructionCount) {
      value = kMaxInstructionCount;
    }
    raw_ptr()->optimized_call_site_count_ = static_cast<uint16_t>(value);
  }

  bool IsOptimizable() const;
  bool IsNativeAutoSetupScope() const;
  void SetIsOptimizable(bool value) const;
  void SetIsNativeAutoSetupScope(bool value) const;

  bool has_finally() const {
    return HasFinallyBit::decode(raw_ptr()->kind_tag_);
  }
  void set_has_finally(bool value) const;

  bool is_native() const { return NativeBit::decode(raw_ptr()->kind_tag_); }
  void set_is_native(bool value) const;

  bool is_abstract() const { return AbstractBit::decode(raw_ptr()->kind_tag_); }
  void set_is_abstract(bool value) const;

  bool IsInlineable() const;
  void set_is_inlinable(bool value) const;

  bool is_visible() const {
    return VisibleBit::decode(raw_ptr()->kind_tag_);
  }
  void set_is_visible(bool value) const;

  bool is_intrinsic() const {
    return IntrinsicBit::decode(raw_ptr()->kind_tag_);
  }
  void set_is_intrinsic(bool value) const;

  bool is_recognized() const {
    return RecognizedBit::decode(raw_ptr()->kind_tag_);
  }
  void set_is_recognized(bool value) const;

  bool is_redirecting() const {
    return RedirectingBit::decode(raw_ptr()->kind_tag_);
  }
  void set_is_redirecting(bool value) const;

  bool HasOptimizedCode() const;

  // Returns true if the argument counts are valid for calling this function.
  // Otherwise, it returns false and the reason (if error_message is not NULL).
  bool AreValidArgumentCounts(intptr_t num_arguments,
                              intptr_t num_named_arguments,
                              String* error_message) const;

  // Returns true if the total argument count and the names of optional
  // arguments are valid for calling this function.
  // Otherwise, it returns false and the reason (if error_message is not NULL).
  bool AreValidArguments(intptr_t num_arguments,
                         const Array& argument_names,
                         String* error_message) const;
  bool AreValidArguments(const ArgumentsDescriptor& args_desc,
                         String* error_message) const;

  // Fully qualified name uniquely identifying the function under gdb and during
  // ast printing. The special ':' character, if present, is replaced by '_'.
  const char* ToFullyQualifiedCString() const;

  // Returns true if this function has parameters that are compatible with the
  // parameters of the other function in order for this function to override the
  // other function.
  bool HasCompatibleParametersWith(const Function& other,
                                   Error* bound_error) const;

  // Returns true if the type of this function is a subtype of the type of
  // the other function.
  bool IsSubtypeOf(const AbstractTypeArguments& type_arguments,
                   const Function& other,
                   const AbstractTypeArguments& other_type_arguments,
                   Error* bound_error) const {
    return TypeTest(kIsSubtypeOf,
                    type_arguments,
                    other,
                    other_type_arguments,
                    bound_error);
  }

  // Returns true if the type of this function is more specific than the type of
  // the other function.
  bool IsMoreSpecificThan(const AbstractTypeArguments& type_arguments,
                          const Function& other,
                          const AbstractTypeArguments& other_type_arguments,
                          Error* bound_error) const {
    return TypeTest(kIsMoreSpecificThan,
                    type_arguments,
                    other,
                    other_type_arguments,
                    bound_error);
  }

  // Returns true if this function represents an explicit getter function.
  bool IsGetterFunction() const {
    return kind() == RawFunction::kGetterFunction;
  }

  // Returns true if this function represents an implicit getter function.
  bool IsImplicitGetterFunction() const {
    return kind() == RawFunction::kImplicitGetter;
  }

  // Returns true if this function represents an explicit setter function.
  bool IsSetterFunction() const {
    return kind() == RawFunction::kSetterFunction;
  }

  // Returns true if this function represents an implicit setter function.
  bool IsImplicitSetterFunction() const {
    return kind() == RawFunction::kImplicitSetter;
  }

  // Returns true if this function represents an static initializer function.
  bool IsStaticInitializerFunction() const {
    return kind() == RawFunction::kStaticInitializer;
  }

  // Returns true if this function represents a (possibly implicit) closure
  // function.
  bool IsClosureFunction() const {
    return kind() == RawFunction::kClosureFunction;
  }

  // Returns true if this function represents an implicit closure function.
  bool IsImplicitClosureFunction() const;

  // Returns true if this function represents a non implicit closure function.
  bool IsNonImplicitClosureFunction() const {
    return IsClosureFunction() && !IsImplicitClosureFunction();
  }

  // Returns true if this function represents an implicit static closure
  // function.
  bool IsImplicitStaticClosureFunction() const {
    return is_static() && IsImplicitClosureFunction();
  }

  // Returns true if this function represents an implicit instance closure
  // function.
  bool IsImplicitInstanceClosureFunction() const {
    return !is_static() && IsImplicitClosureFunction();
  }

  // Returns true if this function represents a local function.
  bool IsLocalFunction() const {
    return parent_function() != Function::null();
  }

  // Returns true if this function represents a signature function without code.
  bool IsSignatureFunction() const {
    return kind() == RawFunction::kSignatureFunction;
  }

  static intptr_t InstanceSize() {
    return RoundedAllocationSize(sizeof(RawFunction));
  }

  static RawFunction* New(const String& name,
                          RawFunction::Kind kind,
                          bool is_static,
                          bool is_const,
                          bool is_abstract,
                          bool is_external,
                          bool is_native,
                          const Object& owner,
                          intptr_t token_pos);

  // Allocates a new Function object representing a closure function, as well as
  // a new associated Class object representing the signature class of the
  // function.
  // The function and the class share the same given name.
  static RawFunction* NewClosureFunction(const String& name,
                                         const Function& parent,
                                         intptr_t token_pos);

  // Creates a new static initializer function which is invoked in the implicit
  // static getter function.
  static RawFunction* NewStaticInitializer(const Field& field);

  // Allocate new function object, clone values from this function. The
  // owner of the clone is new_owner.
  RawFunction* Clone(const Class& new_owner) const;

  // Slow function, use in asserts to track changes in important library
  // functions.
  int32_t SourceFingerprint() const;

  // Return false and report an error if the fingerprint does not match.
  bool CheckSourceFingerprint(int32_t fp) const;

  static const int kCtorPhaseInit = 1 << 0;
  static const int kCtorPhaseBody = 1 << 1;
  static const int kCtorPhaseAll = (kCtorPhaseInit | kCtorPhaseBody);

 private:
  enum KindTagBits {
    kKindTagBit = 0,
    kKindTagSize = 4,
    kStaticBit = 4,
    kConstBit = 5,
    kAbstractBit = 6,
    kVisibleBit = 7,
    kOptimizableBit = 8,
    kInlinableBit = 9,
    kIntrinsicBit = 10,
    kRecognizedBit = 11,
    kHasFinallyBit = 12,
    kNativeBit = 13,
    kRedirectingBit = 14,
    kExternalBit = 15,
  };
  class KindBits :
    public BitField<RawFunction::Kind, kKindTagBit, kKindTagSize> {};  // NOLINT
  class StaticBit : public BitField<bool, kStaticBit, 1> {};
  class ConstBit : public BitField<bool, kConstBit, 1> {};
  class AbstractBit : public BitField<bool, kAbstractBit, 1> {};
  class VisibleBit : public BitField<bool, kVisibleBit, 1> {};
  class OptimizableBit : public BitField<bool, kOptimizableBit, 1> {};
  class InlinableBit : public BitField<bool, kInlinableBit, 1> {};
  class IntrinsicBit : public BitField<bool, kIntrinsicBit, 1> {};
  class RecognizedBit : public BitField<bool, kRecognizedBit, 1> {};
  class HasFinallyBit : public BitField<bool, kHasFinallyBit, 1> {};
  class NativeBit : public BitField<bool, kNativeBit, 1> {};
  class ExternalBit : public BitField<bool, kExternalBit, 1> {};
  class RedirectingBit : public BitField<bool, kRedirectingBit, 1> {};

  void set_name(const String& value) const;
  void set_kind(RawFunction::Kind value) const;
  void set_is_static(bool value) const;
  void set_is_const(bool value) const;
  void set_is_external(bool value) const;
  void set_parent_function(const Function& value) const;
  void set_owner(const Object& value) const;
  RawFunction* implicit_closure_function() const;
  void set_implicit_closure_function(const Function& value) const;
  RawInstance* implicit_static_closure() const;
  void set_implicit_static_closure(const Instance& closure) const;
  void set_num_optional_parameters(intptr_t value) const;  // Encoded value.
  void set_kind_tag(intptr_t value) const;
  void set_data(const Object& value) const;
  bool is_optimizable() const {
    return OptimizableBit::decode(raw_ptr()->kind_tag_);
  }
  void set_is_optimizable(bool value) const;

  static RawFunction* New();

  void BuildSignatureParameters(bool instantiate,
                                NameVisibility name_visibility,
                                const AbstractTypeArguments& instantiator,
                                const GrowableObjectArray& pieces) const;
  RawString* BuildSignature(bool instantiate,
                            NameVisibility name_visibility,
                            const AbstractTypeArguments& instantiator) const;

  // Check the subtype or 'more specific' relationship.
  bool TypeTest(TypeTestKind test_kind,
                const AbstractTypeArguments& type_arguments,
                const Function& other,
                const AbstractTypeArguments& other_type_arguments,
                Error* bound_error) const;

  // Checks the type of the formal parameter at the given position for
  // subtyping or 'more specific' relationship between the type of this function
  // and the type of the other function.
  bool TestParameterType(TypeTestKind test_kind,
                         intptr_t parameter_position,
                         intptr_t other_parameter_position,
                         const AbstractTypeArguments& type_arguments,
                         const Function& other,
                         const AbstractTypeArguments& other_type_arguments,
                         Error* bound_error) const;

  FINAL_HEAP_OBJECT_IMPLEMENTATION(Function, Object);
  friend class Class;
  // RawFunction::VisitFunctionPointers accesses the private constructor of
  // Function.
  friend class RawFunction;
};


class ClosureData: public Object {
 public:
  static intptr_t InstanceSize() {
    return RoundedAllocationSize(sizeof(RawClosureData));
  }

 private:
  RawContextScope* context_scope() const { return raw_ptr()->context_scope_; }
  void set_context_scope(const ContextScope& value) const;

  // Enclosing function of this local function.
  RawFunction* parent_function() const { return raw_ptr()->parent_function_; }
  void set_parent_function(const Function& value) const;

  // Signature class of this closure function or signature function.
  RawClass* signature_class() const { return raw_ptr()->signature_class_; }
  void set_signature_class(const Class& value) const;

  RawInstance* implicit_static_closure() const {
    return raw_ptr()->closure_;
  }
  void set_implicit_static_closure(const Instance& closure) const;

  RawCode* closure_allocation_stub() const {
    return raw_ptr()->closure_allocation_stub_;
  }
  void set_closure_allocation_stub(const Code& value) const;

  static RawClosureData* New();

  FINAL_HEAP_OBJECT_IMPLEMENTATION(ClosureData, Object);
  friend class Class;
  friend class Function;
  friend class HeapProfiler;
};


class RedirectionData: public Object {
 public:
  static intptr_t InstanceSize() {
    return RoundedAllocationSize(sizeof(RawRedirectionData));
  }

 private:
  // The type specifies the class and type arguments of the target constructor.
  RawType* type() const { return raw_ptr()->type_; }
  void set_type(const Type& value) const;

  // The optional identifier specifies a named constructor.
  RawString* identifier() const { return raw_ptr()->identifier_; }
  void set_identifier(const String& value) const;

  // The resolved constructor or factory target of the redirection.
  RawFunction* target() const { return raw_ptr()->target_; }
  void set_target(const Function& value) const;

  static RawRedirectionData* New();

  FINAL_HEAP_OBJECT_IMPLEMENTATION(RedirectionData, Object);
  friend class Class;
  friend class Function;
  friend class HeapProfiler;
};


class Field : public Object {
 public:
  RawString* name() const { return raw_ptr()->name_; }
  RawString* UserVisibleName() const;
  virtual RawString* DictionaryName() const { return name(); }

  bool is_static() const { return StaticBit::decode(raw_ptr()->kind_bits_); }
  bool is_final() const { return FinalBit::decode(raw_ptr()->kind_bits_); }
  bool is_const() const { return ConstBit::decode(raw_ptr()->kind_bits_); }

  inline intptr_t Offset() const;
  inline void SetOffset(intptr_t value_in_bytes) const;

  RawInstance* value() const;
  void set_value(const Instance& value) const;

  RawClass* owner() const;
  RawClass* origin() const;  // Either mixin class, or same as owner().

  RawAbstractType* type() const  { return raw_ptr()->type_; }
  void set_type(const AbstractType& value) const;

  static intptr_t InstanceSize() {
    return RoundedAllocationSize(sizeof(RawField));
  }

  static RawField* New(const String& name,
                       bool is_static,
                       bool is_final,
                       bool is_const,
                       const Class& owner,
                       intptr_t token_pos);

  // Allocate new field object, clone values from this field. The
  // owner of the clone is new_owner.
  RawField* Clone(const Class& new_owner) const;

  static intptr_t value_offset() { return OFFSET_OF(RawField, value_); }

  static intptr_t kind_bits_offset() { return OFFSET_OF(RawField, kind_bits_); }

  intptr_t token_pos() const { return raw_ptr()->token_pos_; }

  bool has_initializer() const {
    return HasInitializerBit::decode(raw_ptr()->kind_bits_);
  }
  void set_has_initializer(bool has_initializer) const {
    set_kind_bits(HasInitializerBit::update(has_initializer,
                                            raw_ptr()->kind_bits_));
  }

  // Return class id that any non-null value read from this field is guaranteed
  // to have or kDynamicCid if such class id is not known.
  // Stores to this field must update this information hence the name.
  intptr_t guarded_cid() const { return raw_ptr()->guarded_cid_; }

  void set_guarded_cid(intptr_t cid) const {
    raw_ptr()->guarded_cid_ = cid;
  }
  static intptr_t guarded_cid_offset() {
    return OFFSET_OF(RawField, guarded_cid_);
  }
  // Return the list length that any list stored in this field is guaranteed
  // to have. If length is kUnknownFixedLength the length has not
  // been determined. If length is kNoFixedLength this field has multiple
  // list lengths associated with it and cannot be predicted.
  intptr_t guarded_list_length() const;
  void set_guarded_list_length(intptr_t list_length) const;
  static intptr_t guarded_list_length_offset() {
    return OFFSET_OF(RawField, guarded_list_length_);
  }
  bool needs_length_check() const {
    const bool r = guarded_list_length() >= Field::kUnknownFixedLength;
    ASSERT(!r || is_final());
    return r;
  }

  bool IsUnboxedField() const {
    return is_unboxing_candidate()
        && !is_final()
        && (guarded_cid() == kDoubleCid && !is_nullable());
  }

  bool IsPotentialUnboxedField() const {
    return is_unboxing_candidate()
        && (IsUnboxedField() ||
            (!is_final() && (guarded_cid() == kIllegalCid)));
  }

  bool is_unboxing_candidate() const {
    return UnboxingCandidateBit::decode(raw_ptr()->kind_bits_);
  }
  void set_is_unboxing_candidate(bool b) const {
    set_kind_bits(UnboxingCandidateBit::update(b, raw_ptr()->kind_bits_));
  }

  static bool IsExternalizableCid(intptr_t cid) {
    return (cid == kOneByteStringCid) || (cid == kTwoByteStringCid);
  }

  enum {
    kUnknownFixedLength = -1,
    kNoFixedLength = -2,
  };
  // Returns false if any value read from this field is guaranteed to be
  // not null.
  // Internally we is_nullable_ field contains either kNullCid (nullable) or
  // any other value (non-nullable) instead of boolean. This is done to simplify
  // guarding sequence in the generated code.
  bool is_nullable() const {
    return raw_ptr()->is_nullable_ == kNullCid;
  }
  void set_is_nullable(bool val) const {
    raw_ptr()->is_nullable_ = val ? kNullCid : kIllegalCid;
  }
  static intptr_t is_nullable_offset() {
    return OFFSET_OF(RawField, is_nullable_);
  }

  // Update guarded cid and guarded length for this field. May trigger
  // deoptimization of dependent optimized code.
  bool UpdateGuardedCidAndLength(const Object& value) const;

  // Return the list of optimized code objects that were optimized under
  // assumptions about guarded class id and nullability of this field.
  // These code objects must be deoptimized when field's properties change.
  // Code objects are held weakly via an indirection through WeakProperty.
  RawArray* dependent_code() const;
  void set_dependent_code(const Array& array) const;

  // Add the given code object to the list of dependent ones.
  void RegisterDependentCode(const Code& code) const;

  // Deoptimize all dependent code objects.
  void DeoptimizeDependentCode() const;

  bool IsUninitialized() const;

  // Constructs getter and setter names for fields and vice versa.
  static RawString* GetterName(const String& field_name);
  static RawString* GetterSymbol(const String& field_name);
  static RawString* SetterName(const String& field_name);
  static RawString* SetterSymbol(const String& field_name);
  static RawString* NameFromGetter(const String& getter_name);
  static RawString* NameFromSetter(const String& setter_name);
  static bool IsGetterName(const String& function_name);
  static bool IsSetterName(const String& function_name);

  // When we print a field to a JSON stream, we want to make it appear
  // that the value is a property of the field, so we allow the actual
  // instance to be supplied here.
  virtual void PrintToJSONStreamWithInstance(
      JSONStream* stream, const Instance& instance, bool ref) const;

 private:
  friend class StoreInstanceFieldInstr;  // Generated code access to bit field.

  enum {
    kConstBit = 0,
    kStaticBit,
    kFinalBit,
    kHasInitializerBit,
    kUnboxingCandidateBit
  };
  class ConstBit : public BitField<bool, kConstBit, 1> {};
  class StaticBit : public BitField<bool, kStaticBit, 1> {};
  class FinalBit : public BitField<bool, kFinalBit, 1> {};
  class HasInitializerBit : public BitField<bool, kHasInitializerBit, 1> {};
  class UnboxingCandidateBit : public BitField<bool,
                                               kUnboxingCandidateBit, 1> {
  };

  // Update guarded class id and nullability of the field to reflect assignment
  // of the value with the given class id to this field. Returns true, if
  // deoptimization of dependent code is required.
  bool UpdateCid(intptr_t cid) const;

  // Update guarded class length of the field to reflect assignment of the
  // value with the given length. Returns true if deoptimization of dependent
  // code is required.
  bool UpdateLength(intptr_t length) const;

  void set_name(const String& value) const;
  void set_is_static(bool is_static) const {
    set_kind_bits(StaticBit::update(is_static, raw_ptr()->kind_bits_));
  }
  void set_is_final(bool is_final) const {
    set_kind_bits(FinalBit::update(is_final, raw_ptr()->kind_bits_));
  }
  void set_is_const(bool value) const {
    set_kind_bits(ConstBit::update(value, raw_ptr()->kind_bits_));
  }
  void set_owner(const Object& value) const {
    StorePointer(&raw_ptr()->owner_, value.raw());
  }
  void set_token_pos(intptr_t token_pos) const {
    raw_ptr()->token_pos_ = token_pos;
  }
  void set_kind_bits(intptr_t value) const {
    raw_ptr()->kind_bits_ = static_cast<uint8_t>(value);
  }

  static RawField* New();

  FINAL_HEAP_OBJECT_IMPLEMENTATION(Field, Object);
  friend class Class;
  friend class HeapProfiler;
};


class LiteralToken : public Object {
 public:
  Token::Kind kind() const { return raw_ptr()->kind_; }
  RawString* literal() const { return raw_ptr()->literal_; }
  RawObject* value() const { return raw_ptr()->value_; }

  static intptr_t InstanceSize() {
    return RoundedAllocationSize(sizeof(RawLiteralToken));
  }

  static RawLiteralToken* New();
  static RawLiteralToken* New(Token::Kind kind, const String& literal);

 private:
  void set_kind(Token::Kind kind) const { raw_ptr()->kind_ = kind; }
  void set_literal(const String& literal) const;
  void set_value(const Object& value) const;

  FINAL_HEAP_OBJECT_IMPLEMENTATION(LiteralToken, Object);
  friend class Class;
};


class TokenStream : public Object {
 public:
  RawArray* TokenObjects() const;
  void SetTokenObjects(const Array& value) const;

  RawExternalTypedData* GetStream() const;
  void SetStream(const ExternalTypedData& stream) const;

  RawString* GenerateSource() const;
  intptr_t ComputeSourcePosition(intptr_t tok_pos) const;

  RawString* PrivateKey() const;

  static const intptr_t kBytesPerElement = 1;
  static const intptr_t kMaxElements = kSmiMax / kBytesPerElement;

  static intptr_t InstanceSize() {
    return RoundedAllocationSize(sizeof(RawTokenStream));
  }

  static RawTokenStream* New(intptr_t length);
  static RawTokenStream* New(const Scanner::GrowableTokenStream& tokens,
                             const String& private_key);

  // The class Iterator encapsulates iteration over the tokens
  // in a TokenStream object.
  class Iterator : ValueObject {
   public:
    enum StreamType {
      kNoNewlines,
      kAllTokens
    };

    Iterator(const TokenStream& tokens,
                   intptr_t token_pos,
                   Iterator::StreamType stream_type = kNoNewlines);

    void SetStream(const TokenStream& tokens, intptr_t token_pos);
    bool IsValid() const;

    inline Token::Kind CurrentTokenKind() const {
      return cur_token_kind_;
    }

    Token::Kind LookaheadTokenKind(intptr_t num_tokens);

    intptr_t CurrentPosition() const;
    void SetCurrentPosition(intptr_t value);

    void Advance();

    RawObject* CurrentToken() const;
    RawString* CurrentLiteral() const;
    RawString* MakeLiteralToken(const Object& obj) const;

   private:
    // Read token from the token stream (could be a simple token or an index
    // into the token objects array for IDENT or literal tokens).
    intptr_t ReadToken() {
      int64_t value = stream_.ReadUnsigned();
      ASSERT((value >= 0) && (value <= kIntptrMax));
      return static_cast<intptr_t>(value);
    }

    TokenStream& tokens_;
    ExternalTypedData& data_;
    ReadStream stream_;
    Array& token_objects_;
    Object& obj_;
    intptr_t cur_token_pos_;
    Token::Kind cur_token_kind_;
    intptr_t cur_token_obj_index_;
    Iterator::StreamType stream_type_;
  };

 private:
  void SetPrivateKey(const String& value) const;

  static RawTokenStream* New();
  static void DataFinalizer(Dart_WeakPersistentHandle handle, void *peer);

  FINAL_HEAP_OBJECT_IMPLEMENTATION(TokenStream, Object);
  friend class Class;
};


class Script : public Object {
 public:
  RawString* url() const { return raw_ptr()->url_; }
  bool HasSource() const;
  RawString* Source() const;
  RawString* GenerateSource() const;  // Generates source code from Tokenstream.
  RawScript::Kind kind() const {
    return static_cast<RawScript::Kind>(raw_ptr()->kind_);
  }
  const char* GetKindAsCString() const;
  intptr_t line_offset() const { return raw_ptr()->line_offset_; }
  intptr_t col_offset() const { return raw_ptr()->col_offset_; }

  RawTokenStream* tokens() const { return raw_ptr()->tokens_; }

  void Tokenize(const String& private_key) const;

  RawString* GetLine(intptr_t line_number) const;
  RawString* GetSnippet(intptr_t from_token_pos,
                        intptr_t to_token_pos) const;
  RawString* GetSnippet(intptr_t from_line,
                        intptr_t from_column,
                        intptr_t to_line,
                        intptr_t to_column) const;

  void SetLocationOffset(intptr_t line_offset, intptr_t col_offset) const;

  void GetTokenLocation(intptr_t token_pos,
                        intptr_t* line, intptr_t* column) const;

  // Returns index of first and last token on the given line. Returns both
  // indices < 0 if no token exists on or after the line. If a token exists
  // after, but not on given line, returns in *first_token_index the index of
  // the first token after the line, and a negative value in *last_token_index.
  void TokenRangeAtLine(intptr_t line_number,
                        intptr_t* first_token_index,
                        intptr_t* last_token_index) const;

  static intptr_t InstanceSize() {
    return RoundedAllocationSize(sizeof(RawScript));
  }

  static RawScript* New(const String& url,
                        const String& source,
                        RawScript::Kind kind);

 private:
  void set_url(const String& value) const;
  void set_source(const String& value) const;
  void set_kind(RawScript::Kind value) const;
  void set_tokens(const TokenStream& value) const;

  static RawScript* New();

  FINAL_HEAP_OBJECT_IMPLEMENTATION(Script, Object);
  friend class Class;
};


class DictionaryIterator : public ValueObject {
 public:
  explicit DictionaryIterator(const Library& library);

  bool HasNext() const { return next_ix_ < size_; }

  // Returns next non-null raw object.
  RawObject* GetNext();

 private:
  void MoveToNextObject();

  const Array& array_;
  const int size_;  // Number of elements to iterate over.
  int next_ix_;  // Index of next element.

  friend class ClassDictionaryIterator;
  friend class LibraryPrefixIterator;
  DISALLOW_COPY_AND_ASSIGN(DictionaryIterator);
};


class ClassDictionaryIterator : public DictionaryIterator {
 public:
  enum IterationKind {
    kIteratePrivate,
    kNoIteratePrivate
  };

  ClassDictionaryIterator(const Library& library,
                          IterationKind kind = kNoIteratePrivate);

  bool HasNext() const { return (next_ix_ < size_) || (anon_ix_ < anon_size_); }

  // Returns a non-null raw class.
  RawClass* GetNextClass();

 private:
  void MoveToNextClass();

  const Array& anon_array_;
  const int anon_size_;  // Number of anonymous classes to iterate over.
  int anon_ix_;  // Index of next anonymous class.

  DISALLOW_COPY_AND_ASSIGN(ClassDictionaryIterator);
};


class LibraryPrefixIterator : public DictionaryIterator {
 public:
  explicit LibraryPrefixIterator(const Library& library);
  RawLibraryPrefix* GetNext();
 private:
  void Advance();
  DISALLOW_COPY_AND_ASSIGN(LibraryPrefixIterator);
};


class Library : public Object {
 public:
  RawString* name() const { return raw_ptr()->name_; }
  void SetName(const String& name) const;

  RawString* url() const { return raw_ptr()->url_; }
  RawString* private_key() const { return raw_ptr()->private_key_; }
  bool LoadNotStarted() const {
    return raw_ptr()->load_state_ == RawLibrary::kAllocated;
  }
  bool LoadInProgress() const {
    return raw_ptr()->load_state_ == RawLibrary::kLoadInProgress;
  }
  void SetLoadInProgress() const;
  bool Loaded() const { return raw_ptr()->load_state_ == RawLibrary::kLoaded; }
  void SetLoaded() const;
  bool LoadError() const {
    return raw_ptr()->load_state_ == RawLibrary::kLoadError;
  }
  void SetLoadError() const;

  static intptr_t InstanceSize() {
    return RoundedAllocationSize(sizeof(RawLibrary));
  }

  static RawLibrary* New(const String& url);

  RawObject* Evaluate(const String& expr) const;

  // Library scope name dictionary.
  //
  // TODO(turnidge): The Lookup functions are not consistent in how
  // they deal with private names.  Go through and make them a bit
  // more regular.
  void AddClass(const Class& cls) const;
  void AddObject(const Object& obj, const String& name) const;
  void ReplaceObject(const Object& obj, const String& name) const;
  RawObject* LookupReExport(const String& name) const;
  RawObject* LookupObject(const String& name) const;
  RawObject* LookupObjectAllowPrivate(const String& name) const;
  RawObject* LookupLocalObjectAllowPrivate(const String& name) const;
  RawObject* LookupLocalObject(const String& name) const;
  RawObject* LookupImportedObject(const String& name) const;
  RawClass* LookupClass(const String& name) const;
  RawClass* LookupClassAllowPrivate(const String& name) const;
  RawClass* LookupLocalClass(const String& name) const;
  RawField* LookupFieldAllowPrivate(const String& name) const;
  RawField* LookupLocalField(const String& name) const;
  RawFunction* LookupFunctionAllowPrivate(const String& name) const;
  RawFunction* LookupLocalFunction(const String& name) const;
  RawLibraryPrefix* LookupLocalLibraryPrefix(const String& name) const;
  RawScript* LookupScript(const String& url) const;
  RawArray* LoadedScripts() const;

  void AddAnonymousClass(const Class& cls) const;

  void AddExport(const Namespace& ns) const;

  void AddClassMetadata(const Class& cls, intptr_t token_pos) const;
  void AddFieldMetadata(const Field& field, intptr_t token_pos) const;
  void AddFunctionMetadata(const Function& func, intptr_t token_pos) const;
  void AddLibraryMetadata(const Class& cls, intptr_t token_pos) const;
  void AddTypeParameterMetadata(const TypeParameter& param,
                                intptr_t token_pos) const;
  RawObject* GetMetadata(const Object& obj) const;

  intptr_t num_anonymous_classes() const { return raw_ptr()->num_anonymous_; }
  RawArray* anonymous_classes() const { return raw_ptr()->anonymous_classes_; }

  // Library imports.
  void AddImport(const Namespace& ns) const;
  intptr_t num_imports() const { return raw_ptr()->num_imports_; }
  RawNamespace* ImportAt(intptr_t index) const;
  RawLibrary* ImportLibraryAt(intptr_t index) const;
  bool ImportsCorelib() const;

  RawFunction* LookupFunctionInScript(const Script& script,
                                      intptr_t token_pos) const;

  // Resolving native methods for script loaded in the library.
  Dart_NativeEntryResolver native_entry_resolver() const {
    return raw_ptr()->native_entry_resolver_;
  }
  void set_native_entry_resolver(Dart_NativeEntryResolver value) const {
    raw_ptr()->native_entry_resolver_ = value;
  }

  RawError* Patch(const Script& script) const;

  RawString* PrivateName(const String& name) const;

  intptr_t index() const { return raw_ptr()->index_; }
  void set_index(intptr_t value) const {
    raw_ptr()->index_ = value;
  }

  void Register() const;

  bool IsDebuggable() const {
    return raw_ptr()->debuggable_;
  }
  void set_debuggable(bool value) const {
    raw_ptr()->debuggable_ = value;
  }

  bool IsCoreLibrary() const {
    return raw() == CoreLibrary();
  }

  static RawLibrary* LookupLibrary(const String& url);
  static RawLibrary* GetLibrary(intptr_t index);
  static bool IsKeyUsed(intptr_t key);

  static void InitCoreLibrary(Isolate* isolate);
  static void InitNativeWrappersLibrary(Isolate* isolate);

  static RawLibrary* AsyncLibrary();
  static RawLibrary* CoreLibrary();
  static RawLibrary* CollectionLibrary();
  static RawLibrary* InternalLibrary();
  static RawLibrary* IsolateLibrary();
  static RawLibrary* MathLibrary();
  static RawLibrary* MirrorsLibrary();
  static RawLibrary* NativeWrappersLibrary();
  static RawLibrary* TypedDataLibrary();

  // Eagerly compile all classes and functions in the library.
  static RawError* CompileAll();

  // Checks function fingerprints. Prints mismatches and aborts if
  // mismatch found.
  static void CheckFunctionFingerprints();

  static bool IsPrivate(const String& name);
  // Construct the full name of a corelib member.
  static const String& PrivateCoreLibName(const String& member);
  // Lookup class in the core lib which also contains various VM
  // helper methods and classes. Allow look up of private classes.
  static RawClass* LookupCoreClass(const String& class_name);


  // Return Function::null() if function does not exist in libs.
  static RawFunction* GetFunction(const GrowableArray<Library*>& libs,
                                  const char* class_name,
                                  const char* function_name);

 private:
  static const int kInitialImportsCapacity = 4;
  static const int kImportsCapacityIncrement = 8;

  static RawLibrary* New();

  void set_num_imports(intptr_t value) const {
    raw_ptr()->num_imports_ = value;
  }
  RawArray* imports() const { return raw_ptr()->imports_; }
  RawArray* exports() const { return raw_ptr()->exports_; }
  bool HasExports() const;
  RawArray* loaded_scripts() const { return raw_ptr()->loaded_scripts_; }
  RawGrowableObjectArray* metadata() const { return raw_ptr()->metadata_; }
  RawArray* dictionary() const { return raw_ptr()->dictionary_; }
  void InitClassDictionary() const;
  void InitImportList() const;
  void GrowDictionary(const Array& dict, intptr_t dict_size) const;
  static RawLibrary* NewLibraryHelper(const String& url,
                                      bool import_core_lib);
  RawObject* LookupEntry(const String& name, intptr_t *index) const;

  RawString* MakeMetadataName(const Object& obj) const;
  RawField* GetMetadataField(const String& metaname) const;
  void AddMetadata(const Class& cls,
                   const String& name,
                   intptr_t token_pos) const;

  FINAL_HEAP_OBJECT_IMPLEMENTATION(Library, Object);

  friend class Bootstrap;
  friend class Class;
  friend class Debugger;
  friend class DictionaryIterator;
  friend class Namespace;
  friend class Object;
};


class LibraryPrefix : public Object {
 public:
  RawString* name() const { return raw_ptr()->name_; }
  virtual RawString* DictionaryName() const { return name(); }

  RawArray* imports() const { return raw_ptr()->imports_; }
  intptr_t num_imports() const { return raw_ptr()->num_imports_; }

  bool ContainsLibrary(const Library& library) const;
  RawLibrary* GetLibrary(int index) const;
  void AddImport(const Namespace& import) const;
  RawObject* LookupObject(const String& name) const;
  RawClass* LookupClass(const String& class_name) const;

  static intptr_t InstanceSize() {
    return RoundedAllocationSize(sizeof(RawLibraryPrefix));
  }

  static RawLibraryPrefix* New(const String& name, const Namespace& import);

 private:
  static const int kInitialSize = 2;
  static const int kIncrementSize = 2;

  void set_name(const String& value) const;
  void set_imports(const Array& value) const;
  void set_num_imports(intptr_t value) const;

  static RawLibraryPrefix* New();

  FINAL_HEAP_OBJECT_IMPLEMENTATION(LibraryPrefix, Object);
  friend class Class;
};


// A Namespace contains the names in a library dictionary, filtered by
// the show/hide combinators.
class Namespace : public Object {
 public:
  RawLibrary* library() const { return raw_ptr()->library_; }
  RawArray* show_names() const { return raw_ptr()->show_names_; }
  RawArray* hide_names() const { return raw_ptr()->hide_names_; }

  static intptr_t InstanceSize() {
    return RoundedAllocationSize(sizeof(RawNamespace));
  }

  bool HidesName(const String& name) const;
  RawObject* Lookup(const String& name) const;

  static RawNamespace* New(const Library& library,
                           const Array& show_names,
                           const Array& hide_names);

 private:
  static RawNamespace* New();

  FINAL_HEAP_OBJECT_IMPLEMENTATION(Namespace, Object);
  friend class Class;
};


class Instructions : public Object {
 public:
  intptr_t size() const { return raw_ptr()->size_; }  // Excludes HeaderSize().
  RawCode* code() const { return raw_ptr()->code_; }
  static intptr_t code_offset() {
    return OFFSET_OF(RawInstructions, code_);
  }
  RawArray* object_pool() const { return raw_ptr()->object_pool_; }
  static intptr_t object_pool_offset() {
    return OFFSET_OF(RawInstructions, object_pool_);
  }

  uword EntryPoint() const {
    return reinterpret_cast<uword>(raw_ptr()) + HeaderSize();
  }

  static const intptr_t kMaxElements = (kIntptrMax -
                                        (sizeof(RawInstructions) +
                                         sizeof(RawObject) +
                                         (2 * OS::kMaxPreferredCodeAlignment)));

  static intptr_t InstanceSize() {
    ASSERT(sizeof(RawInstructions) == OFFSET_OF(RawInstructions, data_));
    return 0;
  }

  static intptr_t InstanceSize(intptr_t size) {
    intptr_t instructions_size = Utils::RoundUp(size,
                                                OS::PreferredCodeAlignment());
    intptr_t result = instructions_size + HeaderSize();
    ASSERT(result % OS::PreferredCodeAlignment() == 0);
    return result;
  }

  static intptr_t HeaderSize() {
    intptr_t alignment = OS::PreferredCodeAlignment();
    return Utils::RoundUp(sizeof(RawInstructions), alignment);
  }

  static RawInstructions* FromEntryPoint(uword entry_point) {
    return reinterpret_cast<RawInstructions*>(
        entry_point - HeaderSize() + kHeapObjectTag);
  }

 private:
  void set_size(intptr_t size) const {
    raw_ptr()->size_ = size;
  }
  void set_code(RawCode* code) const {
    raw_ptr()->code_ = code;
  }
  void set_object_pool(RawArray* object_pool) const {
    StorePointer(&raw_ptr()->object_pool_, object_pool);
  }

  // New is a private method as RawInstruction and RawCode objects should
  // only be created using the Code::FinalizeCode method. This method creates
  // the RawInstruction and RawCode objects, sets up the pointer offsets
  // and links the two in a GC safe manner.
  static RawInstructions* New(intptr_t size);

  FINAL_HEAP_OBJECT_IMPLEMENTATION(Instructions, Object);
  friend class Class;
  friend class Code;
};


class LocalVarDescriptors : public Object {
 public:
  intptr_t Length() const;

  RawString* GetName(intptr_t var_index) const;

  void SetVar(intptr_t var_index,
              const String& name,
              RawLocalVarDescriptors::VarInfo* info) const;

  void GetInfo(intptr_t var_index, RawLocalVarDescriptors::VarInfo* info) const;

  static const intptr_t kBytesPerElement =
      sizeof(RawLocalVarDescriptors::VarInfo);
  static const intptr_t kMaxElements = kSmiMax / kBytesPerElement;

  static intptr_t InstanceSize() {
    ASSERT(sizeof(RawLocalVarDescriptors) ==
        OFFSET_OF(RawLocalVarDescriptors, data_));
    return 0;
  }
  static intptr_t InstanceSize(intptr_t len) {
    ASSERT(0 <= len && len <= kMaxElements);
    return RoundedAllocationSize(
        sizeof(RawLocalVarDescriptors) + (len * kBytesPerElement));
  }

  static RawLocalVarDescriptors* New(intptr_t num_variables);

 private:
  FINAL_HEAP_OBJECT_IMPLEMENTATION(LocalVarDescriptors, Object);
  friend class Class;
};


class PcDescriptors : public Object {
 private:
  // Describes the layout of PC descriptor data.
  enum {
    kPcEntry = 0,      // PC value of the descriptor, unique.
    kKindEntry = 1,
    kDeoptIdEntry = 2,      // Deopt id.
    kTokenPosEntry = 3,     // Token position in source.
    kTryIndexEntry = 4,     // Try block index.
    // We would potentially be adding other objects here like
    // pointer maps for optimized functions, local variables information  etc.
    kNumberOfEntries = 5,
  };

 public:
  enum Kind {
    kDeopt,            // Deoptimization continuation point.
    kEntryPatch,       // Location where to patch entry.
    kPatchCode,        // Buffer for patching code entry.
    kLazyDeoptJump,    // Lazy deoptimization trampoline.
    kIcCall,           // IC call.
    kOptStaticCall,    // Call directly to known target, e.g. static call.
    kUnoptStaticCall,  // Call to a known target via a stub.
    kClosureCall,      // Closure call.
    kRuntimeCall,      // Runtime call.
    kReturn,           // Return from function.
    kOsrEntry,         // OSR entry point in unoptimized code.
    kOther
  };

  intptr_t Length() const;

  uword PC(intptr_t index) const;
  PcDescriptors::Kind DescriptorKind(intptr_t index) const;
  const char* KindAsStr(intptr_t index) const;
  intptr_t DeoptId(intptr_t index) const;
  intptr_t TokenPos(intptr_t index) const;
  intptr_t TryIndex(intptr_t index) const;

  void AddDescriptor(intptr_t index,
                     uword pc,
                     PcDescriptors::Kind kind,
                     intptr_t deopt_id,
                     intptr_t token_pos,  // Or deopt reason.
                     intptr_t try_index) const {  // Or deopt index.
    SetPC(index, pc);
    SetKind(index, kind);
    SetDeoptId(index, deopt_id);
    SetTokenPos(index, token_pos);
    SetTryIndex(index, try_index);
  }

  static const intptr_t kBytesPerElement = (kNumberOfEntries * kWordSize);
  static const intptr_t kMaxElements = kSmiMax / kBytesPerElement;

  static intptr_t InstanceSize() {
    ASSERT(sizeof(RawPcDescriptors) == OFFSET_OF(RawPcDescriptors, data_));
    return 0;
  }
  static intptr_t InstanceSize(intptr_t len) {
    ASSERT(0 <= len && len <= kMaxElements);
    return RoundedAllocationSize(
        sizeof(RawPcDescriptors) + (len * kBytesPerElement));
  }

  static RawPcDescriptors* New(intptr_t num_descriptors);

  // Returns 0 if not found.
  uword GetPcForKind(Kind kind) const;

  // Verify (assert) assumptions about pc descriptors in debug mode.
  void Verify(const Function& function) const;

  static void PrintHeaderString();

  // We would have a VisitPointers function here to traverse the
  // pc descriptors table to visit objects if any in the table.

 private:
  void SetPC(intptr_t index, uword value) const;
  void SetKind(intptr_t index, PcDescriptors::Kind kind) const;
  void SetDeoptId(intptr_t index, intptr_t value) const;
  void SetTokenPos(intptr_t index, intptr_t value) const;
  void SetTryIndex(intptr_t index, intptr_t value) const;

  void SetLength(intptr_t value) const;

  intptr_t* EntryAddr(intptr_t index, intptr_t entry_offset) const {
    ASSERT((index >=0) && (index < Length()));
    intptr_t data_index = (index * kNumberOfEntries) + entry_offset;
    return &raw_ptr()->data_[data_index];
  }
  RawSmi** SmiAddr(intptr_t index, intptr_t entry_offset) const {
    return reinterpret_cast<RawSmi**>(EntryAddr(index, entry_offset));
  }

  FINAL_HEAP_OBJECT_IMPLEMENTATION(PcDescriptors, Object);
  friend class Class;
};


class Stackmap : public Object {
 public:
  static const intptr_t kNoMaximum = -1;
  static const intptr_t kNoMinimum = -1;

  bool IsObject(intptr_t index) const {
    ASSERT(InRange(index));
    return GetBit(index);
  }

  RawCode* Code() const { return raw_ptr()->code_; }
  void SetCode(const dart::Code& code) const;

  intptr_t Length() const { return raw_ptr()->length_; }

  uword PC() const { return raw_ptr()->pc_; }
  void SetPC(uword value) const { raw_ptr()->pc_ = value; }

  intptr_t RegisterBitCount() const { return raw_ptr()->register_bit_count_; }
  void SetRegisterBitCount(intptr_t register_bit_count) const {
    raw_ptr()->register_bit_count_ = register_bit_count;
  }

  static const intptr_t kMaxLengthInBytes = kSmiMax;

  static intptr_t InstanceSize() {
    ASSERT(sizeof(RawStackmap) == OFFSET_OF(RawStackmap, data_));
    return 0;
  }
  static intptr_t InstanceSize(intptr_t length) {
    ASSERT(length >= 0);
    // The stackmap payload is in an array of bytes.
    intptr_t payload_size =
        Utils::RoundUp(length, kBitsPerByte) / kBitsPerByte;
    return RoundedAllocationSize(sizeof(RawStackmap) + payload_size);
  }
  static RawStackmap* New(intptr_t pc_offset,
                          BitmapBuilder* bmap,
                          intptr_t register_bit_count);

 private:
  void SetLength(intptr_t length) const { raw_ptr()->length_ = length; }

  bool InRange(intptr_t index) const { return index < Length(); }

  bool GetBit(intptr_t bit_index) const;
  void SetBit(intptr_t bit_index, bool value) const;

  FINAL_HEAP_OBJECT_IMPLEMENTATION(Stackmap, Object);
  friend class BitmapBuilder;
  friend class Class;
};


class ExceptionHandlers : public Object {
 public:
  intptr_t Length() const;

  void GetHandlerInfo(intptr_t try_index,
                      RawExceptionHandlers::HandlerInfo* info) const;

  intptr_t HandlerPC(intptr_t try_index) const;
  intptr_t OuterTryIndex(intptr_t try_index) const;
  bool NeedsStacktrace(intptr_t try_index) const;

  void SetHandlerInfo(intptr_t try_index,
                      intptr_t outer_try_index,
                      intptr_t handler_pc,
                      bool needs_stacktrace,
                      bool has_catch_all) const;

  RawArray* GetHandledTypes(intptr_t try_index) const;
  void SetHandledTypes(intptr_t try_index, const Array& handled_types) const;
  bool HasCatchAll(intptr_t try_index) const;

  static intptr_t InstanceSize() {
    ASSERT(sizeof(RawExceptionHandlers) == OFFSET_OF(RawExceptionHandlers,
                                                     data_));
    return 0;
  }
  static intptr_t InstanceSize(intptr_t len) {
    return RoundedAllocationSize(
        sizeof(RawExceptionHandlers) +
            (len * sizeof(RawExceptionHandlers::HandlerInfo)));
  }

  static RawExceptionHandlers* New(intptr_t num_handlers);

  // We would have a VisitPointers function here to traverse the
  // exception handler table to visit objects if any in the table.

 private:
  // Pick somewhat arbitrary maximum number of exception handlers
  // for a function. This value is used to catch potentially
  // malicious code.
  static const intptr_t kMaxHandlers = 1024 * 1024;

  void set_handled_types_data(const Array& value) const;

  FINAL_HEAP_OBJECT_IMPLEMENTATION(ExceptionHandlers, Object);
  friend class Class;
};


// Holds deopt information at one deoptimization point. The information consists
// of two parts:
//  - first a prefix consiting of kMaterializeObject instructions describing
//    objects which had their allocation removed as part of AllocationSinking
//    pass and have to be materialized;
//  - followed by a list of DeoptInstr objects, specifying transformation
//    information for each slot in unoptimized frame(s).
// Arguments for object materialization (class of instance to be allocated and
// field-value pairs) are added as artificial slots to the expression stack
// of the bottom-most frame. They are removed from the stack at the very end
// of deoptimization by the deoptimization stub.
class DeoptInfo : public Object {
 private:
  // Describes the layout of deopt info data. The index of a deopt-info entry
  // is implicitly the target slot in which the value is written into.
  enum {
    kInstruction = 0,
    kFromIndex,
    kNumberOfEntries,
  };

 public:
  // The number of instructions.
  intptr_t Length() const;

  // The number of real (non-suffix) instructions needed to execute the
  // deoptimization translation.
  intptr_t TranslationLength() const;

  // Size of the frame part of the translation not counting kMaterializeObject
  // instructions in the prefix.
  intptr_t FrameSize() const;

  static RawDeoptInfo* New(intptr_t num_commands);

  static const intptr_t kBytesPerElement = (kNumberOfEntries * kWordSize);
  static const intptr_t kMaxElements = kSmiMax / kBytesPerElement;

  static intptr_t InstanceSize() {
    ASSERT(sizeof(RawDeoptInfo) == OFFSET_OF(RawDeoptInfo, data_));
    return 0;
  }

  static intptr_t InstanceSize(intptr_t len) {
    ASSERT(0 <= len && len <= kMaxElements);
    return RoundedAllocationSize(sizeof(RawDeoptInfo) +
                                 (len * kBytesPerElement));
  }

  // 'index' corresponds to target, to-index.
  void SetAt(intptr_t index,
             intptr_t instr_kind,
             intptr_t from_index) const;

  intptr_t Instruction(intptr_t index) const;
  intptr_t FromIndex(intptr_t index) const;
  intptr_t ToIndex(intptr_t index) const {
    return index;
  }

  // Unpack the entire translation into an array of deoptimization
  // instructions.  This copies any shared suffixes into the array.
  void ToInstructions(const Array& table,
                      GrowableArray<DeoptInstr*>* instructions) const;


  // Returns true iff decompression yields the same instructions as the
  // original.
  bool VerifyDecompression(const GrowableArray<DeoptInstr*>& original,
                           const Array& deopt_table) const;

 private:
  intptr_t* EntryAddr(intptr_t index, intptr_t entry_offset) const {
    ASSERT((index >=0) && (index < Length()));
    intptr_t data_index = (index * kNumberOfEntries) + entry_offset;
    return &raw_ptr()->data_[data_index];
  }

  void SetLength(intptr_t value) const;

  FINAL_HEAP_OBJECT_IMPLEMENTATION(DeoptInfo, Object);
  friend class Class;
};


class Code : public Object {
 public:
  RawInstructions* instructions() const { return raw_ptr()->instructions_; }
  static intptr_t instructions_offset() {
    return OFFSET_OF(RawCode, instructions_);
  }
  intptr_t pointer_offsets_length() const {
    return raw_ptr()->pointer_offsets_length_;
  }

  bool is_optimized() const {
    return OptimizedBit::decode(raw_ptr()->state_bits_);
  }
  void set_is_optimized(bool value) const;
  bool is_alive() const {
    return AliveBit::decode(raw_ptr()->state_bits_);
  }
  void set_is_alive(bool value) const;

  uword EntryPoint() const {
    const Instructions& instr = Instructions::Handle(instructions());
    return instr.EntryPoint();
  }
  intptr_t Size() const {
    const Instructions& instr = Instructions::Handle(instructions());
    return instr.size();
  }
  RawArray* ObjectPool() const {
    const Instructions& instr = Instructions::Handle(instructions());
    return instr.object_pool();
  }
  bool ContainsInstructionAt(uword addr) const {
    const Instructions& instr = Instructions::Handle(instructions());
    const uword offset = addr - instr.EntryPoint();
    return offset < static_cast<uword>(instr.size());
  }

  RawPcDescriptors* pc_descriptors() const {
    return raw_ptr()->pc_descriptors_;
  }
  void set_pc_descriptors(const PcDescriptors& descriptors) const {
    ASSERT(descriptors.IsOld());
    StorePointer(&raw_ptr()->pc_descriptors_, descriptors.raw());
  }

  // Array of DeoptInfo objects.
  RawArray* deopt_info_array() const {
    return raw_ptr()->deopt_info_array_;
  }
  void set_deopt_info_array(const Array& array) const;

  RawArray* object_table() const {
    return raw_ptr()->object_table_;
  }
  void set_object_table(const Array& array) const;

  RawArray* stackmaps() const {
    return raw_ptr()->stackmaps_;
  }
  void set_stackmaps(const Array& maps) const;
  RawStackmap* GetStackmap(uword pc, Array* stackmaps, Stackmap* map) const;

  enum {
    kSCallTableOffsetEntry = 0,
    kSCallTableFunctionEntry = 1,
    kSCallTableCodeEntry = 2,
    kSCallTableEntryLength = 3,
  };

  void set_static_calls_target_table(const Array& value) const;
  RawArray* static_calls_target_table() const {
    return raw_ptr()->static_calls_target_table_;
  }

  RawDeoptInfo* GetDeoptInfoAtPc(uword pc, intptr_t* deopt_reason) const;

  // Returns null if there is no static call at 'pc'.
  RawFunction* GetStaticCallTargetFunctionAt(uword pc) const;
  // Returns null if there is no static call at 'pc'.
  RawCode* GetStaticCallTargetCodeAt(uword pc) const;
  // Aborts if there is no static call at 'pc'.
  void SetStaticCallTargetCodeAt(uword pc, const Code& code) const;

  void Disassemble(DisassemblyFormatter* formatter = NULL) const;

  class Comments : public ZoneAllocated {
   public:
    static Comments& New(intptr_t count);

    intptr_t Length() const;

    void SetPCOffsetAt(intptr_t idx, intptr_t pc_offset);
    void SetCommentAt(intptr_t idx, const String& comment);

    intptr_t PCOffsetAt(intptr_t idx) const;
    RawString* CommentAt(intptr_t idx) const;

   private:
    explicit Comments(const Array& comments);

    // Layout of entries describing comments.
    enum {
      kPCOffsetEntry = 0,  // PC offset to a comment as a Smi.
      kCommentEntry,  // Comment text as a String.
      kNumberOfEntries
    };

    const Array& comments_;

    friend class Code;

    DISALLOW_COPY_AND_ASSIGN(Comments);
  };


  const Comments& comments() const;
  void set_comments(const Comments& comments) const;

  RawLocalVarDescriptors* var_descriptors() const {
    return raw_ptr()->var_descriptors_;
  }
  void set_var_descriptors(const LocalVarDescriptors& value) const {
    ASSERT(value.IsOld());
    StorePointer(&raw_ptr()->var_descriptors_, value.raw());
  }

  RawExceptionHandlers* exception_handlers() const {
    return raw_ptr()->exception_handlers_;
  }
  void set_exception_handlers(const ExceptionHandlers& handlers) const {
    ASSERT(handlers.IsOld());
    StorePointer(&raw_ptr()->exception_handlers_, handlers.raw());
  }

  RawFunction* function() const {
    return raw_ptr()->function_;
  }
  void set_function(const Function& function) const {
    ASSERT(function.IsOld());
    StorePointer(&raw_ptr()->function_, function.raw());
  }

  // We would have a VisitPointers function here to traverse all the
  // embedded objects in the instructions using pointer_offsets.

  static const intptr_t kBytesPerElement =
      sizeof(reinterpret_cast<RawCode*>(0)->data_[0]);
  static const intptr_t kMaxElements = kSmiMax / kBytesPerElement;

  static intptr_t InstanceSize() {
    ASSERT(sizeof(RawCode) == OFFSET_OF(RawCode, data_));
    return 0;
  }
  static intptr_t InstanceSize(intptr_t len) {
    ASSERT(0 <= len && len <= kMaxElements);
    return RoundedAllocationSize(sizeof(RawCode) + (len * kBytesPerElement));
  }
  static RawCode* FinalizeCode(const Function& function,
                               Assembler* assembler,
                               bool optimized = false);
  static RawCode* FinalizeCode(const char* name,
                               Assembler* assembler,
                               bool optimized = false);
  static RawCode* LookupCode(uword pc);

  int32_t GetPointerOffsetAt(int index) const {
    return *PointerOffsetAddrAt(index);
  }
  intptr_t GetTokenIndexOfPC(uword pc) const;

  // Find pc, return 0 if not found.
  uword GetPatchCodePc() const;
  uword GetLazyDeoptPc() const;

  uword GetPcForDeoptId(intptr_t deopt_id, PcDescriptors::Kind kind) const;
  intptr_t GetDeoptIdForOsr(uword pc) const;

  // Returns true if there is an object in the code between 'start_offset'
  // (inclusive) and 'end_offset' (exclusive).
  bool ObjectExistsInArea(intptr_t start_offest, intptr_t end_offset) const;

  // Each (*node_ids)[n] has a an extracted ic data array (*arrays)[n].
  // Returns the maximum id found.
  intptr_t ExtractIcDataArraysAtCalls(
      GrowableArray<intptr_t>* node_ids,
      const GrowableObjectArray& ic_data_objs) const;

  // Returns an array indexed by deopt id, containing the extracted ICData.
  RawArray* ExtractTypeFeedbackArray() const;

 private:
  void set_state_bits(intptr_t bits) const;

  friend class RawCode;
  enum {
    kOptimizedBit = 0,
    kAliveBit = 1,
  };

  class OptimizedBit : public BitField<bool, kOptimizedBit, 1> {};
  class AliveBit : public BitField<bool, kAliveBit, 1> {};

  // An object finder visitor interface.
  class FindRawCodeVisitor : public FindObjectVisitor {
   public:
    explicit FindRawCodeVisitor(uword pc)
        : FindObjectVisitor(Isolate::Current()), pc_(pc) { }
    virtual ~FindRawCodeVisitor() { }

    virtual uword filter_addr() const { return pc_; }

    // Check if object matches find condition.
    virtual bool FindObject(RawObject* obj) const;

   private:
    const uword pc_;

    DISALLOW_COPY_AND_ASSIGN(FindRawCodeVisitor);
  };

  static const intptr_t kEntrySize = sizeof(int32_t);  // NOLINT

  void set_instructions(RawInstructions* instructions) {
    // RawInstructions are never allocated in New space and hence a
    // store buffer update is not needed here.
    raw_ptr()->instructions_ = instructions;
  }
  void set_pointer_offsets_length(intptr_t value) {
    ASSERT(value >= 0);
    raw_ptr()->pointer_offsets_length_ = value;
  }
  int32_t* PointerOffsetAddrAt(int index) const {
    ASSERT(index >= 0);
    ASSERT(index < pointer_offsets_length());
    // TODO(iposva): Unit test is missing for this functionality.
    return &raw_ptr()->data_[index];
  }
  void SetPointerOffsetAt(int index, int32_t offset_in_instructions) {
    *PointerOffsetAddrAt(index) = offset_in_instructions;
  }

  intptr_t BinarySearchInSCallTable(uword pc) const;

  // New is a private method as RawInstruction and RawCode objects should
  // only be created using the Code::FinalizeCode method. This method creates
  // the RawInstruction and RawCode objects, sets up the pointer offsets
  // and links the two in a GC safe manner.
  static RawCode* New(intptr_t pointer_offsets_length);

  FINAL_HEAP_OBJECT_IMPLEMENTATION(Code, Object);
  friend class Class;

  // So that the RawFunction pointer visitor can determine whether code the
  // function points to is optimized.
  friend class RawFunction;
};


class Context : public Object {
 public:
  RawContext* parent() const { return raw_ptr()->parent_; }
  void set_parent(const Context& parent) const {
    ASSERT(parent.IsNull() || parent.isolate() == Isolate::Current());
    StorePointer(&raw_ptr()->parent_, parent.raw());
  }
  static intptr_t parent_offset() { return OFFSET_OF(RawContext, parent_); }

  Isolate* isolate() const { return raw_ptr()->isolate_; }
  static intptr_t isolate_offset() { return OFFSET_OF(RawContext, isolate_); }

  intptr_t num_variables() const { return raw_ptr()->num_variables_; }
  static intptr_t num_variables_offset() {
    return OFFSET_OF(RawContext, num_variables_);
  }

  RawInstance* At(intptr_t context_index) const {
    return *InstanceAddr(context_index);
  }
  inline void SetAt(intptr_t context_index, const Instance& value) const;

  static const intptr_t kBytesPerElement = kWordSize;
  static const intptr_t kMaxElements = kSmiMax / kBytesPerElement;

  static intptr_t variable_offset(intptr_t context_index) {
    return OFFSET_OF(RawContext, data_[context_index]);
  }

  static intptr_t InstanceSize() {
    ASSERT(sizeof(RawContext) == OFFSET_OF(RawContext, data_));
    return 0;
  }

  static intptr_t InstanceSize(intptr_t len) {
    ASSERT(0 <= len && len <= kMaxElements);
    return RoundedAllocationSize(sizeof(RawContext) + (len * kBytesPerElement));
  }

  static RawContext* New(intptr_t num_variables,
                         Heap::Space space = Heap::kNew);

 private:
  RawInstance** InstanceAddr(intptr_t context_index) const {
    ASSERT((context_index >= 0) && (context_index < num_variables()));
    return &raw_ptr()->data_[context_index];
  }

  void set_isolate(Isolate* isolate) const {
    raw_ptr()->isolate_ = isolate;
  }

  void set_num_variables(intptr_t num_variables) const {
    raw_ptr()->num_variables_ = num_variables;
  }

  FINAL_HEAP_OBJECT_IMPLEMENTATION(Context, Object);
  friend class Class;
};


// The ContextScope class makes it possible to delay the compilation of a local
// function until it is invoked. A ContextScope instance collects the local
// variables that are referenced by the local function to be compiled and that
// belong to the outer scopes, that is, to the local scopes of (possibly nested)
// functions enclosing the local function. Each captured variable is represented
// by its token position in the source, its name, its type, its allocation index
// in the context, and its context level. The function nesting level and loop
// nesting level are not preserved, since they are only used until the context
// level is assigned.
class ContextScope : public Object {
 public:
  intptr_t num_variables() const { return raw_ptr()->num_variables_; }

  intptr_t TokenIndexAt(intptr_t scope_index) const;
  void SetTokenIndexAt(intptr_t scope_index, intptr_t token_pos) const;

  RawString* NameAt(intptr_t scope_index) const;
  void SetNameAt(intptr_t scope_index, const String& name) const;

  bool IsFinalAt(intptr_t scope_index) const;
  void SetIsFinalAt(intptr_t scope_index, bool is_final) const;

  bool IsConstAt(intptr_t scope_index) const;
  void SetIsConstAt(intptr_t scope_index, bool is_const) const;

  RawAbstractType* TypeAt(intptr_t scope_index) const;
  void SetTypeAt(intptr_t scope_index, const AbstractType& type) const;

  RawInstance* ConstValueAt(intptr_t scope_index) const;
  void SetConstValueAt(intptr_t scope_index, const Instance& value) const;

  intptr_t ContextIndexAt(intptr_t scope_index) const;
  void SetContextIndexAt(intptr_t scope_index, intptr_t context_index) const;

  intptr_t ContextLevelAt(intptr_t scope_index) const;
  void SetContextLevelAt(intptr_t scope_index, intptr_t context_level) const;

  static const intptr_t kBytesPerElement =
      sizeof(RawContextScope::VariableDesc);
  static const intptr_t kMaxElements = kSmiMax / kBytesPerElement;

  static intptr_t InstanceSize() {
    ASSERT(sizeof(RawContextScope) == OFFSET_OF(RawContextScope, data_));
    return 0;
  }

  static intptr_t InstanceSize(intptr_t len) {
    ASSERT(0 <= len && len <= kMaxElements);
    return RoundedAllocationSize(
        sizeof(RawContextScope) + (len * kBytesPerElement));
  }

  static RawContextScope* New(intptr_t num_variables);

 private:
  void set_num_variables(intptr_t num_variables) const {
    raw_ptr()->num_variables_ = num_variables;
  }

  RawContextScope::VariableDesc* VariableDescAddr(intptr_t index) const {
    ASSERT((index >= 0) && (index < num_variables()));
    uword raw_addr = reinterpret_cast<uword>(raw_ptr());
    raw_addr += sizeof(RawContextScope) +
        (index * sizeof(RawContextScope::VariableDesc));
    return reinterpret_cast<RawContextScope::VariableDesc*>(raw_addr);
  }

  FINAL_HEAP_OBJECT_IMPLEMENTATION(ContextScope, Object);
  friend class Class;
};


// Object holding information about an IC: test classes and their
// corresponding targets.
class ICData : public Object {
 public:
  RawFunction* function() const {
    return raw_ptr()->function_;
  }

  RawString* target_name() const {
    return raw_ptr()->target_name_;
  }

  RawArray* arguments_descriptor() const {
    return raw_ptr()->args_descriptor_;
  }

  intptr_t num_args_tested() const {
    return raw_ptr()->num_args_tested_;
  }

  intptr_t deopt_id() const {
    return raw_ptr()->deopt_id_;
  }

  intptr_t deopt_reason() const {
    return raw_ptr()->deopt_reason_;
  }

  void set_deopt_reason(intptr_t reason) const;

  bool is_closure_call() const {
    return raw_ptr()->is_closure_call_ == 1;
  }

  void set_is_closure_call(bool value) const;

  intptr_t NumberOfChecks() const;

  static intptr_t InstanceSize() {
    return RoundedAllocationSize(sizeof(RawICData));
  }

  static intptr_t target_name_offset() {
    return OFFSET_OF(RawICData, target_name_);
  }

  static intptr_t num_args_tested_offset() {
    return OFFSET_OF(RawICData, num_args_tested_);
  }

  static intptr_t arguments_descriptor_offset() {
    return OFFSET_OF(RawICData, args_descriptor_);
  }

  static intptr_t ic_data_offset() {
    return OFFSET_OF(RawICData, ic_data_);
  }

  static intptr_t function_offset() {
    return OFFSET_OF(RawICData, function_);
  }

  static intptr_t is_closure_call_offset() {
    return OFFSET_OF(RawICData, is_closure_call_);
  }

  // Used for unoptimized static calls when no class-ids are checked.
  void AddTarget(const Function& target) const;

  // Adding checks.

  // Adds one more class test to ICData. Length of 'classes' must be equal to
  // the number of arguments tested. Use only for num_args_tested > 1.
  void AddCheck(const GrowableArray<intptr_t>& class_ids,
                const Function& target) const;
  // Adds sorted so that Smi is the first class-id. Use only for
  // num_args_tested == 1.
  void AddReceiverCheck(intptr_t receiver_class_id,
                        const Function& target,
                        intptr_t count = 1) const;

  // Retrieving checks.

  void GetCheckAt(intptr_t index,
                  GrowableArray<intptr_t>* class_ids,
                  Function* target) const;
  // Only for 'num_args_checked == 1'.
  void GetOneClassCheckAt(intptr_t index,
                          intptr_t* class_id,
                          Function* target) const;
  // Only for 'num_args_checked == 1'.
  intptr_t GetCidAt(intptr_t index) const;

  intptr_t GetReceiverClassIdAt(intptr_t index) const;
  intptr_t GetClassIdAt(intptr_t index, intptr_t arg_nr) const;

  RawFunction* GetTargetAt(intptr_t index) const;
  RawFunction* GetTargetForReceiverClassId(intptr_t class_id) const;

  void IncrementCountAt(intptr_t index, intptr_t value) const;
  void SetCountAt(intptr_t index, intptr_t value) const;
  intptr_t GetCountAt(intptr_t index) const;
  intptr_t AggregateCount() const;

  // Returns this->raw() if num_args_tested == 1 and arg_nr == 1, otherwise
  // returns a new ICData object containing only unique arg_nr checks.
  RawICData* AsUnaryClassChecksForArgNr(intptr_t arg_nr) const;
  RawICData* AsUnaryClassChecks() const {
    return AsUnaryClassChecksForArgNr(0);
  }

  bool AllTargetsHaveSameOwner(intptr_t owner_cid) const;
  bool AllReceiversAreNumbers() const;
  bool HasOneTarget() const;
  bool HasReceiverClassId(intptr_t class_id) const;

  static RawICData* New(const Function& caller_function,
                        const String& target_name,
                        const Array& arguments_descriptor,
                        intptr_t deopt_id,
                        intptr_t num_args_tested);

  static intptr_t TestEntryLengthFor(intptr_t num_args);

  static intptr_t TargetIndexFor(intptr_t num_args) {
    return num_args;
  }

  static intptr_t CountIndexFor(intptr_t num_args) {
    return (num_args + 1);
  }

 private:
  RawArray* ic_data() const {
    return raw_ptr()->ic_data_;
  }

  void set_function(const Function& value) const;
  void set_target_name(const String& value) const;
  void set_arguments_descriptor(const Array& value) const;
  void set_deopt_id(intptr_t value) const;
  void set_num_args_tested(intptr_t value) const;
  void set_ic_data(const Array& value) const;

#if defined(DEBUG)
  // Used in asserts to verify that a check is not added twice.
  bool HasCheck(const GrowableArray<intptr_t>& cids) const;
#endif  // DEBUG

  intptr_t TestEntryLength() const;
  void WriteSentinel(const Array& data) const;

  FINAL_HEAP_OBJECT_IMPLEMENTATION(ICData, Object);
  friend class Class;
};


class MegamorphicCache : public Object {
 public:
  static const int kInitialCapacity = 16;
  static const double kLoadFactor;

  RawArray* buckets() const;
  void set_buckets(const Array& buckets) const;

  intptr_t mask() const;
  void set_mask(intptr_t mask) const;

  intptr_t filled_entry_count() const;
  void set_filled_entry_count(intptr_t num) const;

  static intptr_t buckets_offset() {
    return OFFSET_OF(RawMegamorphicCache, buckets_);
  }
  static intptr_t mask_offset() {
    return OFFSET_OF(RawMegamorphicCache, mask_);
  }

  static RawMegamorphicCache* New();

  void EnsureCapacity() const;

  void Insert(const Smi& class_id, const Function& target) const;

  static intptr_t InstanceSize() {
    return RoundedAllocationSize(sizeof(RawMegamorphicCache));
  }

 private:
  friend class Class;

  enum {
    kClassIdIndex,
    kTargetFunctionIndex,
    kEntryLength,
  };

  static inline void SetEntry(const Array& array,
                              intptr_t index,
                              const Smi& class_id,
                              const Function& target);

  static inline RawObject* GetClassId(const Array& array, intptr_t index);
  static inline RawObject* GetTargetFunction(const Array& array,
                                             intptr_t index);

  FINAL_HEAP_OBJECT_IMPLEMENTATION(MegamorphicCache, Object);
};


class SubtypeTestCache : public Object {
 public:
  enum Entries {
    kInstanceClassId = 0,
    kInstanceTypeArguments = 1,
    kInstantiatorTypeArguments = 2,
    kTestResult = 3,
    kTestEntryLength  = 4,
  };

  intptr_t NumberOfChecks() const;
  void AddCheck(intptr_t class_id,
                const AbstractTypeArguments& instance_type_arguments,
                const AbstractTypeArguments& instantiator_type_arguments,
                const Bool& test_result) const;
  void GetCheck(intptr_t ix,
                intptr_t* class_id,
                AbstractTypeArguments* instance_type_arguments,
                AbstractTypeArguments* instantiator_type_arguments,
                Bool* test_result) const;

  static RawSubtypeTestCache* New();

  static intptr_t InstanceSize() {
    return RoundedAllocationSize(sizeof(RawSubtypeTestCache));
  }

  static intptr_t cache_offset() {
    return OFFSET_OF(RawSubtypeTestCache, cache_);
  }

 private:
  RawArray* cache() const {
    return raw_ptr()->cache_;
  }

  void set_cache(const Array& value) const;

  intptr_t TestEntryLength() const;

  FINAL_HEAP_OBJECT_IMPLEMENTATION(SubtypeTestCache, Object);
  friend class Class;
};


class Error : public Object {
 public:
  virtual const char* ToErrorCString() const;

 private:
  HEAP_OBJECT_IMPLEMENTATION(Error, Object);
};


class ApiError : public Error {
 public:
  RawString* message() const { return raw_ptr()->message_; }

  static intptr_t InstanceSize() {
    return RoundedAllocationSize(sizeof(RawApiError));
  }

  static RawApiError* New(const String& message,
                          Heap::Space space = Heap::kNew);

  virtual const char* ToErrorCString() const;

 private:
  void set_message(const String& message) const;

  static RawApiError* New();

  FINAL_HEAP_OBJECT_IMPLEMENTATION(ApiError, Error);
  friend class Class;
};


class LanguageError : public Error {
 public:
  enum Kind {
    kWarning,
    kError,
    kMalformedType,
    kMalboundedType,
  };

  Kind kind() const { return static_cast<Kind>(raw_ptr()->kind_); }

  // Build, cache, and return formatted message.
  RawString* FormatMessage() const;

  static intptr_t InstanceSize() {
    return RoundedAllocationSize(sizeof(RawLanguageError));
  }

  // A null script means no source and a negative token_pos means no position.
  static RawLanguageError* NewFormatted(const Error& prev_error,
                                        const Script& script,
                                        intptr_t token_pos,
                                        Kind kind,
                                        Heap::Space space,
                                        const char* format, ...)
    PRINTF_ATTRIBUTE(6, 7);

  static RawLanguageError* NewFormattedV(const Error& prev_error,
                                         const Script& script,
                                         intptr_t token_pos,
                                         Kind kind,
                                         Heap::Space space,
                                         const char* format, va_list args);

  static RawLanguageError* New(const String& formatted_message,
                               Heap::Space space = Heap::kNew);

  virtual const char* ToErrorCString() const;

 private:
  RawError* previous_error() const {
    return raw_ptr()->previous_error_;
  }
  void set_previous_error(const Error& value) const;

  RawScript* script() const { return raw_ptr()->script_; }
  void set_script(const Script& value) const;

  intptr_t token_pos() const { return raw_ptr()->token_pos_; }
  void set_token_pos(intptr_t value) const;

  void set_kind(uint8_t value) const;

  RawString* message() const { return raw_ptr()->message_; }
  void set_message(const String& value) const;

  RawString* formatted_message() const { return raw_ptr()->formatted_message_; }
  void set_formatted_message(const String& value) const;

  static RawLanguageError* New();

  FINAL_HEAP_OBJECT_IMPLEMENTATION(LanguageError, Error);
  friend class Class;
};


class UnhandledException : public Error {
 public:
  RawInstance* exception() const { return raw_ptr()->exception_; }
  static intptr_t exception_offset() {
    return OFFSET_OF(RawUnhandledException, exception_);
  }

  RawInstance* stacktrace() const { return raw_ptr()->stacktrace_; }
  static intptr_t stacktrace_offset() {
    return OFFSET_OF(RawUnhandledException, stacktrace_);
  }

  static intptr_t InstanceSize() {
    return RoundedAllocationSize(sizeof(RawUnhandledException));
  }

  static RawUnhandledException* New(const Instance& exception,
                                    const Instance& stacktrace,
                                    Heap::Space space = Heap::kNew);

  virtual const char* ToErrorCString() const;

 private:
  void set_exception(const Instance& exception) const;
  void set_stacktrace(const Instance& stacktrace) const;

  FINAL_HEAP_OBJECT_IMPLEMENTATION(UnhandledException, Error);
  friend class Class;
};


class UnwindError : public Error {
 public:
  RawString* message() const { return raw_ptr()->message_; }

  static intptr_t InstanceSize() {
    return RoundedAllocationSize(sizeof(RawUnwindError));
  }

  static RawUnwindError* New(const String& message,
                             Heap::Space space = Heap::kNew);

  virtual const char* ToErrorCString() const;

 private:
  void set_message(const String& message) const;

  FINAL_HEAP_OBJECT_IMPLEMENTATION(UnwindError, Error);
  friend class Class;
};


// Instance is the base class for all instance objects (aka the Object class
// in Dart source code.
class Instance : public Object {
 public:
  virtual bool Equals(const Instance& other) const;
  // Returns Instance::null() if instance cannot be canonicalized.
  // Any non-canonical number of string will be canonicalized here.
  // An instance cannot be canonicalized if it still contains non-canonical
  // instances in its fields.
  // Returns error in error_str, pass NULL if an error cannot occur.
  virtual RawInstance* CheckAndCanonicalize(const char** error_str) const;

  // Returns true if all fields are OK for canonicalization.
  virtual bool CheckAndCanonicalizeFields(const char** error_str) const;

  RawObject* GetField(const Field& field) const {
    return *FieldAddr(field);
  }

  void SetField(const Field& field, const Object& value) const {
    field.UpdateGuardedCidAndLength(value);
    StorePointer(FieldAddr(field), value.raw());
  }

  RawType* GetType() const;

  virtual RawAbstractTypeArguments* GetTypeArguments() const;
  virtual void SetTypeArguments(const AbstractTypeArguments& value) const;

  // Check if the type of this instance is a subtype of the given type.
  bool IsInstanceOf(const AbstractType& type,
                    const AbstractTypeArguments& type_instantiator,
                    Error* bound_error) const;

  // Check whether this instance is identical to the argument according to the
  // specification of dare:core's identical().
  bool IsIdenticalTo(const Instance& other) const;

  bool IsValidNativeIndex(int index) const {
    return ((index >= 0) && (index < clazz()->ptr()->num_native_fields_));
  }

  inline intptr_t GetNativeField(Isolate* isolate, int index) const;
  void SetNativeField(int index, intptr_t value) const;

  // Returns true if the instance is a closure object.
  bool IsClosure() const;

  // If the instance is a callable object, i.e. a closure or the instance of a
  // class implementing a 'call' method, return true and set the function
  // (if not NULL) to call and the context (if not NULL) to pass to the
  // function.
  bool IsCallable(Function* function, Context* context) const;

  // Evaluate the given expression as if it appeared in an instance
  // method of this instance and return the resulting value, or an
  // error object if evaluating the expression fails.
  RawObject* Evaluate(const String& expr) const;

  // Returns a string representation of this instance in a form
  // that is suitable for an end user.
  //
  // max_len is advisory, and the returned string may exceed this max
  // length.
  virtual const char* ToUserCString(intptr_t max_len = 40,
                                    intptr_t nesting = 0) const;

  static intptr_t InstanceSize() {
    return RoundedAllocationSize(sizeof(RawInstance));
  }

  static RawInstance* New(const Class& cls, Heap::Space space = Heap::kNew);

 private:
  RawObject** FieldAddrAtOffset(intptr_t offset) const {
    ASSERT(IsValidFieldOffset(offset));
    return reinterpret_cast<RawObject**>(raw_value() - kHeapObjectTag + offset);
  }
  RawObject** FieldAddr(const Field& field) const {
    return FieldAddrAtOffset(field.Offset());
  }
  RawObject** NativeFieldsAddr() const {
    return FieldAddrAtOffset(sizeof(RawObject));
  }
  void SetFieldAtOffset(intptr_t offset, const Object& value) const {
    StorePointer(FieldAddrAtOffset(offset), value.raw());
  }
  bool IsValidFieldOffset(int offset) const;

  static intptr_t NextFieldOffset() {
    return sizeof(RawInstance);
  }

  // TODO(iposva): Determine if this gets in the way of Smi.
  HEAP_OBJECT_IMPLEMENTATION(Instance, Object);
  friend class Class;
  friend class Closure;
  friend class SnapshotWriter;
  friend class StubCode;
  friend class TypedDataView;
};


// AbstractType is an abstract superclass.
// Subclasses of AbstractType are Type and TypeParameter.
class AbstractType : public Instance {
 public:
  virtual bool IsFinalized() const;
  virtual bool IsBeingFinalized() const;
  virtual bool IsMalformed() const;
  virtual bool IsMalbounded() const;
  virtual bool IsMalformedOrMalbounded() const;
  virtual RawLanguageError* error() const;
  virtual void set_error(const LanguageError& value) const;
  virtual bool IsResolved() const;
  virtual bool HasResolvedTypeClass() const;
  virtual RawClass* type_class() const;
  virtual RawUnresolvedClass* unresolved_class() const;
  virtual RawAbstractTypeArguments* arguments() const;
  virtual intptr_t token_pos() const;
  virtual bool IsInstantiated(GrowableObjectArray* trail = NULL) const;
  virtual bool Equals(const Instance& other) const {
    return IsEquivalent(other);
  }
  virtual bool IsEquivalent(const Instance& other,
                            GrowableObjectArray* trail = NULL) const;

  // Instantiate this type using the given type argument vector.
  // Return a new type, or return 'this' if it is already instantiated.
  // If bound_error is not NULL, it may be set to reflect a bound error.
  virtual RawAbstractType* InstantiateFrom(
      const AbstractTypeArguments& instantiator_type_arguments,
      Error* bound_error,
      GrowableObjectArray* trail = NULL) const;

  // Return a clone of this unfinalized type or the type itself if it is
  // already finalized. Apply recursively to type arguments, i.e. finalized
  // type arguments of an unfinalized type are not cloned, but shared.
  virtual RawAbstractType* CloneUnfinalized() const;

  virtual RawInstance* CheckAndCanonicalize(const char** error_str) const {
    return Canonicalize();
  }

  // Return the canonical version of this type.
  virtual RawAbstractType* Canonicalize(
      GrowableObjectArray* trail = NULL) const;

  // The name of this type, including the names of its type arguments, if any.
  virtual RawString* Name() const {
    return BuildName(kInternalName);
  }

  // The name of this type, including the names of its type arguments, if any.
  // Names of internal classes are mapped to their public interfaces.
  virtual RawString* UserVisibleName() const {
    return BuildName(kUserVisibleName);
  }

  virtual intptr_t Hash() const;

  // The name of this type's class, i.e. without the type argument names of this
  // type.
  RawString* ClassName() const;

  // Check if this type represents the 'dynamic' type.
  bool IsDynamicType() const {
    return HasResolvedTypeClass() && (type_class() == Object::dynamic_class());
  }

  // Check if this type represents the 'Null' type.
  bool IsNullType() const;

  // Check if this type represents the 'void' type.
  bool IsVoidType() const {
    return HasResolvedTypeClass() && (type_class() == Object::void_class());
  }

  bool IsObjectType() const {
    return HasResolvedTypeClass() &&
    Class::Handle(type_class()).IsObjectClass();
  }

  // Check if this type represents the 'bool' type.
  bool IsBoolType() const;

  // Check if this type represents the 'int' type.
  bool IsIntType() const;

  // Check if this type represents the 'double' type.
  bool IsDoubleType() const;

  // Check if this type represents the 'Float32x4' type.
  bool IsFloat32x4Type() const;

  // Check if this type represents the 'Int32x4' type.
  bool IsInt32x4Type() const;

  // Check if this type represents the 'num' type.
  bool IsNumberType() const;

  // Check if this type represents the 'String' type.
  bool IsStringType() const;

  // Check if this type represents the 'Function' type.
  bool IsFunctionType() const;

  // Check the subtype relationship.
  bool IsSubtypeOf(const AbstractType& other, Error* bound_error) const {
    return TypeTest(kIsSubtypeOf, other, bound_error);
  }

  // Check the 'more specific' relationship.
  bool IsMoreSpecificThan(const AbstractType& other,
                          Error* bound_error) const {
    return TypeTest(kIsMoreSpecificThan, other, bound_error);
  }

 private:
  // Check the subtype or 'more specific' relationship.
  bool TypeTest(TypeTestKind test_kind,
                const AbstractType& other,
                Error* bound_error) const;

  // Return the internal or public name of this type, including the names of its
  // type arguments, if any.
  RawString* BuildName(NameVisibility visibility) const;

 protected:
  HEAP_OBJECT_IMPLEMENTATION(AbstractType, Instance);
  friend class AbstractTypeArguments;
  friend class Class;
  friend class Function;
};


// A Type consists of a class, possibly parameterized with type
// arguments. Example: C<T1, T2>.
// An unresolved class is a String specifying the class name.
//
// Caution: 'RawType*' denotes a 'raw' pointer to a VM object of class Type, as
// opposed to 'Type' denoting a 'handle' to the same object. 'RawType' does not
// relate to a 'raw type', as opposed to a 'cooked type' or 'rare type'.
class Type : public AbstractType {
 public:
  static intptr_t type_class_offset() {
    return OFFSET_OF(RawType, type_class_);
  }
  virtual bool IsFinalized() const {
    return
    (raw_ptr()->type_state_ == RawType::kFinalizedInstantiated) ||
    (raw_ptr()->type_state_ == RawType::kFinalizedUninstantiated);
  }
  void SetIsFinalized() const;
  void ResetIsFinalized() const;  // Ignore current state and set again.
  virtual bool IsBeingFinalized() const {
    return raw_ptr()->type_state_ == RawType::kBeingFinalized;
  }
  void set_is_being_finalized() const;
  virtual bool IsMalformed() const;
  virtual bool IsMalbounded() const;
  virtual bool IsMalformedOrMalbounded() const;
  virtual RawLanguageError* error() const { return raw_ptr()->error_; }
  virtual void set_error(const LanguageError& value) const;
  virtual bool IsResolved() const;  // Class and all arguments classes resolved.
  virtual bool HasResolvedTypeClass() const;  // Own type class resolved.
  virtual RawClass* type_class() const;
  void set_type_class(const Object& value) const;
  virtual RawUnresolvedClass* unresolved_class() const;
  virtual RawAbstractTypeArguments* arguments() const;
  void set_arguments(const AbstractTypeArguments& value) const;
  virtual intptr_t token_pos() const { return raw_ptr()->token_pos_; }
  virtual bool IsInstantiated(GrowableObjectArray* trail = NULL) const;
  virtual bool IsEquivalent(const Instance& other,
                            GrowableObjectArray* trail = NULL) const;
  virtual RawAbstractType* InstantiateFrom(
      const AbstractTypeArguments& instantiator_type_arguments,
      Error* malformed_error,
      GrowableObjectArray* trail = NULL) const;
  virtual RawAbstractType* CloneUnfinalized() const;
  virtual RawAbstractType* Canonicalize(
      GrowableObjectArray* trail = NULL) const;

  virtual intptr_t Hash() const;

  static intptr_t InstanceSize() {
    return RoundedAllocationSize(sizeof(RawType));
  }

  // The type of the literal 'null'.
  static RawType* NullType();

  // The 'dynamic' type.
  static RawType* DynamicType();

  // The 'void' type.
  static RawType* VoidType();

  // The 'Object' type.
  static RawType* ObjectType();

  // The 'bool' type.
  static RawType* BoolType();

  // The 'int' type.
  static RawType* IntType();

  // The 'Smi' type.
  static RawType* SmiType();

  // The 'Mint' type.
  static RawType* MintType();

  // The 'double' type.
  static RawType* Double();

  // The 'Float32x4' type.
  static RawType* Float32x4();

  // The 'Int32x4' type.
  static RawType* Int32x4();

  // The 'num' type.
  static RawType* Number();

  // The 'String' type.
  static RawType* StringType();

  // The 'Array' type.
  static RawType* ArrayType();

  // The 'Function' type.
  static RawType* Function();

  // The finalized type of the given non-parameterized class.
  static RawType* NewNonParameterizedType(const Class& type_class);

  static RawType* New(const Object& clazz,
                      const AbstractTypeArguments& arguments,
                      intptr_t token_pos,
                      Heap::Space space = Heap::kOld);

 private:
  void set_token_pos(intptr_t token_pos) const;
  void set_type_state(int8_t state) const;

  static RawType* New(Heap::Space space = Heap::kOld);

  FINAL_HEAP_OBJECT_IMPLEMENTATION(Type, AbstractType);
  friend class Class;
};


// A TypeRef is used to break cycles in the representation of recursive types.
// Its only field is the recursive AbstractType it refers to.
// Note that the cycle always involves type arguments.
class TypeRef : public AbstractType {
 public:
  virtual bool IsFinalized() const {
    return AbstractType::Handle(type()).IsFinalized();
  }
  virtual bool IsBeingFinalized() const {
    return AbstractType::Handle(type()).IsBeingFinalized();
  }
  virtual bool IsMalformed() const {
    return AbstractType::Handle(type()).IsMalformed();
  }
  virtual bool IsMalbounded() const {
    return AbstractType::Handle(type()).IsMalbounded();
  }
  virtual bool IsMalformedOrMalbounded() const {
    return AbstractType::Handle(type()).IsMalformedOrMalbounded();
  }
  virtual bool IsResolved() const { return true; }
  virtual bool HasResolvedTypeClass() const { return true; }
  RawAbstractType* type() const { return raw_ptr()->type_; }
  void set_type(const AbstractType& value) const;
  virtual RawClass* type_class() const {
    return AbstractType::Handle(type()).type_class();
  }
  virtual RawAbstractTypeArguments* arguments() const {
    return AbstractType::Handle(type()).arguments();
  }
  virtual intptr_t token_pos() const {
    return AbstractType::Handle(type()).token_pos();
  }
  virtual bool IsInstantiated(GrowableObjectArray* trail = NULL) const;
  virtual bool IsEquivalent(const Instance& other,
                            GrowableObjectArray* trail = NULL) const;
  virtual RawAbstractType* InstantiateFrom(
      const AbstractTypeArguments& instantiator_type_arguments,
      Error* bound_error,
      GrowableObjectArray* trail = NULL) const;
  virtual RawAbstractType* Canonicalize(
      GrowableObjectArray* trail = NULL) const;

  virtual intptr_t Hash() const;

  // Return true if the receiver is contained in the trail.
  // Otherwise, if the trail is null, allocate a trail, then add the receiver to
  // the trail and return false.
  bool TestAndAddToTrail(GrowableObjectArray** trail) const;

  // Return true if the pair <receiver, buddy> is contained in the trail.
  // Otherwise, if the trail is null, allocate a trail, add the pair <receiver,
  // buddy> to the trail and return false.
  // The receiver may be added several times, each time with a different buddy.
  bool TestAndAddBuddyToTrail(GrowableObjectArray** trail,
                              const Object& buddy) const;

  // Return the object associated with the receiver in the trail or
  // Object::null() if the receiver is not contained in the trail.
  RawObject* OnlyBuddyInTrail(GrowableObjectArray* trail) const;

  // If the trail is null, allocate a trail, add the pair <receiver, buddy> to
  // the trail. The receiver may only be added once with its only buddy.
  void AddOnlyBuddyToTrail(GrowableObjectArray** trail,
                           const Object& buddy) const;

  static intptr_t InstanceSize() {
    return RoundedAllocationSize(sizeof(RawTypeRef));
  }

  static RawTypeRef* New(const AbstractType& type);

 private:
  static RawTypeRef* New();

  FINAL_HEAP_OBJECT_IMPLEMENTATION(TypeRef, AbstractType);
  friend class Class;
};


// A TypeParameter represents a type parameter of a parameterized class.
// It specifies its index (and its name for debugging purposes), as well as its
// upper bound.
// For example, the type parameter 'V' is specified as index 1 in the context of
// the class HashMap<K, V>. At compile time, the TypeParameter is not
// instantiated yet, i.e. it is only a place holder.
// Upon finalization, the TypeParameter index is changed to reflect its position
// as type argument (rather than type parameter) of the parameterized class.
// If the type parameter is declared without an extends clause, its bound is set
// to the ObjectType.
class TypeParameter : public AbstractType {
 public:
  virtual bool IsFinalized() const {
    ASSERT(raw_ptr()->type_state_ != RawTypeParameter::kFinalizedInstantiated);
    return raw_ptr()->type_state_ == RawTypeParameter::kFinalizedUninstantiated;
  }
  void set_is_finalized() const;
  virtual bool IsBeingFinalized() const { return false; }
  virtual bool IsMalformed() const { return false; }
  virtual bool IsMalbounded() const { return false; }
  virtual bool IsMalformedOrMalbounded() const { return false; }
  virtual bool IsResolved() const { return true; }
  virtual bool HasResolvedTypeClass() const { return false; }
  RawClass* parameterized_class() const {
    return raw_ptr()->parameterized_class_;
  }
  RawString* name() const { return raw_ptr()->name_; }
  intptr_t index() const { return raw_ptr()->index_; }
  void set_index(intptr_t value) const;
  RawAbstractType* bound() const { return raw_ptr()->bound_; }
  void set_bound(const AbstractType& value) const;
  // Returns true if bounded_type is below upper_bound, otherwise return false
  // and set bound_error if both bounded_type and upper_bound are instantiated.
  // If one or both are not instantiated, returning false only means that the
  // bound cannot be checked yet and this is not an error.
  bool CheckBound(const AbstractType& bounded_type,
                  const AbstractType& upper_bound,
                  Error* bound_error) const;
  virtual intptr_t token_pos() const { return raw_ptr()->token_pos_; }
  virtual bool IsInstantiated(GrowableObjectArray* trail = NULL) const {
    return false;
  }
  virtual bool IsEquivalent(const Instance& other,
                            GrowableObjectArray* trail = NULL) const;
  virtual RawAbstractType* InstantiateFrom(
      const AbstractTypeArguments& instantiator_type_arguments,
      Error* bound_error,
      GrowableObjectArray* trail = NULL) const;
  virtual RawAbstractType* CloneUnfinalized() const;
  virtual RawAbstractType* Canonicalize(
      GrowableObjectArray* trail = NULL) const {
    return raw();
  }

  virtual intptr_t Hash() const;

  static intptr_t InstanceSize() {
    return RoundedAllocationSize(sizeof(RawTypeParameter));
  }

  static RawTypeParameter* New(const Class& parameterized_class,
                               intptr_t index,
                               const String& name,
                               const AbstractType& bound,
                               intptr_t token_pos);

 private:
  void set_parameterized_class(const Class& value) const;
  void set_name(const String& value) const;
  void set_token_pos(intptr_t token_pos) const;
  void set_type_state(int8_t state) const;

  static RawTypeParameter* New();

  FINAL_HEAP_OBJECT_IMPLEMENTATION(TypeParameter, AbstractType);
  friend class Class;
};


// A BoundedType represents a type instantiated at compile time from a type
// parameter specifying a bound that either cannot be checked at compile time
// because the type or the bound are still uninstantiated or can be checked and
// would trigger a bound error in checked mode. The bound must be checked at
// runtime once the type and its bound are instantiated and when the execution
// mode is known to be checked mode.
class BoundedType : public AbstractType {
 public:
  virtual bool IsFinalized() const {
    return AbstractType::Handle(type()).IsFinalized();
  }
  virtual bool IsBeingFinalized() const {
    return AbstractType::Handle(type()).IsBeingFinalized();
  }
  virtual bool IsMalformed() const;
  virtual bool IsMalbounded() const;
  virtual bool IsMalformedOrMalbounded() const;
  virtual RawLanguageError* error() const;
  virtual bool IsResolved() const { return true; }
  virtual bool HasResolvedTypeClass() const {
    return AbstractType::Handle(type()).HasResolvedTypeClass();
  }
  virtual RawClass* type_class() const {
    return AbstractType::Handle(type()).type_class();
  }
  virtual RawUnresolvedClass* unresolved_class() const {
    return AbstractType::Handle(type()).unresolved_class();
  }
  virtual RawAbstractTypeArguments* arguments() const {
    return AbstractType::Handle(type()).arguments();
  }
  RawAbstractType* type() const { return raw_ptr()->type_; }
  RawAbstractType* bound() const { return raw_ptr()->bound_; }
  RawTypeParameter* type_parameter() const {
    return raw_ptr()->type_parameter_;
  }
  virtual intptr_t token_pos() const {
    return AbstractType::Handle(type()).token_pos();
  }
  virtual bool IsInstantiated(GrowableObjectArray* trail = NULL) const {
    // It is not possible to encounter an instantiated bounded type with an
    // uninstantiated upper bound. Therefore, we do not need to check if the
    // bound is instantiated. Moreover, doing so could lead into cycles, as in
    // class C<T extends C<C>> { }.
    return AbstractType::Handle(type()).IsInstantiated();
  }
  virtual bool IsEquivalent(const Instance& other,
                            GrowableObjectArray* trail = NULL) const;
  virtual RawAbstractType* InstantiateFrom(
      const AbstractTypeArguments& instantiator_type_arguments,
      Error* bound_error,
      GrowableObjectArray* trail = NULL) const;
  virtual RawAbstractType* CloneUnfinalized() const;
  virtual RawAbstractType* Canonicalize(
      GrowableObjectArray* trail = NULL) const {
    return raw();
  }

  virtual intptr_t Hash() const;

  static intptr_t InstanceSize() {
    return RoundedAllocationSize(sizeof(RawBoundedType));
  }

  static RawBoundedType* New(const AbstractType& type,
                             const AbstractType& bound,
                             const TypeParameter& type_parameter);

 private:
  void set_type(const AbstractType& value) const;
  void set_bound(const AbstractType& value) const;
  void set_type_parameter(const TypeParameter& value) const;

  static RawBoundedType* New();

  FINAL_HEAP_OBJECT_IMPLEMENTATION(BoundedType, AbstractType);
  friend class Class;
};


// A MixinAppType represents a parsed mixin application clause, e.g.
// "S<T> with M<U>, N<V>".
// MixinAppType objects do not survive finalization, so they do not
// need to be written to and read from snapshots.
// The class finalizer creates synthesized classes S&M and S&M&N if they do not
// yet exist in the library declaring the mixin application clause.
class MixinAppType : public AbstractType {
 public:
  // A MixinAppType object is unfinalized by definition, since it is replaced at
  // class finalization time with a finalized (and possibly malformed or
  // malbounded) Type object.
  virtual bool IsFinalized() const { return false; }
  virtual bool IsMalformed() const { return false; }
  virtual bool IsMalbounded() const { return false; }
  virtual bool IsMalformedOrMalbounded() const { return false; }
  virtual bool IsResolved() const { return false; }
  virtual bool HasResolvedTypeClass() const { return false; }
  virtual RawString* Name() const;
  virtual intptr_t token_pos() const;

  // Returns the mixin composition depth of this mixin application type.
  intptr_t Depth() const;

  // Returns the declared super type of the mixin application, which will also
  // be the super type of the first synthesized class, e.g. class "S&M" will
  // refer to super type "S<T>".
  RawAbstractType* super_type() const { return raw_ptr()->super_type_; }

  // Returns the mixin type at the given mixin composition depth, e.g. N<V> at
  // depth 0 and M<U> at depth 1.
  RawAbstractType* MixinTypeAt(intptr_t depth) const;

  static intptr_t InstanceSize() {
    return RoundedAllocationSize(sizeof(RawMixinAppType));
  }

  static RawMixinAppType* New(const AbstractType& super_type,
                              const Array& mixin_types);

 private:
  void set_super_type(const AbstractType& value) const;

  RawArray* mixin_types() const { return raw_ptr()->mixin_types_; }
  void set_mixin_types(const Array& value) const;

  static RawMixinAppType* New();

  FINAL_HEAP_OBJECT_IMPLEMENTATION(MixinAppType, AbstractType);
  friend class Class;
};


class Number : public Instance {
 public:
  // TODO(iposva): Fill in a useful Number interface.
  virtual bool IsZero() const {
    // Number is an abstract class.
    UNREACHABLE();
    return false;
  }
  virtual bool IsNegative() const {
    // Number is an abstract class.
    UNREACHABLE();
    return false;
  }
  OBJECT_IMPLEMENTATION(Number, Instance);
  friend class Class;
};


class Integer : public Number {
 public:
  static RawInteger* New(const String& str, Heap::Space space = Heap::kNew);
  static RawInteger* NewFromUint64(
      uint64_t value, Heap::Space space = Heap::kNew);

  // Returns a canonical Integer object allocated in the old gen space.
  static RawInteger* NewCanonical(const String& str);

  // Do not throw JavascriptIntegerOverflow if 'silent' is true.
  static RawInteger* New(int64_t value,
                         Heap::Space space = Heap::kNew,
                         const bool silent = false);

  virtual double AsDoubleValue() const;
  virtual int64_t AsInt64Value() const;
  virtual uint32_t AsTruncatedUint32Value() const;

  // Returns 0, -1 or 1.
  virtual int CompareWith(const Integer& other) const;

  // Return the most compact presentation of an integer.
  RawInteger* AsValidInteger() const;

  RawInteger* ArithmeticOp(Token::Kind operation, const Integer& other) const;
  RawInteger* BitOp(Token::Kind operation, const Integer& other) const;

  // Returns true if the Integer does not fit in a Javascript integer.
  bool CheckJavascriptIntegerOverflow() const;

 private:
  // Return an integer in the form of a RawBigint.
  RawBigint* AsBigint() const;

  OBJECT_IMPLEMENTATION(Integer, Number);
  friend class Class;
};


class Smi : public Integer {
 public:
  static const intptr_t kBits = kSmiBits;
  static const intptr_t kMaxValue = kSmiMax;
  static const intptr_t kMinValue =  kSmiMin;

  intptr_t Value() const {
    return ValueFromRaw(raw_value());
  }

  virtual bool Equals(const Instance& other) const;
  virtual bool IsZero() const { return Value() == 0; }
  virtual bool IsNegative() const { return Value() < 0; }
  // Smi values are implicitly canonicalized.
  virtual RawInstance* CheckAndCanonicalize(const char** error_str) const {
    return reinterpret_cast<RawSmi*>(raw_value());
  }

  virtual double AsDoubleValue() const;
  virtual int64_t AsInt64Value() const;
  virtual uint32_t AsTruncatedUint32Value() const;

  virtual int CompareWith(const Integer& other) const;

  static intptr_t InstanceSize() { return 0; }

  static RawSmi* New(intptr_t value) {
    word raw_smi = (value << kSmiTagShift) | kSmiTag;
    ASSERT(ValueFromRaw(raw_smi) == value);
    return reinterpret_cast<RawSmi*>(raw_smi);
  }

  static RawClass* Class();

  static intptr_t Value(const RawSmi* raw_smi) {
    return ValueFromRaw(reinterpret_cast<uword>(raw_smi));
  }

  static intptr_t RawValue(intptr_t value) {
    return reinterpret_cast<intptr_t>(New(value));
  }

  static bool IsValid(intptr_t value) {
    return (value >= kMinValue) && (value <= kMaxValue);
  }

  static bool IsValid64(int64_t value) {
    return (value >= kMinValue) && (value <= kMaxValue);
  }

  RawInteger* ShiftOp(Token::Kind kind,
                      const Smi& other,
                      const bool silent = false) const;

  void operator=(RawSmi* value) {
    raw_ = value;
    CHECK_HANDLE();
  }
  void operator^=(RawObject* value) {
    raw_ = value;
    CHECK_HANDLE();
  }

 private:
  static intptr_t NextFieldOffset() {
    // Indicates this class cannot be extended by dart code.
    return -kWordSize;
  }

  static intptr_t ValueFromRaw(uword raw_value) {
    intptr_t value = raw_value;
    ASSERT((value & kSmiTagMask) == kSmiTag);
    return (value >> kSmiTagShift);
  }

  static cpp_vtable handle_vtable_;

  Smi() : Integer() {}
  BASE_OBJECT_IMPLEMENTATION(Smi, Integer);

  friend class Api;  // For ValueFromRaw
  friend class Class;
  friend class Object;
};


class Mint : public Integer {
 public:
  static const intptr_t kBits = 63;  // 64-th bit is sign.
  static const int64_t kMaxValue =
      static_cast<int64_t>(DART_2PART_UINT64_C(0x7FFFFFFF, FFFFFFFF));
  static const int64_t kMinValue =
      static_cast<int64_t>(DART_2PART_UINT64_C(0x80000000, 00000000));

  int64_t value() const {
    return raw_ptr()->value_;
  }
  static intptr_t value_offset() { return OFFSET_OF(RawMint, value_); }

  virtual bool IsZero() const {
    return value() == 0;
  }
  virtual bool IsNegative() const {
    return value() < 0;
  }

  virtual bool Equals(const Instance& other) const;

  virtual double AsDoubleValue() const;
  virtual int64_t AsInt64Value() const;
  virtual uint32_t AsTruncatedUint32Value() const;

  virtual int CompareWith(const Integer& other) const;

  static intptr_t InstanceSize() {
    return RoundedAllocationSize(sizeof(RawMint));
  }

 protected:
  // Only Integer::NewXXX is allowed to call Mint::NewXXX directly.
  friend class Integer;

  static RawMint* New(int64_t value, Heap::Space space = Heap::kNew);

  static RawMint* NewCanonical(int64_t value);

 private:
  void set_value(int64_t value) const;

  FINAL_HEAP_OBJECT_IMPLEMENTATION(Mint, Integer);
  friend class Class;
};


class Bigint : public Integer {
 private:
  typedef uint32_t Chunk;
  typedef uint64_t DoubleChunk;
  static const int kChunkSize = sizeof(Chunk);

 public:
  virtual bool IsZero() const { return raw_ptr()->signed_length_ == 0; }
  virtual bool IsNegative() const { return raw_ptr()->signed_length_ < 0; }

  virtual bool Equals(const Instance& other) const;

  virtual double AsDoubleValue() const;
  virtual int64_t AsInt64Value() const;
  virtual uint32_t AsTruncatedUint32Value() const;

  virtual int CompareWith(const Integer& other) const;

  static const intptr_t kBytesPerElement = kChunkSize;
  static const intptr_t kMaxElements = kSmiMax / kBytesPerElement;

  static intptr_t InstanceSize() { return 0; }

  static intptr_t InstanceSize(intptr_t len) {
    ASSERT(0 <= len && len <= kMaxElements);
    return RoundedAllocationSize(sizeof(RawBigint) + (len * kBytesPerElement));
  }

 protected:
  // Only Integer::NewXXX is allowed to call Bigint::NewXXX directly.
  friend class Integer;

  RawBigint* BigArithmeticOp(Token::Kind operation, const Bigint& other) const;

  static RawBigint* New(const String& str, Heap::Space space = Heap::kNew);

  // Returns a canonical Bigint object allocated in the old gen space.
  static RawBigint* NewCanonical(const String& str);

 private:
  Chunk GetChunkAt(intptr_t i) const {
    return *ChunkAddr(i);
  }

  void SetChunkAt(intptr_t i, Chunk newValue) const {
    *ChunkAddr(i) = newValue;
  }

  // Returns the number of chunks in use.
  intptr_t Length() const {
    intptr_t signed_length = raw_ptr()->signed_length_;
    return Utils::Abs(signed_length);
  }

  // SetLength does not change the sign.
  void SetLength(intptr_t length) const {
    ASSERT(length >= 0);
    bool is_negative = IsNegative();
    raw_ptr()->signed_length_ = length;
    if (is_negative) ToggleSign();
  }

  void SetSign(bool is_negative) const {
    if (is_negative != IsNegative()) {
      ToggleSign();
    }
  }

  void ToggleSign() const {
    raw_ptr()->signed_length_ = -raw_ptr()->signed_length_;
  }

  Chunk* ChunkAddr(intptr_t index) const {
    ASSERT(0 <= index);
    ASSERT(index < Length());
    uword digits_start = reinterpret_cast<uword>(raw_ptr()) + sizeof(RawBigint);
    return &(reinterpret_cast<Chunk*>(digits_start)[index]);
  }

  static RawBigint* Allocate(intptr_t length, Heap::Space space = Heap::kNew);

  FINAL_HEAP_OBJECT_IMPLEMENTATION(Bigint, Integer);
  friend class BigintOperations;
  friend class Class;
};


// Class Double represents class Double in corelib_impl, which implements
// abstract class double in corelib.
class Double : public Number {
 public:
  double value() const {
    return raw_ptr()->value_;
  }

  bool EqualsToDouble(double value) const;
  virtual bool Equals(const Instance& other) const;

  static RawDouble* New(double d, Heap::Space space = Heap::kNew);

  static RawDouble* New(const String& str, Heap::Space space = Heap::kNew);

  // Returns a canonical double object allocated in the old gen space.
  static RawDouble* NewCanonical(double d);

  // Returns a canonical double object (allocated in the old gen space) or
  // Double::null() if str points to a string that does not convert to a
  // double value.
  static RawDouble* NewCanonical(const String& str);

  static intptr_t InstanceSize() {
    return RoundedAllocationSize(sizeof(RawDouble));
  }

  static intptr_t value_offset() { return OFFSET_OF(RawDouble, value_); }

 private:
  void set_value(double value) const;

  FINAL_HEAP_OBJECT_IMPLEMENTATION(Double, Number);
  friend class Class;
};


// String may not be '\0' terminated.
class String : public Instance {
 public:
  // We use 30 bits for the hash code so that we consistently use a
  // 32bit Smi representation for the hash code on all architectures.
  static const intptr_t kHashBits = 30;

  static const intptr_t kOneByteChar = 1;
  static const intptr_t kTwoByteChar = 2;

  // All strings share the same maximum element count to keep things
  // simple.  We choose a value that will prevent integer overflow for
  // 2 byte strings, since it is the worst case.
  static const intptr_t kSizeofRawString =
      sizeof(RawInstance) + (2 * kWordSize);
  static const intptr_t kMaxElements = kSmiMax / kTwoByteChar;

  class CodePointIterator : public ValueObject {
   public:
    explicit CodePointIterator(const String& str)
        : str_(str),
          ch_(0),
          index_(-1),
          end_(str.Length()) {
    }

    CodePointIterator(const String& str, intptr_t start, intptr_t length)
        : str_(str),
          ch_(0),
          index_(start - 1),
          end_(start + length) {
      ASSERT(start >= 0);
      ASSERT(end_ <= str.Length());
    }

    int32_t Current() const {
      ASSERT(index_ >= 0);
      ASSERT(index_ < end_);
      return ch_;
    }

    bool Next();

   private:
    const String& str_;
    int32_t ch_;
    intptr_t index_;
    intptr_t end_;
    DISALLOW_IMPLICIT_CONSTRUCTORS(CodePointIterator);
  };

  intptr_t Length() const { return Smi::Value(raw_ptr()->length_); }
  static intptr_t length_offset() { return OFFSET_OF(RawString, length_); }

  intptr_t Hash() const {
    intptr_t result = Smi::Value(raw_ptr()->hash_);
    if (result != 0) {
      return result;
    }
    result = String::Hash(*this, 0, this->Length());
    this->SetHash(result);
    return result;
  }

  static intptr_t hash_offset() { return OFFSET_OF(RawString, hash_); }
  static intptr_t Hash(const String& str, intptr_t begin_index, intptr_t len);
  static intptr_t Hash(const uint8_t* characters, intptr_t len);
  static intptr_t Hash(const uint16_t* characters, intptr_t len);
  static intptr_t Hash(const int32_t* characters, intptr_t len);

  int32_t CharAt(intptr_t index) const;

  intptr_t CharSize() const;

  inline bool Equals(const String& str) const;
  inline bool Equals(const String& str,
                     intptr_t begin_index,  // begin index on 'str'.
                     intptr_t len) const;  // len on 'str'.

  // Compares to a '\0' terminated array of UTF-8 encoded characters.
  bool Equals(const char* cstr) const;

  // Compares to an array of UTF-8 encoded characters.
  bool Equals(const uint8_t* characters, intptr_t len) const;

  // Compares to an array of UTF-16 encoded characters.
  bool Equals(const uint16_t* characters, intptr_t len) const;

  // Compares to an array of UTF-32 encoded characters.
  bool Equals(const int32_t* characters, intptr_t len) const;

  virtual bool Equals(const Instance& other) const;

  intptr_t CompareTo(const String& other) const;

  bool StartsWith(const String& other) const;

  virtual RawInstance* CheckAndCanonicalize(const char** error_str) const;

  bool IsSymbol() const { return raw()->IsCanonical(); }

  bool IsOneByteString() const {
    return raw()->GetClassId() == kOneByteStringCid;
  }

  bool IsTwoByteString() const {
    return raw()->GetClassId() == kTwoByteStringCid;
  }

  bool IsExternalOneByteString() const {
    return raw()->GetClassId() == kExternalOneByteStringCid;
  }

  bool IsExternalTwoByteString() const {
    return raw()->GetClassId() == kExternalTwoByteStringCid;
  }

  bool IsExternal() const {
    return RawObject::IsExternalStringClassId(raw()->GetClassId());
  }

  void* GetPeer() const;

  void ToUTF8(uint8_t* utf8_array, intptr_t array_len) const;

  // Copies the string characters into the provided external array
  // and morphs the string object into an external string object.
  // The remaining unused part of the original string object is marked as
  // an Array object or a regular Object so that it can be traversed during
  // garbage collection.
  RawString* MakeExternal(void* array,
                          intptr_t length,
                          void* peer,
                          Dart_PeerFinalizer cback) const;

  // Produces a quoted, escaped, (possibly) truncated string.
  const char* ToUserCString(intptr_t max_len = 40,
                            intptr_t nesting = 0) const;

  // Creates a new String object from a C string that is assumed to contain
  // UTF-8 encoded characters and '\0' is considered a termination character.
  // TODO(7123) - Rename this to FromCString(....).
  static RawString* New(const char* cstr, Heap::Space space = Heap::kNew);

  // Creates a new String object from an array of UTF-8 encoded characters.
  static RawString* FromUTF8(const uint8_t* utf8_array,
                             intptr_t array_len,
                             Heap::Space space = Heap::kNew);

  // Creates a new String object from an array of Latin-1 encoded characters.
  static RawString* FromLatin1(const uint8_t* latin1_array,
                               intptr_t array_len,
                               Heap::Space space = Heap::kNew);

  // Creates a new String object from an array of UTF-16 encoded characters.
  static RawString* FromUTF16(const uint16_t* utf16_array,
                              intptr_t array_len,
                              Heap::Space space = Heap::kNew);

  // Creates a new String object from an array of UTF-32 encoded characters.
  static RawString* FromUTF32(const int32_t* utf32_array,
                              intptr_t array_len,
                              Heap::Space space = Heap::kNew);

  // Create a new String object from another Dart String instance.
  static RawString* New(const String& str, Heap::Space space = Heap::kNew);

  // Creates a new External String object using the specified array of
  // UTF-8 encoded characters as the external reference.
  static RawString* NewExternal(const uint8_t* utf8_array,
                                intptr_t array_len,
                                void* peer,
                                Dart_PeerFinalizer callback,
                                Heap::Space = Heap::kNew);

  // Creates a new External String object using the specified array of
  // UTF-16 encoded characters as the external reference.
  static RawString* NewExternal(const uint16_t* utf16_array,
                                intptr_t array_len,
                                void* peer,
                                Dart_PeerFinalizer callback,
                                Heap::Space = Heap::kNew);

  static void Copy(const String& dst,
                   intptr_t dst_offset,
                   const uint8_t* characters,
                   intptr_t len);
  static void Copy(const String& dst,
                   intptr_t dst_offset,
                   const uint16_t* characters,
                   intptr_t len);
  static void Copy(const String& dst,
                   intptr_t dst_offset,
                   const String& src,
                   intptr_t src_offset,
                   intptr_t len);

  static RawString* EscapeSpecialCharacters(const String& str);
  static RawString* EncodeURI(const String& str);
  static RawString* DecodeURI(const String& str);
  static RawString* Concat(const String& str1,
                           const String& str2,
                           Heap::Space space = Heap::kNew);
  static RawString* ConcatAll(const Array& strings,
                              Heap::Space space = Heap::kNew);
  // Concat all strings in 'strings' from 'start' to 'end' (excluding).
  static RawString* ConcatAllRange(const Array& strings,
                                   intptr_t start,
                                   intptr_t end,
                                   Heap::Space space = Heap::kNew);

  static RawString* SubString(const String& str,
                              intptr_t begin_index,
                              Heap::Space space = Heap::kNew);
  static RawString* SubString(const String& str,
                              intptr_t begin_index,
                              intptr_t length,
                              Heap::Space space = Heap::kNew);

  static RawString* Transform(int32_t (*mapping)(int32_t ch),
                              const String& str,
                              Heap::Space space = Heap::kNew);

  static RawString* ToUpperCase(const String& str,
                                Heap::Space space = Heap::kNew);
  static RawString* ToLowerCase(const String& str,
                                Heap::Space space = Heap::kNew);

  static RawString* IdentifierPrettyName(const String& name);
  static RawString* IdentifierPrettyNameRetainPrivate(const String& name);

  static bool EqualsIgnoringPrivateKey(const String& str1,
                                       const String& str2);

  static RawString* NewFormatted(const char* format, ...)
      PRINTF_ATTRIBUTE(1, 2);
  static RawString* NewFormattedV(const char* format, va_list args);

 protected:
  bool HasHash() const {
    ASSERT(Smi::New(0) == NULL);
    return (raw_ptr()->hash_ != NULL);
  }

  void SetLength(intptr_t value) const {
    // This is only safe because we create a new Smi, which does not cause
    // heap allocation.
    raw_ptr()->length_ = Smi::New(value);
  }

  void SetHash(intptr_t value) const {
    // This is only safe because we create a new Smi, which does not cause
    // heap allocation.
    raw_ptr()->hash_ = Smi::New(value);
  }

  template<typename HandleType, typename ElementType, typename CallbackType>
  static void ReadFromImpl(SnapshotReader* reader,
                           String* str_obj,
                           intptr_t len,
                           intptr_t tags,
                           CallbackType new_symbol,
                           Snapshot::Kind kind);

  intptr_t EscapedString(char* buffer, int max_len) const;
  intptr_t EscapedStringLen(intptr_t tooLong) const;

  FINAL_HEAP_OBJECT_IMPLEMENTATION(String, Instance);

  friend class Class;
  friend class Symbols;
  friend class OneByteString;
  friend class TwoByteString;
  friend class ExternalOneByteString;
  friend class ExternalTwoByteString;
  // So that the MarkingVisitor can print a debug string from a NoHandleScope.
  friend class MarkingVisitor;
};


class OneByteString : public AllStatic {
 public:
  static int32_t CharAt(const String& str, intptr_t index) {
    return *CharAddr(str, index);
  }

  static void SetCharAt(const String& str, intptr_t index, uint8_t code_point) {
    *CharAddr(str, index) = code_point;
  }
  static RawOneByteString* EscapeSpecialCharacters(const String& str);
  // We use the same maximum elements for all strings.
  static const intptr_t kBytesPerElement = 1;
  static const intptr_t kMaxElements = String::kMaxElements;

  static intptr_t data_offset() { return OFFSET_OF(RawOneByteString, data_); }

  static intptr_t InstanceSize() {
    ASSERT(sizeof(RawOneByteString) == OFFSET_OF(RawOneByteString, data_));
    return 0;
  }

  static intptr_t InstanceSize(intptr_t len) {
    ASSERT(sizeof(RawOneByteString) == String::kSizeofRawString);
    ASSERT(0 <= len && len <= kMaxElements);
    return String::RoundedAllocationSize(
        sizeof(RawOneByteString) + (len * kBytesPerElement));
  }

  static RawOneByteString* New(intptr_t len,
                               Heap::Space space);
  static RawOneByteString* New(const char* c_string,
                               Heap::Space space = Heap::kNew) {
    return New(reinterpret_cast<const uint8_t*>(c_string),
               strlen(c_string),
               space);
  }
  static RawOneByteString* New(const uint8_t* characters,
                               intptr_t len,
                               Heap::Space space);
  static RawOneByteString* New(const uint16_t* characters,
                               intptr_t len,
                               Heap::Space space);
  static RawOneByteString* New(const int32_t* characters,
                               intptr_t len,
                               Heap::Space space);
  static RawOneByteString* New(const String& str,
                               Heap::Space space);
  // 'other' must be OneByteString.
  static RawOneByteString* New(const String& other_one_byte_string,
                               intptr_t other_start_index,
                               intptr_t other_len,
                               Heap::Space space);

  static RawOneByteString* Concat(const String& str1,
                                  const String& str2,
                                  Heap::Space space);
  static RawOneByteString* ConcatAll(const Array& strings,
                                     intptr_t start,
                                     intptr_t end,
                                     intptr_t len,
                                     Heap::Space space);

  static RawOneByteString* Transform(int32_t (*mapping)(int32_t ch),
                                     const String& str,
                                     Heap::Space space);

  // High performance version of substring for one-byte strings.
  // "str" must be OneByteString.
  static RawOneByteString* SubStringUnchecked(const String& str,
                                              intptr_t begin_index,
                                              intptr_t length,
                                              Heap::Space space);

  static void SetPeer(const String& str,
                      void* peer,
                      Dart_PeerFinalizer cback);

  static void Finalize(Dart_WeakPersistentHandle handle, void* peer);

  static const ClassId kClassId = kOneByteStringCid;

  static RawOneByteString* null() {
    return reinterpret_cast<RawOneByteString*>(Object::null());
  }

 private:
  static RawOneByteString* raw(const String& str) {
    return reinterpret_cast<RawOneByteString*>(str.raw());
  }

  static RawOneByteString* raw_ptr(const String& str) {
    return reinterpret_cast<RawOneByteString*>(str.raw_ptr());
  }

  static uint8_t* CharAddr(const String& str, intptr_t index) {
    ASSERT((index >= 0) && (index < str.Length()));
    ASSERT(str.IsOneByteString());
    NoGCScope no_gc;
    return &raw_ptr(str)->data_[index];
  }

  static RawOneByteString* ReadFrom(SnapshotReader* reader,
                                    intptr_t object_id,
                                    intptr_t tags,
                                    Snapshot::Kind kind);

  friend class Class;
  friend class String;
  friend class ExternalOneByteString;
  friend class SnapshotReader;
};


class TwoByteString : public AllStatic {
 public:
  static int32_t CharAt(const String& str, intptr_t index) {
    return *CharAddr(str, index);
  }

  static RawTwoByteString* EscapeSpecialCharacters(const String& str);

  // We use the same maximum elements for all strings.
  static const intptr_t kBytesPerElement = 2;
  static const intptr_t kMaxElements = String::kMaxElements;

  static intptr_t data_offset() { return OFFSET_OF(RawTwoByteString, data_); }

  static intptr_t InstanceSize() {
    ASSERT(sizeof(RawTwoByteString) == OFFSET_OF(RawTwoByteString, data_));
    return 0;
  }

  static intptr_t InstanceSize(intptr_t len) {
    ASSERT(sizeof(RawTwoByteString) == String::kSizeofRawString);
    ASSERT(0 <= len && len <= kMaxElements);
    return String::RoundedAllocationSize(
        sizeof(RawTwoByteString) + (len * kBytesPerElement));
  }

  static RawTwoByteString* New(intptr_t len,
                               Heap::Space space);
  static RawTwoByteString* New(const uint16_t* characters,
                               intptr_t len,
                               Heap::Space space);
  static RawTwoByteString* New(intptr_t utf16_len,
                               const int32_t* characters,
                               intptr_t len,
                               Heap::Space space);
  static RawTwoByteString* New(const String& str,
                               Heap::Space space);

  static RawTwoByteString* Concat(const String& str1,
                                  const String& str2,
                                  Heap::Space space);
  static RawTwoByteString* ConcatAll(const Array& strings,
                                     intptr_t start,
                                     intptr_t end,
                                     intptr_t len,
                                     Heap::Space space);

  static RawTwoByteString* Transform(int32_t (*mapping)(int32_t ch),
                                     const String& str,
                                     Heap::Space space);

  static void SetPeer(const String& str,
                      void* peer,
                      Dart_PeerFinalizer cback);

  static void Finalize(Dart_WeakPersistentHandle handle, void* peer);

  static RawTwoByteString* null() {
    return reinterpret_cast<RawTwoByteString*>(Object::null());
  }


  static const ClassId kClassId = kTwoByteStringCid;

 private:
  static RawTwoByteString* raw(const String& str) {
    return reinterpret_cast<RawTwoByteString*>(str.raw());
  }

  static RawTwoByteString* raw_ptr(const String& str) {
    return reinterpret_cast<RawTwoByteString*>(str.raw_ptr());
  }

  static uint16_t* CharAddr(const String& str, intptr_t index) {
    ASSERT((index >= 0) && (index < str.Length()));
    ASSERT(str.IsTwoByteString());
    NoGCScope no_gc;
    return &raw_ptr(str)->data_[index];
  }

  static RawTwoByteString* ReadFrom(SnapshotReader* reader,
                                    intptr_t object_id,
                                    intptr_t tags,
                                    Snapshot::Kind kind);

  friend class Class;
  friend class String;
  friend class SnapshotReader;
};


class ExternalOneByteString : public AllStatic {
 public:
  static int32_t CharAt(const String& str, intptr_t index) {
    return *CharAddr(str, index);
  }

  static void* GetPeer(const String& str) {
    return raw_ptr(str)->external_data_->peer();
  }

  // We use the same maximum elements for all strings.
  static const intptr_t kBytesPerElement = 1;
  static const intptr_t kMaxElements = String::kMaxElements;

  static intptr_t InstanceSize() {
    return String::RoundedAllocationSize(sizeof(RawExternalOneByteString));
  }

  static RawExternalOneByteString* New(const uint8_t* characters,
                                       intptr_t len,
                                       void* peer,
                                       Dart_PeerFinalizer callback,
                                       Heap::Space space);

  static RawExternalOneByteString* null() {
    return reinterpret_cast<RawExternalOneByteString*>(Object::null());
  }

  static RawOneByteString* EscapeSpecialCharacters(const String& str);
  static RawOneByteString* EncodeURI(const String& str);
  static RawOneByteString* DecodeURI(const String& str);

  static const ClassId kClassId = kExternalOneByteStringCid;

 private:
  static RawExternalOneByteString* raw(const String& str) {
    return reinterpret_cast<RawExternalOneByteString*>(str.raw());
  }

  static RawExternalOneByteString* raw_ptr(const String& str) {
    return reinterpret_cast<RawExternalOneByteString*>(str.raw_ptr());
  }

  static const uint8_t* CharAddr(const String& str, intptr_t index) {
    ASSERT((index >= 0) && (index < str.Length()));
    ASSERT(str.IsExternalOneByteString());
    NoGCScope no_gc;
    return &(raw_ptr(str)->external_data_->data()[index]);
  }

  static void SetExternalData(const String& str,
                              ExternalStringData<uint8_t>* data) {
    ASSERT(str.IsExternalOneByteString());
    NoGCScope no_gc;
    raw_ptr(str)->external_data_ = data;
  }

  static void Finalize(Dart_WeakPersistentHandle handle, void* peer);

  static RawExternalOneByteString* ReadFrom(SnapshotReader* reader,
                                            intptr_t object_id,
                                            intptr_t tags,
                                            Snapshot::Kind kind);

  static intptr_t NextFieldOffset() {
    // Indicates this class cannot be extended by dart code.
    return -kWordSize;
  }

  friend class Class;
  friend class String;
  friend class SnapshotReader;
};


class ExternalTwoByteString : public AllStatic {
 public:
  static int32_t CharAt(const String& str, intptr_t index) {
    return *CharAddr(str, index);
  }

  static void* GetPeer(const String& str) {
    return raw_ptr(str)->external_data_->peer();
  }

  // We use the same maximum elements for all strings.
  static const intptr_t kBytesPerElement = 2;
  static const intptr_t kMaxElements = String::kMaxElements;

  static intptr_t InstanceSize() {
    return String::RoundedAllocationSize(sizeof(RawExternalTwoByteString));
  }

  static RawExternalTwoByteString* New(const uint16_t* characters,
                                       intptr_t len,
                                       void* peer,
                                       Dart_PeerFinalizer callback,
                                       Heap::Space space = Heap::kNew);

  static RawExternalTwoByteString* null() {
    return reinterpret_cast<RawExternalTwoByteString*>(Object::null());
  }

  static const ClassId kClassId = kExternalTwoByteStringCid;

 private:
  static RawExternalTwoByteString* raw(const String& str) {
    return reinterpret_cast<RawExternalTwoByteString*>(str.raw());
  }

  static RawExternalTwoByteString* raw_ptr(const String& str) {
    return reinterpret_cast<RawExternalTwoByteString*>(str.raw_ptr());
  }

  static const uint16_t* CharAddr(const String& str, intptr_t index) {
    ASSERT((index >= 0) && (index < str.Length()));
    ASSERT(str.IsExternalTwoByteString());
    NoGCScope no_gc;
    return &(raw_ptr(str)->external_data_->data()[index]);
  }

  static void SetExternalData(const String& str,
                              ExternalStringData<uint16_t>* data) {
    ASSERT(str.IsExternalTwoByteString());
    NoGCScope no_gc;
    raw_ptr(str)->external_data_ = data;
  }

  static void Finalize(Dart_WeakPersistentHandle handle, void* peer);

  static RawExternalTwoByteString* ReadFrom(SnapshotReader* reader,
                                            intptr_t object_id,
                                            intptr_t tags,
                                            Snapshot::Kind kind);

  static intptr_t NextFieldOffset() {
    // Indicates this class cannot be extended by dart code.
    return -kWordSize;
  }

  friend class Class;
  friend class String;
  friend class SnapshotReader;
};


// Class Bool implements Dart core class bool.
class Bool : public Instance {
 public:
  bool value() const {
    return raw_ptr()->value_;
  }

  static intptr_t InstanceSize() {
    return RoundedAllocationSize(sizeof(RawBool));
  }

  static const Bool& True() {
    return Object::bool_true();
  }

  static const Bool& False() {
    return Object::bool_false();
  }

  static const Bool& Get(bool value) {
    return value ? Bool::True() : Bool::False();
  }

 private:
  void set_value(bool value) const { raw_ptr()->value_ = value; }

  // New should only be called to initialize the two legal bool values.
  static RawBool* New(bool value);

  FINAL_HEAP_OBJECT_IMPLEMENTATION(Bool, Instance);
  friend class Class;
  friend class Object;  // To initialize the true and false values.
};


class Array : public Instance {
 public:
  intptr_t Length() const {
    ASSERT(!IsNull());
    return Smi::Value(raw_ptr()->length_);
  }
  static intptr_t length_offset() { return OFFSET_OF(RawArray, length_); }
  static intptr_t data_offset() { return length_offset() + kWordSize; }
  static intptr_t element_offset(intptr_t index) {
    return data_offset() + kWordSize * index;
  }

  RawObject* At(intptr_t index) const {
    return *ObjectAddr(index);
  }
  void SetAt(intptr_t index, const Object& value) const {
    // TODO(iposva): Add storing NoGCScope.
    StorePointer(ObjectAddr(index), value.raw());
  }

  bool IsImmutable() const {
    return raw()->GetClassId() == kImmutableArrayCid;
  }

  virtual RawAbstractTypeArguments* GetTypeArguments() const {
    return raw_ptr()->type_arguments_;
  }
  virtual void SetTypeArguments(const AbstractTypeArguments& value) const {
    // An Array is raw or takes one type argument. However, its type argument
    // vector may be longer than 1 due to a type optimization reusing the type
    // argument vector of the instantiator.
    ASSERT(value.IsNull() || ((value.Length() >= 1) && value.IsInstantiated()));
    StorePointer(&raw_ptr()->type_arguments_, value.raw());
  }

  virtual bool Equals(const Instance& other) const;

  static const intptr_t kBytesPerElement = kWordSize;
  static const intptr_t kMaxElements = kSmiMax / kBytesPerElement;

  static intptr_t type_arguments_offset() {
    return OFFSET_OF(RawArray, type_arguments_);
  }

  static intptr_t InstanceSize() {
    ASSERT(sizeof(RawArray) == OFFSET_OF_RETURNED_VALUE(RawArray, data));
    return 0;
  }

  static intptr_t InstanceSize(intptr_t len) {
    // Ensure that variable length data is not adding to the object length.
    ASSERT(sizeof(RawArray) == (sizeof(RawInstance) + (2 * kWordSize)));
    ASSERT(0 <= len && len <= kMaxElements);
    return RoundedAllocationSize(sizeof(RawArray) + (len * kBytesPerElement));
  }

  // Returns true if all elements are OK for canonicalization.
  virtual bool CheckAndCanonicalizeFields(const char** error_str) const;

  // Make the array immutable to Dart code by switching the class pointer
  // to ImmutableArray.
  void MakeImmutable() const;

  static RawArray* New(intptr_t len, Heap::Space space = Heap::kNew);

  // Creates and returns a new array with 'new_length'. Copies all elements from
  // 'source' to the new array. 'new_length' must be greater than or equal to
  // 'source.Length()'. 'source' can be null.
  static RawArray* Grow(const Array& source,
                        int new_length,
                        Heap::Space space = Heap::kNew);

  // Return an Array object that contains all the elements currently present
  // in the specified Growable Object Array. This is done by first truncating
  // the Growable Object Array's backing array to the currently used size and
  // returning the truncated backing array.
  // The remaining unused part of the backing array is marked as an Array
  // object or a regular Object so that it can be traversed during garbage
  // collection. The backing array of the original Growable Object Array is
  // set to an empty array.
  static RawArray* MakeArray(const GrowableObjectArray& growable_array);

 protected:
  static RawArray* New(intptr_t class_id,
                       intptr_t len,
                       Heap::Space space = Heap::kNew);

 private:
  RawObject** ObjectAddr(intptr_t index) const {
    // TODO(iposva): Determine if we should throw an exception here.
    ASSERT((index >= 0) && (index < Length()));
    return &raw_ptr()->data()[index];
  }

  void SetLength(intptr_t value) const {
    // This is only safe because we create a new Smi, which does not cause
    // heap allocation.
    raw_ptr()->length_ = Smi::New(value);
  }

  FINAL_HEAP_OBJECT_IMPLEMENTATION(Array, Instance);
  friend class Class;
  friend class ImmutableArray;
  friend class Object;
  friend class String;
};


class ImmutableArray : public AllStatic {
 public:
  static RawImmutableArray* New(intptr_t len, Heap::Space space = Heap::kNew);

  static RawImmutableArray* ReadFrom(SnapshotReader* reader,
                                     intptr_t object_id,
                                     intptr_t tags,
                                     Snapshot::Kind kind);

  static const ClassId kClassId = kImmutableArrayCid;

  static intptr_t InstanceSize() {
    return Array::InstanceSize();
  }

  static intptr_t InstanceSize(intptr_t len) {
    return Array::InstanceSize(len);
  }

 private:
  static intptr_t NextFieldOffset() {
    // Indicates this class cannot be extended by dart code.
    return -kWordSize;
  }

  static RawImmutableArray* raw(const Array& array) {
    return reinterpret_cast<RawImmutableArray*>(array.raw());
  }

  friend class Class;
};


class GrowableObjectArray : public Instance {
 public:
  intptr_t Capacity() const {
    NoGCScope no_gc;
    ASSERT(!IsNull());
    return Smi::Value(DataArray()->length_);
  }
  intptr_t Length() const {
    ASSERT(!IsNull());
    return Smi::Value(raw_ptr()->length_);
  }
  void SetLength(intptr_t value) const {
    // This is only safe because we create a new Smi, which does not cause
    // heap allocation.
    raw_ptr()->length_ = Smi::New(value);
  }

  RawArray* data() const { return raw_ptr()->data_; }
  void SetData(const Array& value) const {
    StorePointer(&raw_ptr()->data_, value.raw());
  }

  RawObject* At(intptr_t index) const {
    NoGCScope no_gc;
    ASSERT(!IsNull());
    ASSERT(index < Length());
    return *ObjectAddr(index);
  }
  void SetAt(intptr_t index, const Object& value) const {
    ASSERT(!IsNull());
    ASSERT(index < Length());

    // TODO(iposva): Add storing NoGCScope.
    DataStorePointer(ObjectAddr(index), value.raw());
  }

  void Add(const Object& value, Heap::Space space = Heap::kNew) const;

  void Grow(intptr_t new_capacity, Heap::Space space = Heap::kNew) const;
  RawObject* RemoveLast() const;

  virtual RawAbstractTypeArguments* GetTypeArguments() const {
    return raw_ptr()->type_arguments_;
  }
  virtual void SetTypeArguments(const AbstractTypeArguments& value) const {
    // A GrowableObjectArray is raw or takes one type argument. However, its
    // type argument vector may be longer than 1 due to a type optimization
    // reusing the type argument vector of the instantiator.
    ASSERT(value.IsNull() || ((value.Length() >= 1) && value.IsInstantiated()));
    const Array& contents = Array::Handle(data());
    contents.SetTypeArguments(value);
    StorePointer(&raw_ptr()->type_arguments_, value.raw());
  }

  virtual bool Equals(const Instance& other) const;

  virtual RawInstance* CheckAndCanonicalize(const char** error_str) const {
    UNREACHABLE();
    return Instance::null();
  }

  // Produces a readable representation of this array, e.g. '[1,2,3]',
  // subject to length limits.
  const char* ToUserCString(intptr_t max_len = 40,
                            intptr_t nesting = 0) const;

  static intptr_t type_arguments_offset() {
    return OFFSET_OF(RawGrowableObjectArray, type_arguments_);
  }

  static intptr_t length_offset() {
    return OFFSET_OF(RawGrowableObjectArray, length_);
  }
  static intptr_t data_offset() {
    return OFFSET_OF(RawGrowableObjectArray, data_);
  }

  static intptr_t InstanceSize() {
    return RoundedAllocationSize(sizeof(RawGrowableObjectArray));
  }

  static RawGrowableObjectArray* New(Heap::Space space = Heap::kNew) {
    return New(kDefaultInitialCapacity, space);
  }
  static RawGrowableObjectArray* New(intptr_t capacity,
                                     Heap::Space space = Heap::kNew);
  static RawGrowableObjectArray* New(const Array& array,
                                     Heap::Space space = Heap::kNew);

 private:
  RawArray* DataArray() const { return data()->ptr(); }
  RawObject** ObjectAddr(intptr_t index) const {
    ASSERT((index >= 0) && (index < Length()));
    return &(DataArray()->data()[index]);
  }
  bool DataContains(uword addr) const {
    intptr_t data_size = data()->Size();
    uword data_addr = RawObject::ToAddr(data());
    return (addr >= data_addr) && (addr < (data_addr + data_size));
  }
  void DataStorePointer(RawObject** addr, RawObject* value) const {
    // Ensure that the backing array object contains the addr.
    ASSERT(DataContains(reinterpret_cast<uword>(addr)));
    *addr = value;
    // Filter stores based on source and target.
    if (!value->IsHeapObject()) return;
    if (value->IsNewObject() && data()->IsOldObject() &&
        !data()->IsRemembered()) {
      data()->SetRememberedBit();
      Isolate::Current()->store_buffer()->AddObject(data());
    }
  }

  static const int kDefaultInitialCapacity = 4;

  FINAL_HEAP_OBJECT_IMPLEMENTATION(GrowableObjectArray, Instance);
  friend class Array;
  friend class Class;
};


class Float32x4 : public Instance {
 public:
  static RawFloat32x4* New(float value0, float value1, float value2,
                           float value3, Heap::Space space = Heap::kNew);
  static RawFloat32x4* New(simd128_value_t value,
                           Heap::Space space = Heap::kNew);

  float x() const;
  float y() const;
  float z() const;
  float w() const;

  void set_x(float x) const;
  void set_y(float y) const;
  void set_z(float z) const;
  void set_w(float w) const;

  simd128_value_t value() const;
  void set_value(simd128_value_t value) const;

  static intptr_t InstanceSize() {
    return RoundedAllocationSize(sizeof(RawFloat32x4));
  }

  static intptr_t value_offset() {
    return OFFSET_OF(RawFloat32x4, value_);
  }

 private:
  FINAL_HEAP_OBJECT_IMPLEMENTATION(Float32x4, Instance);
  friend class Class;
};


class Int32x4 : public Instance {
 public:
  static RawInt32x4* New(int32_t value0, int32_t value1, int32_t value2,
                          int32_t value3, Heap::Space space = Heap::kNew);
  static RawInt32x4* New(simd128_value_t value,
                          Heap::Space space = Heap::kNew);

  int32_t x() const;
  int32_t y() const;
  int32_t z() const;
  int32_t w() const;

  void set_x(int32_t x) const;
  void set_y(int32_t y) const;
  void set_z(int32_t z) const;
  void set_w(int32_t w) const;

  simd128_value_t value() const;
  void set_value(simd128_value_t value) const;

  static intptr_t InstanceSize() {
    return RoundedAllocationSize(sizeof(RawInt32x4));
  }

  static intptr_t value_offset() {
    return OFFSET_OF(RawInt32x4, value_);
  }

 private:
  FINAL_HEAP_OBJECT_IMPLEMENTATION(Int32x4, Instance);
  friend class Class;
};


class TypedData : public Instance {
 public:
  intptr_t Length() const {
    ASSERT(!IsNull());
    return Smi::Value(raw_ptr()->length_);
  }

  intptr_t ElementSizeInBytes() const {
    intptr_t cid = raw()->GetClassId();
    return ElementSizeInBytes(cid);
  }


  TypedDataElementType ElementType() const {
    intptr_t cid = raw()->GetClassId();
    return ElementType(cid);
  }

  intptr_t LengthInBytes() const {
    intptr_t cid = raw()->GetClassId();
    return (ElementSizeInBytes(cid) * Length());
  }

  void* DataAddr(intptr_t byte_offset) const {
    ASSERT((byte_offset == 0) ||
           ((byte_offset > 0) && (byte_offset < LengthInBytes())));
    return reinterpret_cast<void*>(raw_ptr()->data_ + byte_offset);
  }

#define TYPED_GETTER_SETTER(name, type)                                        \
  type Get##name(intptr_t byte_offset) const {                                 \
    return *reinterpret_cast<type*>(DataAddr(byte_offset));                    \
  }                                                                            \
  void Set##name(intptr_t byte_offset, type value) const {                     \
    *reinterpret_cast<type*>(DataAddr(byte_offset)) = value;                   \
  }
  TYPED_GETTER_SETTER(Int8, int8_t)
  TYPED_GETTER_SETTER(Uint8, uint8_t)
  TYPED_GETTER_SETTER(Int16, int16_t)
  TYPED_GETTER_SETTER(Uint16, uint16_t)
  TYPED_GETTER_SETTER(Int32, int32_t)
  TYPED_GETTER_SETTER(Uint32, uint32_t)
  TYPED_GETTER_SETTER(Int64, int64_t)
  TYPED_GETTER_SETTER(Uint64, uint64_t)
  TYPED_GETTER_SETTER(Float32, float)
  TYPED_GETTER_SETTER(Float64, double)
  TYPED_GETTER_SETTER(Float32x4, simd128_value_t)
  TYPED_GETTER_SETTER(Int32x4, simd128_value_t)

#undef TYPED_GETTER_SETTER

  static intptr_t length_offset() {
    return OFFSET_OF(RawTypedData, length_);
  }

  static intptr_t data_offset() {
    return OFFSET_OF(RawTypedData, data_);
  }

  static intptr_t InstanceSize() {
    ASSERT(sizeof(RawTypedData) == OFFSET_OF(RawTypedData, data_));
    return 0;
  }

  static intptr_t InstanceSize(intptr_t lengthInBytes) {
    ASSERT(0 <= lengthInBytes && lengthInBytes <= kSmiMax);
    return RoundedAllocationSize(sizeof(RawTypedData) + lengthInBytes);
  }

  static intptr_t ElementSizeInBytes(intptr_t class_id) {
    ASSERT(RawObject::IsTypedDataClassId(class_id));
    return element_size[ElementType(class_id)];
  }

  static TypedDataElementType ElementType(intptr_t class_id) {
    ASSERT(RawObject::IsTypedDataClassId(class_id));
    return static_cast<TypedDataElementType>(
        class_id - kTypedDataInt8ArrayCid);
  }

  static intptr_t MaxElements(intptr_t class_id) {
    ASSERT(RawObject::IsTypedDataClassId(class_id));
    return (kSmiMax / ElementSizeInBytes(class_id));
  }

  static RawTypedData* New(intptr_t class_id,
                           intptr_t len,
                           Heap::Space space = Heap::kNew);

  template <typename DstType, typename SrcType>
  static void Copy(const DstType& dst, intptr_t dst_offset_in_bytes,
                   const SrcType& src, intptr_t src_offset_in_bytes,
                   intptr_t length_in_bytes) {
    ASSERT(dst.ElementType() == src.ElementType());
    ASSERT(Utils::RangeCheck(src_offset_in_bytes,
                             length_in_bytes,
                             src.LengthInBytes()));
    ASSERT(Utils::RangeCheck(dst_offset_in_bytes,
                             length_in_bytes,
                             dst.LengthInBytes()));
    {
      NoGCScope no_gc;
      if (length_in_bytes > 0) {
        memmove(dst.DataAddr(dst_offset_in_bytes),
                src.DataAddr(src_offset_in_bytes),
                length_in_bytes);
      }
    }
  }

  static bool IsTypedData(const Instance& obj) {
    ASSERT(!obj.IsNull());
    intptr_t cid = obj.raw()->GetClassId();
    return RawObject::IsTypedDataClassId(cid);
  }

 protected:
  void SetLength(intptr_t value) const {
    raw_ptr()->length_ = Smi::New(value);
  }

 private:
  static const intptr_t element_size[];

  FINAL_HEAP_OBJECT_IMPLEMENTATION(TypedData, Instance);
  friend class Class;
  friend class ExternalTypedData;
  friend class TypedDataView;
};


class ExternalTypedData : public Instance {
 public:
  intptr_t Length() const {
    ASSERT(!IsNull());
    return Smi::Value(raw_ptr()->length_);
  }

  intptr_t ElementSizeInBytes() const {
    intptr_t cid = raw()->GetClassId();
    return ElementSizeInBytes(cid);
  }

  TypedDataElementType ElementType() const {
    intptr_t cid = raw()->GetClassId();
    return ElementType(cid);
  }

  intptr_t LengthInBytes() const {
    intptr_t cid = raw()->GetClassId();
    return (ElementSizeInBytes(cid) * Length());
  }

  void* DataAddr(intptr_t byte_offset) const {
    ASSERT((byte_offset == 0) ||
           ((byte_offset > 0) && (byte_offset < LengthInBytes())));
    return reinterpret_cast<void*>(raw_ptr()->data_ + byte_offset);
  }

#define TYPED_GETTER_SETTER(name, type)                                        \
  type Get##name(intptr_t byte_offset) const {                                 \
    return *reinterpret_cast<type*>(DataAddr(byte_offset));                    \
  }                                                                            \
  void Set##name(intptr_t byte_offset, type value) const {                     \
    *reinterpret_cast<type*>(DataAddr(byte_offset)) = value;                   \
  }
  TYPED_GETTER_SETTER(Int8, int8_t)
  TYPED_GETTER_SETTER(Uint8, uint8_t)
  TYPED_GETTER_SETTER(Int16, int16_t)
  TYPED_GETTER_SETTER(Uint16, uint16_t)
  TYPED_GETTER_SETTER(Int32, int32_t)
  TYPED_GETTER_SETTER(Uint32, uint32_t)
  TYPED_GETTER_SETTER(Int64, int64_t)
  TYPED_GETTER_SETTER(Uint64, uint64_t)
  TYPED_GETTER_SETTER(Float32, float)
  TYPED_GETTER_SETTER(Float64, double)
  TYPED_GETTER_SETTER(Float32x4, simd128_value_t)
  TYPED_GETTER_SETTER(Int32x4, simd128_value_t);

#undef TYPED_GETTER_SETTER

  FinalizablePersistentHandle* AddFinalizer(
      void* peer, Dart_WeakPersistentHandleFinalizer callback) const;

  static intptr_t length_offset() {
    return OFFSET_OF(RawExternalTypedData, length_);
  }

  static intptr_t data_offset() {
    return OFFSET_OF(RawExternalTypedData, data_);
  }

  static intptr_t InstanceSize() {
    return RoundedAllocationSize(sizeof(RawExternalTypedData));
  }

  static intptr_t ElementSizeInBytes(intptr_t class_id) {
    ASSERT(RawObject::IsExternalTypedDataClassId(class_id));
    return TypedData::element_size[ElementType(class_id)];
  }

  static TypedDataElementType ElementType(intptr_t class_id) {
    ASSERT(RawObject::IsExternalTypedDataClassId(class_id));
    return static_cast<TypedDataElementType>(
        class_id - kExternalTypedDataInt8ArrayCid);
  }

  static intptr_t MaxElements(intptr_t class_id) {
    ASSERT(RawObject::IsExternalTypedDataClassId(class_id));
    return (kSmiMax / ElementSizeInBytes(class_id));
  }

  static RawExternalTypedData* New(intptr_t class_id,
                                   uint8_t* data,
                                   intptr_t len,
                                   Heap::Space space = Heap::kNew);

  static bool IsExternalTypedData(const Instance& obj) {
    ASSERT(!obj.IsNull());
    intptr_t cid = obj.raw()->GetClassId();
    return RawObject::IsExternalTypedDataClassId(cid);
  }

 protected:
  void SetLength(intptr_t value) const {
    raw_ptr()->length_ = Smi::New(value);
  }

  void SetData(uint8_t* data) const {
    raw_ptr()->data_ = data;
  }

 private:
  FINAL_HEAP_OBJECT_IMPLEMENTATION(ExternalTypedData, Instance);
  friend class Class;
};


class TypedDataView : public AllStatic {
 public:
  static intptr_t ElementSizeInBytes(const Instance& view_obj) {
    ASSERT(!view_obj.IsNull());
    intptr_t cid = view_obj.raw()->GetClassId();
    return ElementSizeInBytes(cid);
  }

  static RawInstance* Data(const Instance& view_obj) {
    ASSERT(!view_obj.IsNull());
    return *reinterpret_cast<RawInstance**>(view_obj.raw_ptr() + kDataOffset);
  }

  static RawSmi* OffsetInBytes(const Instance& view_obj) {
    ASSERT(!view_obj.IsNull());
    return *reinterpret_cast<RawSmi**>(
        view_obj.raw_ptr() + kOffsetInBytesOffset);
  }

  static RawSmi* Length(const Instance& view_obj) {
    ASSERT(!view_obj.IsNull());
    return *reinterpret_cast<RawSmi**>(view_obj.raw_ptr() + kLengthOffset);
  }

  static bool IsExternalTypedDataView(const Instance& view_obj) {
    const Instance& data = Instance::Handle(Data(view_obj));
    intptr_t cid = data.raw()->GetClassId();
    ASSERT(RawObject::IsTypedDataClassId(cid) ||
           RawObject::IsExternalTypedDataClassId(cid));
    return RawObject::IsExternalTypedDataClassId(cid);
  }

  static intptr_t NumberOfFields() {
    return kLengthOffset;
  }

  static intptr_t data_offset() {
    return kWordSize * kDataOffset;
  }

  static intptr_t offset_in_bytes_offset() {
    return kWordSize * kOffsetInBytesOffset;
  }

  static intptr_t length_offset() {
    return kWordSize * kLengthOffset;
  }

  static intptr_t ElementSizeInBytes(intptr_t class_id) {
    ASSERT(RawObject::IsTypedDataViewClassId(class_id));
    return (class_id == kByteDataViewCid) ?
        TypedData::element_size[kTypedDataInt8ArrayCid] :
        TypedData::element_size[class_id - kTypedDataInt8ArrayViewCid];
  }

 private:
  enum {
    kDataOffset = 1,
    kOffsetInBytesOffset = 2,
    kLengthOffset = 3,
  };
};


class Closure : public AllStatic {
 public:
  static RawFunction* function(const Instance& closure) {
    return *FunctionAddr(closure);
  }
  static intptr_t function_offset() {
    return static_cast<intptr_t>(kFunctionOffset * kWordSize);
  }

  static RawContext* context(const Instance& closure) {
    return *ContextAddr(closure);
  }
  static intptr_t context_offset() {
    return static_cast<intptr_t>(kContextOffset * kWordSize);
  }

  static RawAbstractTypeArguments* GetTypeArguments(const Instance& closure) {
    return *TypeArgumentsAddr(closure);
  }
  static void SetTypeArguments(const Instance& closure,
                               const AbstractTypeArguments& value) {
    closure.StorePointer(TypeArgumentsAddr(closure), value.raw());
  }
  static intptr_t type_arguments_offset() {
    return static_cast<intptr_t>(kTypeArgumentsOffset * kWordSize);
  }

  static const char* ToCString(const Instance& closure);

  static intptr_t InstanceSize() {
    intptr_t size = sizeof(RawInstance) + (kNumFields * kWordSize);
    ASSERT(size == Object::RoundedAllocationSize(size));
    return size;
  }

  static RawInstance* New(const Function& function,
                          const Context& context,
                          Heap::Space space = Heap::kNew);

 private:
  static const int kTypeArgumentsOffset = 1;
  static const int kFunctionOffset = 2;
  static const int kContextOffset = 3;
  static const int kNumFields = 3;

  static RawAbstractTypeArguments** TypeArgumentsAddr(const Instance& obj) {
    ASSERT(obj.IsClosure());
    return reinterpret_cast<RawAbstractTypeArguments**>(
        reinterpret_cast<intptr_t>(obj.raw_ptr()) + type_arguments_offset());
  }
  static RawFunction** FunctionAddr(const Instance& obj) {
    ASSERT(obj.IsClosure());
    return reinterpret_cast<RawFunction**>(
        reinterpret_cast<intptr_t>(obj.raw_ptr()) + function_offset());
  }
  static RawContext** ContextAddr(const Instance& obj) {
    ASSERT(obj.IsClosure());
    return reinterpret_cast<RawContext**>(
        reinterpret_cast<intptr_t>(obj.raw_ptr()) + context_offset());
  }
  static void set_function(const Instance& closure,
                           const Function& value) {
    closure.StorePointer(FunctionAddr(closure), value.raw());
  }
  static void set_context(const Instance& closure,
                          const Context& value) {
    closure.StorePointer(ContextAddr(closure), value.raw());
  }
  static intptr_t NextFieldOffset() {
    // Indicates this class cannot be extended by dart code.
    return -kWordSize;
  }

  friend class Class;
};


// Internal stacktrace object used in exceptions for printing stack traces.
class Stacktrace : public Instance {
 public:
  static const int kPreallocatedStackdepth = 10;

  intptr_t Length() const;

  RawFunction* FunctionAtFrame(intptr_t frame_index) const;

  RawCode* CodeAtFrame(intptr_t frame_index) const;
  void SetCodeAtFrame(intptr_t frame_index, const Code& code) const;

  RawSmi* PcOffsetAtFrame(intptr_t frame_index) const;
  void SetPcOffsetAtFrame(intptr_t frame_index, const Smi& pc_offset) const;
  void SetCatchStacktrace(const Array& code_array,
                          const Array& pc_offset_array) const;
  void set_expand_inlined(bool value) const;

  void Append(const Array& code_list, const Array& pc_offset_list) const;

  static intptr_t InstanceSize() {
    return RoundedAllocationSize(sizeof(RawStacktrace));
  }
  static RawStacktrace* New(const Array& code_array,
                            const Array& pc_offset_array,
                            Heap::Space space = Heap::kNew);

  RawString* FullStacktrace() const;
  const char* ToCStringInternal(intptr_t* frame_index) const;

 private:
  void set_code_array(const Array& code_array) const;
  void set_pc_offset_array(const Array& pc_offset_array) const;
  void set_catch_code_array(const Array& code_array) const;
  void set_catch_pc_offset_array(const Array& pc_offset_array) const;
  bool expand_inlined() const;

  FINAL_HEAP_OBJECT_IMPLEMENTATION(Stacktrace, Instance);
  friend class Class;
  friend class Debugger;
};


// Internal JavaScript regular expression object.
class JSRegExp : public Instance {
 public:
  // Meaning of RegExType:
  // kUninitialized: the type of th regexp has not been initialized yet.
  // kSimple: A simple pattern to match against, using string indexOf operation.
  // kComplex: A complex pattern to match.
  enum RegExType {
    kUnitialized = 0,
    kSimple,
    kComplex,
  };

  // Flags are passed to a regex object as follows:
  // 'i': ignore case, 'g': do global matches, 'm': pattern is multi line.
  enum Flags {
    kNone = 0,
    kGlobal = 1,
    kIgnoreCase = 2,
    kMultiLine = 4,
  };

  bool is_initialized() const { return (raw_ptr()->type_ != kUnitialized); }
  bool is_simple() const { return (raw_ptr()->type_ == kSimple); }
  bool is_complex() const { return (raw_ptr()->type_ == kComplex); }

  bool is_global() const { return (raw_ptr()->flags_ & kGlobal); }
  bool is_ignore_case() const { return (raw_ptr()->flags_ & kIgnoreCase); }
  bool is_multi_line() const { return (raw_ptr()->flags_ & kMultiLine); }

  RawString* pattern() const { return raw_ptr()->pattern_; }
  RawSmi* num_bracket_expressions() const {
    return raw_ptr()->num_bracket_expressions_;
  }

  void set_pattern(const String& pattern) const;
  void set_num_bracket_expressions(intptr_t value) const;
  void set_is_global() const { raw_ptr()->flags_ |= kGlobal; }
  void set_is_ignore_case() const { raw_ptr()->flags_ |= kIgnoreCase; }
  void set_is_multi_line() const { raw_ptr()->flags_ |= kMultiLine; }
  void set_is_simple() const { raw_ptr()->type_ = kSimple; }
  void set_is_complex() const { raw_ptr()->type_ = kComplex; }

  void* GetDataStartAddress() const;
  static RawJSRegExp* FromDataStartAddress(void* data);
  const char* Flags() const;

  virtual bool Equals(const Instance& other) const;

  static const intptr_t kBytesPerElement = 1;
  static const intptr_t kMaxElements = kSmiMax / kBytesPerElement;

  static intptr_t InstanceSize() {
    ASSERT(sizeof(RawJSRegExp) == OFFSET_OF(RawJSRegExp, data_));
    return 0;
  }

  static intptr_t InstanceSize(intptr_t len) {
    ASSERT(0 <= len && len <= kMaxElements);
    return RoundedAllocationSize(
        sizeof(RawJSRegExp) + (len * kBytesPerElement));
  }

  static RawJSRegExp* New(intptr_t length, Heap::Space space = Heap::kNew);

 private:
  void set_type(RegExType type) const { raw_ptr()->type_ = type; }
  void set_flags(intptr_t value) const { raw_ptr()->flags_ = value; }

  void SetLength(intptr_t value) const {
    // This is only safe because we create a new Smi, which does not cause
    // heap allocation.
    raw_ptr()->data_length_ = Smi::New(value);
  }

  FINAL_HEAP_OBJECT_IMPLEMENTATION(JSRegExp, Instance);
  friend class Class;
};


class WeakProperty : public Instance {
 public:
  RawObject* key() const {
    return raw_ptr()->key_;
  }

  void set_key(const Object& key) const {
    StorePointer(&raw_ptr()->key_, key.raw());
  }

  RawObject* value() const {
    return raw_ptr()->value_;
  }

  void set_value(const Object& value) const {
    StorePointer(&raw_ptr()->value_, value.raw());
  }

  static RawWeakProperty* New(Heap::Space space = Heap::kNew);

  static intptr_t InstanceSize() {
    return RoundedAllocationSize(sizeof(RawWeakProperty));
  }

  static void Clear(RawWeakProperty* raw_weak) {
    raw_weak->ptr()->key_ = Object::null();
    raw_weak->ptr()->value_ = Object::null();
  }

 private:
  FINAL_HEAP_OBJECT_IMPLEMENTATION(WeakProperty, Instance);
  friend class Class;
};


class MirrorReference : public Instance {
 public:
  RawObject* referent() const {
    return raw_ptr()->referent_;
  }

  void set_referent(const Object& referent) const {
    StorePointer(&raw_ptr()->referent_, referent.raw());
  }

  RawAbstractType* GetAbstractTypeReferent() const;

  RawClass* GetClassReferent() const;

  RawField* GetFieldReferent() const;

  RawFunction* GetFunctionReferent() const;

  RawLibrary* GetLibraryReferent() const;

  RawTypeParameter* GetTypeParameterReferent() const;

  static RawMirrorReference* New(const Object& referent,
                                 Heap::Space space = Heap::kNew);

  static intptr_t InstanceSize() {
    return RoundedAllocationSize(sizeof(RawMirrorReference));
  }

 private:
  FINAL_HEAP_OBJECT_IMPLEMENTATION(MirrorReference, Instance);
  friend class Class;
};


// Breaking cycles and loops.
RawClass* Object::clazz() const {
  uword raw_value = reinterpret_cast<uword>(raw_);
  if ((raw_value & kSmiTagMask) == kSmiTag) {
    return Smi::Class();
  }
  return Isolate::Current()->class_table()->At(raw()->GetClassId());
}


DART_FORCE_INLINE void Object::SetRaw(RawObject* value) {
  // NOTE: The assignment "raw_ = value" should be the first statement in
  // this function. Also do not use 'value' in this function after the
  // assignment (use 'raw_' instead).
  raw_ = value;
  if ((reinterpret_cast<uword>(value) & kSmiTagMask) == kSmiTag) {
    set_vtable(Smi::handle_vtable_);
    return;
  }
  intptr_t cid = value->GetClassId();
  if (cid >= kNumPredefinedCids) {
    cid = kInstanceCid;
  }
  set_vtable(builtin_vtables_[cid]);
#if defined(DEBUG)
  if (FLAG_verify_handles) {
    Isolate* isolate = Isolate::Current();
    Heap* isolate_heap = isolate->heap();
    Heap* vm_isolate_heap = Dart::vm_isolate()->heap();
    ASSERT(isolate_heap->Contains(RawObject::ToAddr(raw_)) ||
           vm_isolate_heap->Contains(RawObject::ToAddr(raw_)));
  }
#endif
}


bool Function::HasCode() const {
  return raw_ptr()->code_ != Code::null();
}


intptr_t Field::Offset() const {
  ASSERT(!is_static());  // Offset is valid only for instance fields.
  intptr_t value = Smi::Value(reinterpret_cast<RawSmi*>(raw_ptr()->value_));
  return (value * kWordSize);
}


void Field::SetOffset(intptr_t value_in_bytes) const {
  ASSERT(!is_static());  // SetOffset is valid only for instance fields.
  ASSERT(kWordSize != 0);
  raw_ptr()->value_ = Smi::New(value_in_bytes / kWordSize);
}


void Context::SetAt(intptr_t index, const Instance& value) const {
  StorePointer(InstanceAddr(index), value.raw());
}


intptr_t Instance::GetNativeField(Isolate* isolate, int index) const {
  ASSERT(IsValidNativeIndex(index));
  NoGCScope no_gc;
  RawTypedData* native_fields =
      reinterpret_cast<RawTypedData*>(*NativeFieldsAddr());
  if (native_fields == TypedData::null()) {
    return 0;
  }
  return reinterpret_cast<intptr_t*>(native_fields->ptr()->data_)[index];
}


bool String::Equals(const String& str) const {
  if (raw() == str.raw()) {
    return true;  // Both handles point to the same raw instance.
  }
  if (str.IsNull()) {
    return false;
  }
  return Equals(str, 0, str.Length());
}


bool String::Equals(const String& str,
                    intptr_t begin_index,
                    intptr_t len) const {
  ASSERT(begin_index >= 0);
  ASSERT((begin_index == 0) || (begin_index < str.Length()));
  ASSERT(len >= 0);
  ASSERT(len <= str.Length());
  if (len != this->Length()) {
    return false;  // Lengths don't match.
  }
  for (intptr_t i = 0; i < len; i++) {
    if (this->CharAt(i) != str.CharAt(begin_index + i)) {
      return false;
    }
  }
  return true;
}


void MegamorphicCache::SetEntry(const Array& array,
                                intptr_t index,
                                const Smi& class_id,
                                const Function& target) {
  array.SetAt((index * kEntryLength) + kClassIdIndex, class_id);
  array.SetAt((index * kEntryLength) + kTargetFunctionIndex, target);
}


RawObject* MegamorphicCache::GetClassId(const Array& array, intptr_t index) {
  return array.At((index * kEntryLength) + kClassIdIndex);
}


RawObject* MegamorphicCache::GetTargetFunction(const Array& array,
                                               intptr_t index) {
  return array.At((index * kEntryLength) + kTargetFunctionIndex);
}

}  // namespace dart

#endif  // VM_OBJECT_H_<|MERGE_RESOLUTION|>--- conflicted
+++ resolved
@@ -1223,14 +1223,10 @@
   }
 
   // Null vectors are canonical.
-<<<<<<< HEAD
-  virtual RawAbstractTypeArguments* Canonicalize() const { return this->raw(); }
-=======
   virtual RawAbstractTypeArguments* Canonicalize(
       GrowableObjectArray* trail = NULL) const {
     return this->raw();
   }
->>>>>>> 192df7e8
 
   // The name of this type argument vector, e.g. "<T, dynamic, List<T>, Smi>".
   virtual RawString* Name() const {
@@ -1412,12 +1408,8 @@
     return false;
   }
   virtual bool IsBounded() const { return false; }  // Bounds were checked.
-<<<<<<< HEAD
-  virtual RawAbstractTypeArguments* Canonicalize() const;
-=======
   virtual RawAbstractTypeArguments* Canonicalize(
       GrowableObjectArray* trail = NULL) const;
->>>>>>> 192df7e8
 
   RawAbstractTypeArguments* uninstantiated_type_arguments() const {
     return raw_ptr()->uninstantiated_type_arguments_;
