// Copyright (c) 2012, the Dart project authors.  Please see the AUTHORS file
// for details. All rights reserved. Use of this source code is governed by a
// BSD-style license that can be found in the LICENSE file.

#include "vm/class_table.h"
#include "vm/flags.h"
#include "vm/freelist.h"
#include "vm/heap.h"
#include "vm/object.h"
#include "vm/raw_object.h"
#include "vm/visitor.h"

namespace dart {

DEFINE_FLAG(bool, print_class_table, false, "Print initial class table.");

ClassTable::ClassTable()
    : top_(kNumPredefinedCids), capacity_(0), table_(NULL),
      class_heap_stats_table_(NULL),
      predefined_class_heap_stats_table_(NULL) {
  if (Dart::vm_isolate() == NULL) {
    capacity_ = initial_capacity_;
    table_ = reinterpret_cast<RawClass**>(
        calloc(capacity_, sizeof(RawClass*)));  // NOLINT
  } else {
    // Duplicate the class table from the VM isolate.
    ClassTable* vm_class_table = Dart::vm_isolate()->class_table();
    capacity_ = vm_class_table->capacity_;
    table_ = reinterpret_cast<RawClass**>(
        calloc(capacity_, sizeof(RawClass*)));  // NOLINT
    for (intptr_t i = kObjectCid; i < kInstanceCid; i++) {
      table_[i] = vm_class_table->At(i);
    }
    table_[kFreeListElement] = vm_class_table->At(kFreeListElement);
    table_[kDynamicCid] = vm_class_table->At(kDynamicCid);
    table_[kVoidCid] = vm_class_table->At(kVoidCid);
    class_heap_stats_table_ = reinterpret_cast<ClassHeapStats*>(
        calloc(capacity_, sizeof(ClassHeapStats)));  // NOLINT
    for (intptr_t i = 0; i < capacity_; i++) {
      class_heap_stats_table_[i].Initialize();
    }
  }
  predefined_class_heap_stats_table_ = reinterpret_cast<ClassHeapStats*>(
        calloc(kNumPredefinedCids, sizeof(ClassHeapStats)));  // NOLINT
  for (intptr_t i = 0; i < kNumPredefinedCids; i++) {
    predefined_class_heap_stats_table_[i].Initialize();
  }
}


ClassTable::~ClassTable() {
  free(table_);
  free(predefined_class_heap_stats_table_);
  free(class_heap_stats_table_);
}


void ClassTable::Register(const Class& cls) {
  intptr_t index = cls.id();
  if (index != kIllegalCid) {
    ASSERT(index > 0);
    ASSERT(index < kNumPredefinedCids);
    ASSERT(table_[index] == 0);
    ASSERT(index < capacity_);
    table_[index] = cls.raw();
    // Add the vtable for this predefined class into the static vtable registry
    // if it has not been setup yet.
    cpp_vtable cls_vtable = cls.handle_vtable();
    cpp_vtable table_entry = Object::builtin_vtables_[index];
    ASSERT((table_entry == 0) || (table_entry == cls_vtable));
    if (table_entry == 0) {
      Object::builtin_vtables_[index] = cls_vtable;
    }
  } else {
    if (top_ == capacity_) {
      // Grow the capacity of the class table.
      intptr_t new_capacity = capacity_ + capacity_increment_;
      RawClass** new_table = reinterpret_cast<RawClass**>(
          realloc(table_, new_capacity * sizeof(RawClass*)));  // NOLINT
      ClassHeapStats* new_stats_table = reinterpret_cast<ClassHeapStats*>(
          realloc(class_heap_stats_table_,
                  new_capacity * sizeof(ClassHeapStats)));  // NOLINT
      for (intptr_t i = capacity_; i < new_capacity; i++) {
        new_table[i] = NULL;
        new_stats_table[i].Initialize();
      }
      capacity_ = new_capacity;
      table_ = new_table;
      class_heap_stats_table_ = new_stats_table;
    }
    ASSERT(top_ < capacity_);
    if (!Class::is_valid_id(top_)) {
      FATAL1("Fatal error in ClassTable::Register: invalid index %" Pd "\n",
             top_);
    }
    cls.set_id(top_);
    table_[top_] = cls.raw();
    top_++;  // Increment next index.
  }
}


void ClassTable::RegisterAt(intptr_t index, const Class& cls) {
  ASSERT(index != kIllegalCid);
  ASSERT(index >= kNumPredefinedCids);
  if (index >= capacity_) {
    // Grow the capacity of the class table.
    intptr_t new_capacity = index + capacity_increment_;
    if (!Class::is_valid_id(index) || new_capacity < capacity_) {
      FATAL1("Fatal error in ClassTable::Register: invalid index %" Pd "\n",
             index);
    }
    RawClass** new_table = reinterpret_cast<RawClass**>(
        realloc(table_, new_capacity * sizeof(RawClass*)));  // NOLINT
    ClassHeapStats* new_stats_table = reinterpret_cast<ClassHeapStats*>(
        realloc(class_heap_stats_table_,
                new_capacity * sizeof(ClassHeapStats)));  // NOLINT
    for (intptr_t i = capacity_; i < new_capacity; i++) {
      new_table[i] = NULL;
      new_stats_table[i].Initialize();
    }
    capacity_ = new_capacity;
    table_ = new_table;
    class_heap_stats_table_ = new_stats_table;
    ASSERT(capacity_increment_ >= 1);
  }
  ASSERT(table_[index] == 0);
  cls.set_id(index);
  table_[index] = cls.raw();
  if (index >= top_) {
    top_ = index + 1;
  }
}


void ClassTable::VisitObjectPointers(ObjectPointerVisitor* visitor) {
  ASSERT(visitor != NULL);
  visitor->VisitPointers(reinterpret_cast<RawObject**>(&table_[0]), top_);
}


void ClassTable::Validate() {
  Class& cls = Class::Handle();
  for (intptr_t i = kNumPredefinedCids; i < top_; i++) {
    // Some of the class table entries maybe NULL as we create some
    // top level classes but do not add them to the list of anonymous
    // classes in a library if there are no top level fields or functions.
    // Since there are no references to these top level classes they are
    // not written into a full snapshot and will not be recreated when
    // we read back the full snapshot. These class slots end up with NULL
    // entries.
    if (HasValidClassAt(i)) {
      cls = At(i);
      ASSERT(cls.IsClass());
    }
  }
}


void ClassTable::Print() {
  Class& cls = Class::Handle();
  String& name = String::Handle();

  for (intptr_t i = 1; i < top_; i++) {
    cls = At(i);
    if (cls.raw() != reinterpret_cast<RawClass*>(0)) {
      name = cls.Name();
      OS::Print("%" Pd ": %s\n", i, name.ToCString());
    }
  }
}


void ClassTable::PrintToJSONObject(JSONObject* object) {
  Class& cls = Class::Handle();
  object->AddProperty("type", "ClassList");
  object->AddProperty("id", "classes");
  {
    JSONArray members(object, "members");
    for (intptr_t i = 1; i < top_; i++) {
      if (HasValidClassAt(i)) {
        cls = At(i);
        members.AddValue(cls);
      }
    }
  }
}


void ClassHeapStats::Initialize() {
  pre_gc.Reset();
  post_gc.Reset();
  recent.Reset();
  accumulated.Reset();
  last_reset.Reset();
}


void ClassHeapStats::ResetAtNewGC() {
  pre_gc.new_count = post_gc.new_count + recent.new_count;
  pre_gc.new_size = post_gc.new_size + recent.new_size;
  // Accumulate allocations.
  accumulated.new_count += recent.new_count - last_reset.new_count;
  accumulated.new_size += recent.new_size - last_reset.new_size;
  last_reset.ResetNew();
  post_gc.ResetNew();
  recent.ResetNew();
}


void ClassHeapStats::ResetAtOldGC() {
  pre_gc.old_count = post_gc.old_count + recent.old_count;
  pre_gc.old_size = post_gc.old_size + recent.old_size;
  // Accumulate allocations.
  accumulated.old_count += recent.old_count - last_reset.old_count;
  accumulated.old_size += recent.old_size - last_reset.old_size;
  last_reset.ResetOld();
  post_gc.ResetOld();
  recent.ResetOld();
}


void ClassHeapStats::UpdateSize(intptr_t instance_size) {
  pre_gc.UpdateSize(instance_size);
  post_gc.UpdateSize(instance_size);
  recent.UpdateSize(instance_size);
  accumulated.UpdateSize(instance_size);
  last_reset.UpdateSize(instance_size);
}


void ClassHeapStats::ResetAccumulator() {
  // Remember how much was allocated so we can subtract this from the result
  // when printing.
  last_reset.new_count = recent.new_count;
  last_reset.new_size = recent.new_size;
  last_reset.old_count = recent.old_count;
  last_reset.old_size = recent.old_size;
  accumulated.Reset();
}


void ClassHeapStats::PrintToJSONObject(const Class& cls,
                                       JSONObject* obj) const {
  obj->AddProperty("type", "ClassHeapStats");
  obj->AddPropertyF("id", "allocationprofile/%" Pd "", cls.id());
  obj->AddProperty("class", cls);
  {
    JSONArray new_stats(obj, "new");
    new_stats.AddValue(pre_gc.new_count);
    new_stats.AddValue(pre_gc.new_size);
    new_stats.AddValue(post_gc.new_count);
    new_stats.AddValue(post_gc.new_size);
    new_stats.AddValue(recent.new_count);
    new_stats.AddValue(recent.new_size);
    new_stats.AddValue64(accumulated.new_count + recent.new_count -
                         last_reset.new_count);
    new_stats.AddValue64(accumulated.new_size + recent.new_size -
                         last_reset.new_size);
  }
  {
    JSONArray old_stats(obj, "old");
    old_stats.AddValue(pre_gc.old_count);
    old_stats.AddValue(pre_gc.old_size);
    old_stats.AddValue(post_gc.old_count);
    old_stats.AddValue(post_gc.old_size);
    old_stats.AddValue(recent.old_count);
    old_stats.AddValue(recent.old_size);
    old_stats.AddValue64(accumulated.old_count + recent.old_count -
                         last_reset.old_count);
    old_stats.AddValue64(accumulated.old_size + recent.old_size -
                         last_reset.old_size);
  }
}


void ClassTable::UpdateAllocatedNew(intptr_t cid, intptr_t size) {
  ClassHeapStats* stats = PreliminaryStatsAt(cid);
  ASSERT(stats != NULL);
  ASSERT(size != 0);
  stats->recent.AddNew(size);
}


void ClassTable::UpdateAllocatedOld(intptr_t cid, intptr_t size) {
  ClassHeapStats* stats = PreliminaryStatsAt(cid);
  ASSERT(stats != NULL);
  ASSERT(size != 0);
  stats->recent.AddOld(size);
}


bool ClassTable::ShouldUpdateSizeForClassId(intptr_t cid) {
  return !RawObject::IsVariableSizeClassId(cid);
}


ClassHeapStats* ClassTable::PreliminaryStatsAt(intptr_t cid) {
  ASSERT(cid > 0);
  if (cid < kNumPredefinedCids) {
    return &predefined_class_heap_stats_table_[cid];
  }
  ASSERT(cid < top_);
  return &class_heap_stats_table_[cid];
}


ClassHeapStats* ClassTable::StatsWithUpdatedSize(intptr_t cid) {
  if (!HasValidClassAt(cid) || (cid == kFreeListElement) || (cid == kSmiCid)) {
    return NULL;
  }
  Class& cls = Class::Handle(At(cid));
  if (!(cls.is_finalized() || cls.is_prefinalized())) {
    // Not finalized.
    return NULL;
  }
  ClassHeapStats* stats = PreliminaryStatsAt(cid);
  if (ShouldUpdateSizeForClassId(cid)) {
    stats->UpdateSize(cls.instance_size());
  }
  return stats;
}


void ClassTable::ResetCountersOld() {
  for (intptr_t i = 0; i < kNumPredefinedCids; i++) {
    predefined_class_heap_stats_table_[i].ResetAtOldGC();
  }
  for (intptr_t i = kNumPredefinedCids; i < top_; i++) {
    class_heap_stats_table_[i].ResetAtOldGC();
  }
}


void ClassTable::ResetCountersNew() {
  for (intptr_t i = 0; i < kNumPredefinedCids; i++) {
    predefined_class_heap_stats_table_[i].ResetAtNewGC();
  }
  for (intptr_t i = kNumPredefinedCids; i < top_; i++) {
    class_heap_stats_table_[i].ResetAtNewGC();
  }
}


void ClassTable::AllocationProfilePrintJSON(JSONStream* stream) {
  Isolate* isolate = Isolate::Current();
  ASSERT(isolate != NULL);
  Heap* heap = isolate->heap();
  ASSERT(heap != NULL);
  JSONObject obj(stream);
  obj.AddProperty("type", "AllocationProfile");
  obj.AddProperty("id", "allocationprofile");
  obj.AddPropertyF(
      "dateLastAccumulatorReset",
      "%" Pd64 "",
      isolate->last_allocationprofile_accumulator_reset_timestamp());
  obj.AddPropertyF(
      "dateLastServiceGC",
      "%" Pd64 "",
      isolate->last_allocationprofile_gc_timestamp());
<<<<<<< HEAD
=======

>>>>>>> 6bd9b19c
  {
    JSONObject heaps(&obj, "heaps");
    {
      heap->PrintToJSONObject(Heap::kNew, &heaps);
    }
    {
      heap->PrintToJSONObject(Heap::kOld, &heaps);
    }
  }
  {
    JSONArray arr(&obj, "members");
    Class& cls = Class::Handle();
    for (intptr_t i = 1; i < top_; i++) {
      const ClassHeapStats* stats = StatsWithUpdatedSize(i);
      if (stats != NULL) {
<<<<<<< HEAD
       JSONObject obj(&arr);
=======
        JSONObject obj(&arr);
>>>>>>> 6bd9b19c
        cls = At(i);
        stats->PrintToJSONObject(cls, &obj);
      }
    }
  }
}


void ClassTable::ResetAllocationAccumulators() {
  for (intptr_t i = 1; i < top_; i++) {
    ClassHeapStats* stats = StatsWithUpdatedSize(i);
    if (stats != NULL) {
      stats->ResetAccumulator();
    }
  }
}


void ClassTable::UpdateLiveOld(intptr_t cid, intptr_t size) {
  ClassHeapStats* stats = PreliminaryStatsAt(cid);
  ASSERT(stats != NULL);
  ASSERT(size >= 0);
  stats->post_gc.AddOld(size);
}


void ClassTable::UpdateLiveNew(intptr_t cid, intptr_t size) {
  ClassHeapStats* stats = PreliminaryStatsAt(cid);
  ASSERT(stats != NULL);
  ASSERT(size >= 0);
  stats->post_gc.AddNew(size);
}


}  // namespace dart<|MERGE_RESOLUTION|>--- conflicted
+++ resolved
@@ -358,10 +358,7 @@
       "dateLastServiceGC",
       "%" Pd64 "",
       isolate->last_allocationprofile_gc_timestamp());
-<<<<<<< HEAD
-=======
-
->>>>>>> 6bd9b19c
+
   {
     JSONObject heaps(&obj, "heaps");
     {
@@ -377,11 +374,7 @@
     for (intptr_t i = 1; i < top_; i++) {
       const ClassHeapStats* stats = StatsWithUpdatedSize(i);
       if (stats != NULL) {
-<<<<<<< HEAD
-       JSONObject obj(&arr);
-=======
         JSONObject obj(&arr);
->>>>>>> 6bd9b19c
         cls = At(i);
         stats->PrintToJSONObject(cls, &obj);
       }
