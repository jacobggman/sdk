--- conflicted
+++ resolved
@@ -1674,9 +1674,6 @@
 }
 
 
-<<<<<<< HEAD
-void Assembler::LoadClassId(Register result, Register object) {
-=======
 void Assembler::StoreIntoObjectNoBarrierOffset(Register object,
                                                int32_t offset,
                                                const Object& value) {
@@ -1691,12 +1688,11 @@
 
 
 void Assembler::LoadClassId(Register result, Register object, Condition cond) {
->>>>>>> 6bd9b19c
   ASSERT(RawObject::kClassIdTagPos == 16);
   ASSERT(RawObject::kClassIdTagSize == 16);
   const intptr_t class_id_offset = Object::tags_offset() +
       RawObject::kClassIdTagPos / kBitsPerByte;
-  ldrh(result, FieldAddress(object, class_id_offset));
+  ldrh(result, FieldAddress(object, class_id_offset), cond);
 }
 
 
@@ -1727,6 +1723,14 @@
                                Register scratch) {
   LoadClassId(scratch, object);
   CompareImmediate(scratch, class_id);
+}
+
+
+void Assembler::LoadTaggedClassIdMayBeSmi(Register result, Register object) {
+  tst(object, Operand(kSmiTagMask));
+  LoadImmediate(result, Smi::RawValue(kSmiCid), EQ);
+  LoadClassId(result, object, NE);
+  SmiTag(result, NE);
 }
 
 
