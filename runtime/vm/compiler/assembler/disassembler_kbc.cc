// Copyright (c) 2018, the Dart project authors.  Please see the AUTHORS file
// for details. All rights reserved. Use of this source code is governed by a
// BSD-style license that can be found in the LICENSE file.

#include "vm/globals.h"
#if !defined(DART_PRECOMPILED_RUNTIME)

#include "vm/compiler/assembler/disassembler_kbc.h"

#include "platform/assert.h"
#include "vm/constants_kbc.h"
#include "vm/cpu.h"
#include "vm/instructions.h"

namespace dart {

static const char* kOpcodeNames[] = {
#define BYTECODE_NAME(name, encoding, op1, op2, op3) #name,
    KERNEL_BYTECODES_LIST(BYTECODE_NAME)
#undef BYTECODE_NAME
};

static const size_t kOpcodeCount =
    sizeof(kOpcodeNames) / sizeof(kOpcodeNames[0]);

typedef void (*BytecodeFormatter)(char* buffer,
                                  intptr_t size,
                                  uword pc,
                                  uint32_t bc);
typedef void (*Fmt)(char** buf, intptr_t* size, uword pc, int32_t value);

template <typename ValueType>
void FormatOperand(char** buf,
                   intptr_t* size,
                   const char* fmt,
                   ValueType value) {
  intptr_t written = Utils::SNPrint(*buf, *size, fmt, value);
  if (written < *size) {
    *buf += written;
    *size += written;
  } else {
    *size = -1;
  }
}

static void Fmt___(char** buf, intptr_t* size, uword pc, int32_t value) {}

static void Fmttgt(char** buf, intptr_t* size, uword pc, int32_t value) {
  FormatOperand(buf, size, "-> %" Px, pc + (value << 2));
}

static void Fmtlit(char** buf, intptr_t* size, uword pc, int32_t value) {
  FormatOperand(buf, size, "k%d", value);
}

static void Fmtreg(char** buf, intptr_t* size, uword pc, int32_t value) {
  FormatOperand(buf, size, "r%d", value);
}

static void Fmtxeg(char** buf, intptr_t* size, uword pc, int32_t value) {
  if (value < 0) {
    FormatOperand(buf, size, "FP[%d]", value);
  } else {
    Fmtreg(buf, size, pc, value);
  }
}

static void Fmtnum(char** buf, intptr_t* size, uword pc, int32_t value) {
  FormatOperand(buf, size, "#%d", value);
}

static void Apply(char** buf,
                  intptr_t* size,
                  uword pc,
                  Fmt fmt,
                  int32_t value,
                  const char* suffix) {
  if (*size <= 0) {
    return;
  }

  fmt(buf, size, pc, value);
  if (*size > 0) {
    FormatOperand(buf, size, "%s", suffix);
  }
}

static void Format0(char* buf,
                    intptr_t size,
                    uword pc,
                    uint32_t op,
                    Fmt op1,
                    Fmt op2,
                    Fmt op3) {}

static void FormatT(char* buf,
                    intptr_t size,
                    uword pc,
                    uint32_t op,
                    Fmt op1,
                    Fmt op2,
                    Fmt op3) {
  const int32_t x = static_cast<int32_t>(op) >> 8;
  Apply(&buf, &size, pc, op1, x, "");
}

static void FormatA(char* buf,
                    intptr_t size,
                    uword pc,
                    uint32_t op,
                    Fmt op1,
                    Fmt op2,
                    Fmt op3) {
  const int32_t a = (op & 0xFF00) >> 8;
  Apply(&buf, &size, pc, op1, a, "");
}

static void FormatA_D(char* buf,
                      intptr_t size,
                      uword pc,
                      uint32_t op,
                      Fmt op1,
                      Fmt op2,
                      Fmt op3) {
  const int32_t a = (op & 0xFF00) >> 8;
  const int32_t bc = op >> 16;
  Apply(&buf, &size, pc, op1, a, ", ");
  Apply(&buf, &size, pc, op2, bc, "");
}

static void FormatA_X(char* buf,
                      intptr_t size,
                      uword pc,
                      uint32_t op,
                      Fmt op1,
                      Fmt op2,
                      Fmt op3) {
  const int32_t a = (op & 0xFF00) >> 8;
  const int32_t bc = static_cast<int32_t>(op) >> 16;
  Apply(&buf, &size, pc, op1, a, ", ");
  Apply(&buf, &size, pc, op2, bc, "");
}

static void FormatX(char* buf,
                    intptr_t size,
                    uword pc,
                    uint32_t op,
                    Fmt op1,
                    Fmt op2,
                    Fmt op3) {
  const int32_t bc = static_cast<int32_t>(op) >> 16;
  Apply(&buf, &size, pc, op1, bc, "");
}

static void FormatD(char* buf,
                    intptr_t size,
                    uword pc,
                    uint32_t op,
                    Fmt op1,
                    Fmt op2,
                    Fmt op3) {
  const int32_t bc = op >> 16;
  Apply(&buf, &size, pc, op1, bc, "");
}

static void FormatA_B_C(char* buf,
                        intptr_t size,
                        uword pc,
                        uint32_t op,
                        Fmt op1,
                        Fmt op2,
                        Fmt op3) {
  const int32_t a = (op >> 8) & 0xFF;
  const int32_t b = (op >> 16) & 0xFF;
  const int32_t c = (op >> 24) & 0xFF;
  Apply(&buf, &size, pc, op1, a, ", ");
  Apply(&buf, &size, pc, op2, b, ", ");
  Apply(&buf, &size, pc, op3, c, "");
}

// TODO(alexmarkov) This format is currently unused. Restore it if needed, or
// remove it once bytecode instruction set is finalized.
//
// static void FormatA_B_Y(char* buf,
//                        intptr_t size,
//                        uword pc,
//                        uint32_t op,
//                        Fmt op1,
//                        Fmt op2,
//                        Fmt op3) {
//  const int32_t a = (op >> 8) & 0xFF;
//  const int32_t b = (op >> 16) & 0xFF;
//  const int32_t y = static_cast<int8_t>((op >> 24) & 0xFF);
//  Apply(&buf, &size, pc, op1, a, ", ");
//  Apply(&buf, &size, pc, op2, b, ", ");
//  Apply(&buf, &size, pc, op3, y, "");
// }

#define BYTECODE_FORMATTER(name, encoding, op1, op2, op3)                      \
  static void Format##name(char* buf, intptr_t size, uword pc, uint32_t op) {  \
    Format##encoding(buf, size, pc, op, Fmt##op1, Fmt##op2, Fmt##op3);         \
  }
KERNEL_BYTECODES_LIST(BYTECODE_FORMATTER)
#undef BYTECODE_FORMATTER

static const BytecodeFormatter kFormatters[] = {
#define BYTECODE_FORMATTER(name, encoding, op1, op2, op3) &Format##name,
    KERNEL_BYTECODES_LIST(BYTECODE_FORMATTER)
#undef BYTECODE_FORMATTER
};

static bool HasLoadFromPool(KBCInstr instr) {
  switch (KernelBytecode::DecodeOpcode(instr)) {
    case KernelBytecode::kLoadConstant:
    case KernelBytecode::kPushConstant:
    case KernelBytecode::kIndirectStaticCall:
    case KernelBytecode::kInstanceCall:
    case KernelBytecode::kStoreStaticTOS:
    case KernelBytecode::kPushStatic:
    case KernelBytecode::kAllocate:
    case KernelBytecode::kInstantiateType:
    case KernelBytecode::kInstantiateTypeArgumentsTOS:
    case KernelBytecode::kAssertAssignable:
      return true;
    default:
      return false;
  }
}

static bool GetLoadedObjectAt(uword pc,
                              const ObjectPool& object_pool,
                              Object* obj) {
  KBCInstr instr = KernelBytecode::At(pc);
  if (HasLoadFromPool(instr)) {
    uint16_t index = KernelBytecode::DecodeD(instr);
    if (object_pool.TypeAt(index) == ObjectPool::kTaggedObject) {
      *obj = object_pool.ObjectAt(index);
      return true;
    }
  }
  return false;
}

void KernelBytecodeDisassembler::DecodeInstruction(char* hex_buffer,
                                                   intptr_t hex_size,
                                                   char* human_buffer,
                                                   intptr_t human_size,
                                                   int* out_instr_size,
                                                   const Bytecode& bytecode,
                                                   Object** object,
                                                   uword pc) {
  const uint32_t instr = *reinterpret_cast<uint32_t*>(pc);
  const uint8_t opcode = instr & 0xFF;
  ASSERT(opcode < kOpcodeCount);
  size_t name_size =
      Utils::SNPrint(human_buffer, human_size, "%-10s\t", kOpcodeNames[opcode]);

  human_buffer += name_size;
  human_size -= name_size;
  kFormatters[opcode](human_buffer, human_size, pc, instr);

  Utils::SNPrint(hex_buffer, hex_size, "%08x", instr);
  if (out_instr_size) {
    *out_instr_size = sizeof(uint32_t);
  }

  *object = NULL;
  if (!bytecode.IsNull()) {
    *object = &Object::Handle();
    const ObjectPool& pool = ObjectPool::Handle(bytecode.object_pool());
    if (!GetLoadedObjectAt(pc, pool, *object)) {
      *object = NULL;
    }
  }
}

void KernelBytecodeDisassembler::Disassemble(uword start,
                                             uword end,
                                             DisassemblyFormatter* formatter,
                                             const Bytecode& bytecode) {
#if !defined(PRODUCT)
  ASSERT(formatter != NULL);
  char hex_buffer[kHexadecimalBufferSize];  // Instruction in hexadecimal form.
  char human_buffer[kUserReadableBufferSize];  // Human-readable instruction.
  uword pc = start;
  GrowableArray<const Function*> inlined_functions;
  GrowableArray<TokenPosition> token_positions;
  while (pc < end) {
<<<<<<< HEAD
    const intptr_t offset = pc - start;
    const intptr_t old_comment_finger = comment_finger;
    while (comment_finger < comments.Length() &&
           comments.PCOffsetAt(comment_finger) <= offset) {
      formatter->Print(
          "        ;; %s\n",
          String::Handle(comments.CommentAt(comment_finger)).ToCString());
      comment_finger++;
    }
    if (old_comment_finger != comment_finger) {
      char str[4000];
      BufferFormatter f(str, sizeof(str));
      // Comment emitted, emit inlining information.
      bytecode.GetInlinedFunctionsAtInstruction(offset, &inlined_functions,
                                                &token_positions);
      // Skip top scope function printing (last entry in 'inlined_functions').
      bool first = true;
      for (intptr_t i = 1; i < inlined_functions.length(); i++) {
        const char* name = inlined_functions[i]->ToQualifiedCString();
        if (first) {
          f.Print("        ;; Inlined [%s", name);
          first = false;
        } else {
          f.Print(" -> %s", name);
        }
      }
      if (!first) {
        f.Print("]\n");
        formatter->Print("%s", str);
      }
    }
=======
>>>>>>> f9ce4729
    int instruction_length;
    Object* object;
    DecodeInstruction(hex_buffer, sizeof(hex_buffer), human_buffer,
                      sizeof(human_buffer), &instruction_length, bytecode,
                      &object, pc);
    formatter->ConsumeInstruction(hex_buffer, sizeof(hex_buffer), human_buffer,
                                  sizeof(human_buffer), object, pc);
    pc += instruction_length;
  }
#else
  UNREACHABLE();
#endif
}

void KernelBytecodeDisassembler::Disassemble(const Function& function) {
#if !defined(PRODUCT)
  ASSERT(function.HasBytecode());
  const char* function_fullname = function.ToFullyQualifiedCString();
  Zone* zone = Thread::Current()->zone();
  const Bytecode& bytecode = Bytecode::Handle(zone, function.bytecode());
  THR_Print("Bytecode for function '%s' {\n", function_fullname);
  uword start = bytecode.PayloadStart();
  DisassembleToStdout stdout_formatter;
  LogBlock lb;
  Disassemble(start, start + bytecode.Size(), &stdout_formatter, bytecode);
  THR_Print("}\n");

  const ObjectPool& object_pool =
      ObjectPool::Handle(zone, bytecode.object_pool());
  object_pool.DebugPrint();

  THR_Print("PC Descriptors for function '%s' {\n", function_fullname);
  PcDescriptors::PrintHeaderString();
  const PcDescriptors& descriptors =
      PcDescriptors::Handle(zone, bytecode.pc_descriptors());
  THR_Print("%s}\n", descriptors.ToCString());

  THR_Print("Exception Handlers for function '%s' {\n", function_fullname);
  const ExceptionHandlers& handlers =
      ExceptionHandlers::Handle(zone, bytecode.exception_handlers());
  THR_Print("%s}\n", handlers.ToCString());
#else
  UNREACHABLE();
#endif
}

}  // namespace dart

#endif  // !defined(DART_PRECOMPILED_RUNTIME)<|MERGE_RESOLUTION|>--- conflicted
+++ resolved
@@ -286,40 +286,6 @@
   GrowableArray<const Function*> inlined_functions;
   GrowableArray<TokenPosition> token_positions;
   while (pc < end) {
-<<<<<<< HEAD
-    const intptr_t offset = pc - start;
-    const intptr_t old_comment_finger = comment_finger;
-    while (comment_finger < comments.Length() &&
-           comments.PCOffsetAt(comment_finger) <= offset) {
-      formatter->Print(
-          "        ;; %s\n",
-          String::Handle(comments.CommentAt(comment_finger)).ToCString());
-      comment_finger++;
-    }
-    if (old_comment_finger != comment_finger) {
-      char str[4000];
-      BufferFormatter f(str, sizeof(str));
-      // Comment emitted, emit inlining information.
-      bytecode.GetInlinedFunctionsAtInstruction(offset, &inlined_functions,
-                                                &token_positions);
-      // Skip top scope function printing (last entry in 'inlined_functions').
-      bool first = true;
-      for (intptr_t i = 1; i < inlined_functions.length(); i++) {
-        const char* name = inlined_functions[i]->ToQualifiedCString();
-        if (first) {
-          f.Print("        ;; Inlined [%s", name);
-          first = false;
-        } else {
-          f.Print(" -> %s", name);
-        }
-      }
-      if (!first) {
-        f.Print("]\n");
-        formatter->Print("%s", str);
-      }
-    }
-=======
->>>>>>> f9ce4729
     int instruction_length;
     Object* object;
     DecodeInstruction(hex_buffer, sizeof(hex_buffer), human_buffer,
