--- conflicted
+++ resolved
@@ -73,13 +73,8 @@
     __ str(TMP, compiler::Address(THR, Thread::vm_tag_offset()));
     __ mov(SP, kCallLeafRuntimeCalleeSaveScratch2);
     __ mov(CSP, kCallLeafRuntimeCalleeSaveScratch1);
-<<<<<<< HEAD
-    ASSERT((kAbiPreservedCpuRegs & (1 << THR)) != 0);
-    ASSERT((kAbiPreservedCpuRegs & (1 << PP)) != 0);
-=======
     COMPILE_ASSERT(IsAbiPreservedRegister(THR));
     COMPILE_ASSERT(IsAbiPreservedRegister(PP));
->>>>>>> 33cba2d3
   } else {
     // Argument count is not checked here, but in the runtime entry for a more
     // informative error message.
