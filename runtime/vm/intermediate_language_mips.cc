// Copyright (c) 2013, the Dart project authors.  Please see the AUTHORS file
// for details. All rights reserved. Use of this source code is governed by a
// BSD-style license that can be found in the LICENSE file.

#include "vm/globals.h"  // Needed here to get TARGET_ARCH_MIPS.
#if defined(TARGET_ARCH_MIPS)

#include "vm/intermediate_language.h"

#include "lib/error.h"
#include "vm/dart_entry.h"
#include "vm/flow_graph_compiler.h"
#include "vm/locations.h"
#include "vm/object_store.h"
#include "vm/parser.h"
#include "vm/simulator.h"
#include "vm/stack_frame.h"
#include "vm/stub_code.h"
#include "vm/symbols.h"

#define __ compiler->assembler()->

namespace dart {

DECLARE_FLAG(int, optimization_counter_threshold);
DECLARE_FLAG(bool, propagate_ic_data);

// Generic summary for call instructions that have all arguments pushed
// on the stack and return the result in a fixed register V0.
LocationSummary* Instruction::MakeCallSummary() {
  LocationSummary* result = new LocationSummary(0, 0, LocationSummary::kCall);
  result->set_out(Location::RegisterLocation(V0));
  return result;
}


LocationSummary* PushArgumentInstr::MakeLocationSummary() const {
  const intptr_t kNumInputs = 1;
  const intptr_t kNumTemps= 0;
  LocationSummary* locs =
      new LocationSummary(kNumInputs, kNumTemps, LocationSummary::kNoCall);
  locs->set_in(0, Location::AnyOrConstant(value()));
  return locs;
}


void PushArgumentInstr::EmitNativeCode(FlowGraphCompiler* compiler) {
  // In SSA mode, we need an explicit push. Nothing to do in non-SSA mode
  // where PushArgument is handled by BindInstr::EmitNativeCode.
  __ TraceSimMsg("PushArgumentInstr");
  if (compiler->is_optimizing()) {
    Location value = locs()->in(0);
    if (value.IsRegister()) {
      __ Push(value.reg());
    } else if (value.IsConstant()) {
      __ PushObject(value.constant());
    } else {
      ASSERT(value.IsStackSlot());
      __ lw(TMP, value.ToStackSlotAddress());
      __ Push(TMP);
    }
  }
}


LocationSummary* ReturnInstr::MakeLocationSummary() const {
  const intptr_t kNumInputs = 1;
  const intptr_t kNumTemps = 0;
  LocationSummary* locs =
      new LocationSummary(kNumInputs, kNumTemps, LocationSummary::kNoCall);
  locs->set_in(0, Location::RegisterLocation(V0));
  return locs;
}


// Attempt optimized compilation at return instruction instead of at the entry.
// The entry needs to be patchable, no inlined objects are allowed in the area
// that will be overwritten by the patch instructions: a branch macro sequence.
void ReturnInstr::EmitNativeCode(FlowGraphCompiler* compiler) {
  __ TraceSimMsg("ReturnInstr");
  Register result = locs()->in(0).reg();
  ASSERT(result == V0);
#if defined(DEBUG)
  // TODO(srdjan): Fix for functions with finally clause.
  // A finally clause may leave a previously pushed return value if it
  // has its own return instruction. Method that have finally are currently
  // not optimized.
  if (!compiler->HasFinally()) {
    Label stack_ok;
    __ Comment("Stack Check");
    __ TraceSimMsg("Stack Check");
    const intptr_t fp_sp_dist =
        (kFirstLocalSlotFromFp + 1 - compiler->StackSize()) * kWordSize;
    ASSERT(fp_sp_dist <= 0);
    __ subu(T2, SP, FP);

    __ BranchEqual(T2, fp_sp_dist, &stack_ok);
    __ break_(0);

    __ Bind(&stack_ok);
  }
#endif
  // This sequence is patched by a debugger breakpoint. There is no need for
  // extra NOP instructions here because the sequence patched in for a
  // breakpoint is shorter than the sequence here.
  __ LeaveDartFrameAndReturn();
  compiler->AddCurrentDescriptor(PcDescriptors::kReturn,
                                 Isolate::kNoDeoptId,
                                 token_pos());
}


bool IfThenElseInstr::IsSupported() {
  return false;
}


bool IfThenElseInstr::Supports(ComparisonInstr* comparison,
                               Value* v1,
                               Value* v2) {
  UNREACHABLE();
  return false;
}


LocationSummary* IfThenElseInstr::MakeLocationSummary() const {
  UNREACHABLE();
  return NULL;
}


void IfThenElseInstr::EmitNativeCode(FlowGraphCompiler* compiler) {
  UNREACHABLE();
}


LocationSummary* ClosureCallInstr::MakeLocationSummary() const {
  const intptr_t kNumInputs = 0;
  const intptr_t kNumTemps = 1;
  LocationSummary* result =
      new LocationSummary(kNumInputs, kNumTemps, LocationSummary::kCall);
  result->set_out(Location::RegisterLocation(V0));
  result->set_temp(0, Location::RegisterLocation(S4));  // Arg. descriptor.
  return result;
}


void ClosureCallInstr::EmitNativeCode(FlowGraphCompiler* compiler) {
  // The arguments to the stub include the closure, as does the arguments
  // descriptor.
  Register temp_reg = locs()->temp(0).reg();
  int argument_count = ArgumentCount();
  const Array& arguments_descriptor =
      Array::ZoneHandle(ArgumentsDescriptor::New(argument_count,
                                                 argument_names()));
  __ LoadObject(temp_reg, arguments_descriptor);
  compiler->GenerateDartCall(deopt_id(),
                             token_pos(),
                             &StubCode::CallClosureFunctionLabel(),
                             PcDescriptors::kClosureCall,
                             locs());
  __ Drop(argument_count);
}


LocationSummary* LoadLocalInstr::MakeLocationSummary() const {
  return LocationSummary::Make(0,
                               Location::RequiresRegister(),
                               LocationSummary::kNoCall);
}


void LoadLocalInstr::EmitNativeCode(FlowGraphCompiler* compiler) {
  __ TraceSimMsg("LoadLocalInstr");
  Register result = locs()->out().reg();
  __ lw(result, Address(FP, local().index() * kWordSize));
}


LocationSummary* StoreLocalInstr::MakeLocationSummary() const {
  return LocationSummary::Make(1,
                               Location::SameAsFirstInput(),
                               LocationSummary::kNoCall);
}


void StoreLocalInstr::EmitNativeCode(FlowGraphCompiler* compiler) {
  __ TraceSimMsg("StoreLocalInstr");
  Register value = locs()->in(0).reg();
  Register result = locs()->out().reg();
  ASSERT(result == value);  // Assert that register assignment is correct.
  __ sw(value, Address(FP, local().index() * kWordSize));
}


LocationSummary* ConstantInstr::MakeLocationSummary() const {
  return LocationSummary::Make(0,
                               Location::RequiresRegister(),
                               LocationSummary::kNoCall);
}


void ConstantInstr::EmitNativeCode(FlowGraphCompiler* compiler) {
  // The register allocator drops constant definitions that have no uses.
  if (!locs()->out().IsInvalid()) {
    __ TraceSimMsg("ConstantInstr");
    Register result = locs()->out().reg();
    __ LoadObject(result, value());
  }
}


LocationSummary* AssertAssignableInstr::MakeLocationSummary() const {
  const intptr_t kNumInputs = 3;
  const intptr_t kNumTemps = 0;
  LocationSummary* summary =
      new LocationSummary(kNumInputs, kNumTemps, LocationSummary::kCall);
  summary->set_in(0, Location::RegisterLocation(A0));  // Value.
  summary->set_in(1, Location::RegisterLocation(A2));  // Instantiator.
  summary->set_in(2, Location::RegisterLocation(A1));  // Type arguments.
  summary->set_out(Location::RegisterLocation(A0));
  return summary;
}


LocationSummary* AssertBooleanInstr::MakeLocationSummary() const {
  const intptr_t kNumInputs = 1;
  const intptr_t kNumTemps = 0;
  LocationSummary* locs =
      new LocationSummary(kNumInputs, kNumTemps, LocationSummary::kCall);
  locs->set_in(0, Location::RegisterLocation(A0));
  locs->set_out(Location::RegisterLocation(A0));
  return locs;
}


static void EmitAssertBoolean(Register reg,
                              intptr_t token_pos,
                              intptr_t deopt_id,
                              LocationSummary* locs,
                              FlowGraphCompiler* compiler) {
  // Check that the type of the value is allowed in conditional context.
  // Call the runtime if the object is not bool::true or bool::false.
  ASSERT(locs->always_calls());
  Label done;
  __ BranchEqual(reg, Bool::True(), &done);
  __ BranchEqual(reg, Bool::False(), &done);

  __ Push(reg);  // Push the source object.
  compiler->GenerateCallRuntime(token_pos,
                                deopt_id,
                                kConditionTypeErrorRuntimeEntry,
                                locs);
  // We should never return here.
  __ break_(0);
  __ Bind(&done);
}


void AssertBooleanInstr::EmitNativeCode(FlowGraphCompiler* compiler) {
  Register obj = locs()->in(0).reg();
  Register result = locs()->out().reg();

  __ TraceSimMsg("AssertBooleanInstr");
  EmitAssertBoolean(obj, token_pos(), deopt_id(), locs(), compiler);
  ASSERT(obj == result);
}


LocationSummary* ArgumentDefinitionTestInstr::MakeLocationSummary() const {
  UNIMPLEMENTED();
  return NULL;
}


void ArgumentDefinitionTestInstr::EmitNativeCode(FlowGraphCompiler* compiler) {
  UNIMPLEMENTED();
}


LocationSummary* EqualityCompareInstr::MakeLocationSummary() const {
  const intptr_t kNumInputs = 2;
  const bool is_checked_strict_equal =
      HasICData() && ic_data()->AllTargetsHaveSameOwner(kInstanceCid);
  if (receiver_class_id() == kMintCid) {
    const intptr_t kNumTemps = 1;
    LocationSummary* locs =
        new LocationSummary(kNumInputs, kNumTemps, LocationSummary::kNoCall);
    locs->set_in(0, Location::RequiresFpuRegister());
    locs->set_in(1, Location::RequiresFpuRegister());
    locs->set_temp(0, Location::RequiresRegister());
    locs->set_out(Location::RequiresRegister());
    return locs;
  }
  if (receiver_class_id() == kDoubleCid) {
    const intptr_t kNumTemps = 0;
    LocationSummary* locs =
        new LocationSummary(kNumInputs, kNumTemps, LocationSummary::kNoCall);
    locs->set_in(0, Location::RequiresFpuRegister());
    locs->set_in(1, Location::RequiresFpuRegister());
    locs->set_out(Location::RequiresRegister());
    return locs;
  }
  if (receiver_class_id() == kSmiCid) {
    const intptr_t kNumTemps = 0;
    LocationSummary* locs =
        new LocationSummary(kNumInputs, kNumTemps, LocationSummary::kNoCall);
    locs->set_in(0, Location::RegisterOrConstant(left()));
    // Only one input can be a constant operand. The case of two constant
    // operands should be handled by constant propagation.
    locs->set_in(1, locs->in(0).IsConstant()
                        ? Location::RequiresRegister()
                        : Location::RegisterOrConstant(right()));
    locs->set_out(Location::RequiresRegister());
    return locs;
  }
  if (is_checked_strict_equal) {
    const intptr_t kNumTemps = 1;
    LocationSummary* locs =
        new LocationSummary(kNumInputs, kNumTemps, LocationSummary::kNoCall);
    locs->set_in(0, Location::RequiresRegister());
    locs->set_in(1, Location::RequiresRegister());
    locs->set_temp(0, Location::RequiresRegister());
    locs->set_out(Location::RequiresRegister());
    return locs;
  }
  if (IsPolymorphic()) {
    const intptr_t kNumTemps = 1;
    LocationSummary* locs =
        new LocationSummary(kNumInputs, kNumTemps, LocationSummary::kCall);
    UNIMPLEMENTED();  // TODO(regis): Verify register allocation.
    return locs;
  }
  const intptr_t kNumTemps = 1;
  LocationSummary* locs =
      new LocationSummary(kNumInputs, kNumTemps, LocationSummary::kCall);
  locs->set_in(0, Location::RegisterLocation(A1));
  locs->set_in(1, Location::RegisterLocation(A0));
  locs->set_temp(0, Location::RegisterLocation(T0));
  locs->set_out(Location::RegisterLocation(V0));
  return locs;
}


// A1: left.
// A0: right.
// Uses T0 to load ic_call_data.
// Result in V0.
static void EmitEqualityAsInstanceCall(FlowGraphCompiler* compiler,
                                       intptr_t deopt_id,
                                       intptr_t token_pos,
                                       Token::Kind kind,
                                       LocationSummary* locs,
                                       const ICData& original_ic_data) {
  __ TraceSimMsg("EmitEqualityAsInstanceCall");
  if (!compiler->is_optimizing()) {
    compiler->AddCurrentDescriptor(PcDescriptors::kDeopt,
                                   deopt_id,
                                   token_pos);
  }
  const int kNumberOfArguments = 2;
  const Array& kNoArgumentNames = Array::Handle();
  const int kNumArgumentsChecked = 2;

  Label check_identity;
  __ LoadImmediate(TMP1, reinterpret_cast<intptr_t>(Object::null()));
  __ beq(A1, TMP1, &check_identity);
  __ beq(A0, TMP1, &check_identity);

  ICData& equality_ic_data = ICData::ZoneHandle();
  if (compiler->is_optimizing() && FLAG_propagate_ic_data) {
    ASSERT(!original_ic_data.IsNull());
    if (original_ic_data.NumberOfChecks() == 0) {
      // IC call for reoptimization populates original ICData.
      equality_ic_data = original_ic_data.raw();
    } else {
      // Megamorphic call.
      equality_ic_data = original_ic_data.AsUnaryClassChecks();
    }
  } else {
    equality_ic_data = ICData::New(compiler->parsed_function().function(),
                                   Symbols::EqualOperator(),
                                   deopt_id,
                                   kNumArgumentsChecked);
  }
  __ addiu(SP, SP, Immediate(-2 * kWordSize));
  __ sw(A1, Address(SP, 1 * kWordSize));
  __ sw(A0, Address(SP, 0 * kWordSize));
  compiler->GenerateInstanceCall(deopt_id,
                                 token_pos,
                                 kNumberOfArguments,
                                 kNoArgumentNames,
                                 locs,
                                 equality_ic_data);
  Label check_ne;
  __ b(&check_ne);

  __ Bind(&check_identity);
  Label equality_done;
  if (compiler->is_optimizing()) {
    // No need to update IC data.
    Label is_true;
    __ beq(A1, A0, &is_true);
    __ LoadObject(V0, (kind == Token::kEQ) ? Bool::False() : Bool::True());
    __ b(&equality_done);
    __ Bind(&is_true);
    __ LoadObject(V0, (kind == Token::kEQ) ? Bool::True() : Bool::False());
    if (kind == Token::kNE) {
      // Skip not-equal result conversion.
      __ b(&equality_done);
    }
  } else {
    // Call stub, load IC data in register. The stub will update ICData if
    // necessary.
    Register ic_data_reg = locs->temp(0).reg();
    ASSERT(ic_data_reg == T0);  // Stub depends on it.
    __ LoadObject(ic_data_reg, equality_ic_data);
    // Pass left in A1 and right in A0.
    compiler->GenerateCall(token_pos,
                           &StubCode::EqualityWithNullArgLabel(),
                           PcDescriptors::kRuntimeCall,
                           locs);
  }
  __ Bind(&check_ne);
  if (kind == Token::kNE) {
    Label true_label, done;
    // Negate the condition: true label returns false and vice versa.
    __ BranchEqual(V0, Bool::True(), &true_label);
    __ LoadObject(V0, Bool::True());
    __ b(&done);
    __ Bind(&true_label);
    __ LoadObject(V0, Bool::False());
    __ Bind(&done);
  }
  __ Bind(&equality_done);
}


static void LoadValueCid(FlowGraphCompiler* compiler,
                         Register value_cid_reg,
                         Register value_reg,
                         Label* value_is_smi = NULL) {
  __ TraceSimMsg("LoadValueCid");
  Label done;
  if (value_is_smi == NULL) {
    __ LoadImmediate(value_cid_reg, kSmiCid);
  }
  __ andi(TMP1, value_reg, Immediate(kSmiTagMask));
  if (value_is_smi == NULL) {
    __ beq(TMP1, ZR, &done);
  } else {
    __ beq(TMP1, ZR, value_is_smi);
  }
  __ LoadClassId(value_cid_reg, value_reg);
  __ Bind(&done);
}


// Emit code when ICData's targets are all Object == (which is ===).
static void EmitCheckedStrictEqual(FlowGraphCompiler* compiler,
                                   const ICData& ic_data,
                                   const LocationSummary& locs,
                                   Token::Kind kind,
                                   BranchInstr* branch,
                                   intptr_t deopt_id) {
  UNIMPLEMENTED();
}


// First test if receiver is NULL, in which case === is applied.
// If type feedback was provided (lists of <class-id, target>), do a
// type by type check (either === or static call to the operator.
static void EmitGenericEqualityCompare(FlowGraphCompiler* compiler,
                                       LocationSummary* locs,
                                       Token::Kind kind,
                                       BranchInstr* branch,
                                       const ICData& ic_data,
                                       intptr_t deopt_id,
                                       intptr_t token_pos) {
  UNIMPLEMENTED();
}


static Condition TokenKindToSmiCondition(Token::Kind kind) {
  switch (kind) {
    case Token::kEQ: return EQ;
    case Token::kNE: return NE;
    case Token::kLT: return LT;
    case Token::kGT: return GT;
    case Token::kLTE: return LE;
    case Token::kGTE: return GE;
    default:
      UNREACHABLE();
      return VS;
  }
}


static void EmitSmiComparisonOp(FlowGraphCompiler* compiler,
                                const LocationSummary& locs,
                                Token::Kind kind,
                                BranchInstr* branch) {
  __ TraceSimMsg("EmitSmiComparisonOp");
  Location left = locs.in(0);
  Location right = locs.in(1);
  ASSERT(!left.IsConstant() || !right.IsConstant());

  Condition true_condition = TokenKindToSmiCondition(kind);

  if (left.IsConstant()) {
    __ CompareObject(CMPRES, right.reg(), left.constant());
    true_condition = FlowGraphCompiler::FlipCondition(true_condition);
  } else if (right.IsConstant()) {
    __ CompareObject(CMPRES, left.reg(), right.constant());
  } else {
    __ subu(CMPRES, left.reg(), right.reg());
  }

  if (branch != NULL) {
    branch->EmitBranchOnCondition(compiler, true_condition);
  } else {
    Register result = locs.out().reg();
    Label done, is_true;
    switch (true_condition) {
      case EQ: __ beq(CMPRES, ZR, &is_true); break;
      case NE: __ bne(CMPRES, ZR, &is_true); break;
      case GT: __ bgtz(CMPRES, &is_true); break;
      case GE: __ bgez(CMPRES, &is_true); break;
      case LT: __ bltz(CMPRES, &is_true); break;
      case LE: __ blez(CMPRES, &is_true); break;
      default:
        UNREACHABLE();
        break;
    }
    __ LoadObject(result, Bool::False());
    __ b(&done);
    __ Bind(&is_true);
    __ LoadObject(result, Bool::True());
    __ Bind(&done);
  }
}


static void EmitUnboxedMintEqualityOp(FlowGraphCompiler* compiler,
                                      const LocationSummary& locs,
                                      Token::Kind kind,
                                      BranchInstr* branch) {
  UNIMPLEMENTED();
}


static void EmitUnboxedMintComparisonOp(FlowGraphCompiler* compiler,
                                        const LocationSummary& locs,
                                        Token::Kind kind,
                                        BranchInstr* branch) {
  UNIMPLEMENTED();
}


static void EmitDoubleComparisonOp(FlowGraphCompiler* compiler,
                                   const LocationSummary& locs,
                                   Token::Kind kind,
                                   BranchInstr* branch) {
  UNIMPLEMENTED();
}


void EqualityCompareInstr::EmitNativeCode(FlowGraphCompiler* compiler) {
  ASSERT((kind() == Token::kNE) || (kind() == Token::kEQ));
  BranchInstr* kNoBranch = NULL;
  if (receiver_class_id() == kSmiCid) {
    EmitSmiComparisonOp(compiler, *locs(), kind(), kNoBranch);
    return;
  }
  if (receiver_class_id() == kMintCid) {
    EmitUnboxedMintEqualityOp(compiler, *locs(), kind(), kNoBranch);
    return;
  }
  if (receiver_class_id() == kDoubleCid) {
    EmitDoubleComparisonOp(compiler, *locs(), kind(), kNoBranch);
    return;
  }
  const bool is_checked_strict_equal =
      HasICData() && ic_data()->AllTargetsHaveSameOwner(kInstanceCid);
  if (is_checked_strict_equal) {
    EmitCheckedStrictEqual(compiler, *ic_data(), *locs(), kind(), kNoBranch,
                           deopt_id());
    return;
  }
  if (IsPolymorphic()) {
    EmitGenericEqualityCompare(compiler, locs(), kind(), kNoBranch, *ic_data(),
                               deopt_id(), token_pos());
    return;
  }
  Register left = locs()->in(0).reg();
  Register right = locs()->in(1).reg();
  ASSERT(left == A1);
  ASSERT(right == A0);
  EmitEqualityAsInstanceCall(compiler,
                             deopt_id(),
                             token_pos(),
                             kind(),
                             locs(),
                             *ic_data());
  ASSERT(locs()->out().reg() == V0);
}


void EqualityCompareInstr::EmitBranchCode(FlowGraphCompiler* compiler,
                                          BranchInstr* branch) {
  __ TraceSimMsg("EqualityCompareInstr");
  ASSERT((kind() == Token::kNE) || (kind() == Token::kEQ));
  if (receiver_class_id() == kSmiCid) {
    // Deoptimizes if both arguments not Smi.
    EmitSmiComparisonOp(compiler, *locs(), kind(), branch);
    return;
  }
  if (receiver_class_id() == kMintCid) {
    EmitUnboxedMintEqualityOp(compiler, *locs(), kind(), branch);
    return;
  }
  if (receiver_class_id() == kDoubleCid) {
    EmitDoubleComparisonOp(compiler, *locs(), kind(), branch);
    return;
  }
  const bool is_checked_strict_equal =
      HasICData() && ic_data()->AllTargetsHaveSameOwner(kInstanceCid);
  if (is_checked_strict_equal) {
    EmitCheckedStrictEqual(compiler, *ic_data(), *locs(), kind(), branch,
                           deopt_id());
    return;
  }
  if (IsPolymorphic()) {
    EmitGenericEqualityCompare(compiler, locs(), kind(), branch, *ic_data(),
                               deopt_id(), token_pos());
    return;
  }
  Register left = locs()->in(0).reg();
  Register right = locs()->in(1).reg();
  ASSERT(left == A1);
  ASSERT(right == A0);
  EmitEqualityAsInstanceCall(compiler,
                             deopt_id(),
                             token_pos(),
                             Token::kEQ,  // kNE reverse occurs at branch.
                             locs(),
                             *ic_data());
  if (branch->is_checked()) {
    EmitAssertBoolean(V0, token_pos(), deopt_id(), locs(), compiler);
  }
  Condition branch_condition = (kind() == Token::kNE) ? NE : EQ;
  __ CompareObject(CMPRES, V0, Bool::True());
  branch->EmitBranchOnCondition(compiler, branch_condition);
}


LocationSummary* RelationalOpInstr::MakeLocationSummary() const {
  const intptr_t kNumInputs = 2;
  const intptr_t kNumTemps = 0;
  if (operands_class_id() == kMintCid) {
    const intptr_t kNumTemps = 2;
    LocationSummary* locs =
        new LocationSummary(kNumInputs, kNumTemps, LocationSummary::kNoCall);
    locs->set_in(0, Location::RequiresFpuRegister());
    locs->set_in(1, Location::RequiresFpuRegister());
    locs->set_temp(0, Location::RequiresRegister());
    locs->set_temp(1, Location::RequiresRegister());
    locs->set_out(Location::RequiresRegister());
    return locs;
  }
  if (operands_class_id() == kDoubleCid) {
    LocationSummary* summary =
        new LocationSummary(kNumInputs, kNumTemps, LocationSummary::kNoCall);
    summary->set_in(0, Location::RequiresFpuRegister());
    summary->set_in(1, Location::RequiresFpuRegister());
    summary->set_out(Location::RequiresRegister());
    return summary;
  } else if (operands_class_id() == kSmiCid) {
    LocationSummary* summary =
        new LocationSummary(kNumInputs, kNumTemps, LocationSummary::kNoCall);
    summary->set_in(0, Location::RegisterOrConstant(left()));
    // Only one input can be a constant operand. The case of two constant
    // operands should be handled by constant propagation.
    summary->set_in(1, summary->in(0).IsConstant()
                           ? Location::RequiresRegister()
                           : Location::RegisterOrConstant(right()));
    summary->set_out(Location::RequiresRegister());
    return summary;
  }
  LocationSummary* locs =
      new LocationSummary(kNumInputs, kNumTemps, LocationSummary::kCall);
  // Pick arbitrary fixed input registers because this is a call.
  locs->set_in(0, Location::RegisterLocation(A0));
  locs->set_in(1, Location::RegisterLocation(A1));
  locs->set_out(Location::RegisterLocation(V0));
  return locs;
}


void RelationalOpInstr::EmitNativeCode(FlowGraphCompiler* compiler) {
  __ TraceSimMsg("RelationalOpInstr");
  if (operands_class_id() == kSmiCid) {
    EmitSmiComparisonOp(compiler, *locs(), kind(), NULL);
    return;
  }
  if (operands_class_id() == kMintCid) {
    EmitUnboxedMintComparisonOp(compiler, *locs(), kind(), NULL);
    return;
  }
  if (operands_class_id() == kDoubleCid) {
    EmitDoubleComparisonOp(compiler, *locs(), kind(), NULL);
    return;
  }

  // Push arguments for the call.
  // TODO(fschneider): Split this instruction into different types to avoid
  // explicitly pushing arguments to the call here.
  Register left = locs()->in(0).reg();
  Register right = locs()->in(1).reg();
  __ addiu(SP, SP, Immediate(-2 * kWordSize));
  __ sw(left, Address(SP, 1 * kWordSize));
  __ sw(right, Address(SP, 0 * kWordSize));
  if (HasICData() && (ic_data()->NumberOfChecks() > 0)) {
    Label* deopt = compiler->AddDeoptStub(deopt_id(), kDeoptRelationalOp);
    // Load class into A2.
    const intptr_t kNumArguments = 2;
    LoadValueCid(compiler, A2, left);
    compiler->EmitTestAndCall(ICData::Handle(ic_data()->AsUnaryClassChecks()),
                              A2,  // Class id register.
                              kNumArguments,
                              Array::Handle(),  // No named arguments.
                              deopt,  // Deoptimize target.
                              deopt_id(),
                              token_pos(),
                              locs());
    return;
  }
  const String& function_name =
      String::ZoneHandle(Symbols::New(Token::Str(kind())));
  if (!compiler->is_optimizing()) {
    compiler->AddCurrentDescriptor(PcDescriptors::kDeopt,
                                   deopt_id(),
                                   token_pos());
  }
  const intptr_t kNumArguments = 2;
  const intptr_t kNumArgsChecked = 2;  // Type-feedback.
  ICData& relational_ic_data = ICData::ZoneHandle(ic_data()->raw());
  if (compiler->is_optimizing() && FLAG_propagate_ic_data) {
    ASSERT(!ic_data()->IsNull());
    if (ic_data()->NumberOfChecks() == 0) {
      // IC call for reoptimization populates original ICData.
      relational_ic_data = ic_data()->raw();
    } else {
      // Megamorphic call.
      relational_ic_data = ic_data()->AsUnaryClassChecks();
    }
  } else {
    relational_ic_data = ICData::New(compiler->parsed_function().function(),
                                     function_name,
                                     deopt_id(),
                                     kNumArgsChecked);
  }
  compiler->GenerateInstanceCall(deopt_id(),
                                 token_pos(),
                                 kNumArguments,
                                 Array::ZoneHandle(),  // No optional arguments.
                                 locs(),
                                 relational_ic_data);
}


void RelationalOpInstr::EmitBranchCode(FlowGraphCompiler* compiler,
                                       BranchInstr* branch) {
  __ TraceSimMsg("RelationalOpInstr");
  if (operands_class_id() == kSmiCid) {
    EmitSmiComparisonOp(compiler, *locs(), kind(), branch);
    return;
  }
  if (operands_class_id() == kMintCid) {
    EmitUnboxedMintComparisonOp(compiler, *locs(), kind(), branch);
    return;
  }
  if (operands_class_id() == kDoubleCid) {
    EmitDoubleComparisonOp(compiler, *locs(), kind(), branch);
    return;
  }
  EmitNativeCode(compiler);
  __ CompareObject(CMPRES, V0, Bool::True());
  branch->EmitBranchOnCondition(compiler, EQ);
}


LocationSummary* NativeCallInstr::MakeLocationSummary() const {
  const intptr_t kNumInputs = 0;
  const intptr_t kNumTemps = 3;
  LocationSummary* locs =
      new LocationSummary(kNumInputs, kNumTemps, LocationSummary::kCall);
  locs->set_temp(0, Location::RegisterLocation(A1));
  locs->set_temp(1, Location::RegisterLocation(A2));
  locs->set_temp(2, Location::RegisterLocation(T5));
  locs->set_out(Location::RegisterLocation(V0));
  return locs;
}


void NativeCallInstr::EmitNativeCode(FlowGraphCompiler* compiler) {
  __ TraceSimMsg("NativeCallInstr");
  ASSERT(locs()->temp(0).reg() == A1);
  ASSERT(locs()->temp(1).reg() == A2);
  ASSERT(locs()->temp(2).reg() == T5);
  Register result = locs()->out().reg();

  // Push the result place holder initialized to NULL.
  __ PushObject(Object::ZoneHandle());
  // Pass a pointer to the first argument in A2.
  if (!function().HasOptionalParameters()) {
    __ AddImmediate(A2, FP, (kParamEndSlotFromFp +
                             function().NumParameters()) * kWordSize);
  } else {
    __ AddImmediate(A2, FP, kFirstLocalSlotFromFp * kWordSize);
  }
  // Compute the effective address. When running under the simulator,
  // this is a redirection address that forces the simulator to call
  // into the runtime system.
  uword entry = reinterpret_cast<uword>(native_c_function());
#if defined(USING_SIMULATOR)
  entry = Simulator::RedirectExternalReference(entry, Simulator::kNativeCall);
#endif
  __ LoadImmediate(T5, entry);
  __ LoadImmediate(A1, NativeArguments::ComputeArgcTag(function()));
  compiler->GenerateCall(token_pos(),
                         &StubCode::CallNativeCFunctionLabel(),
                         PcDescriptors::kOther,
                         locs());
  __ Pop(result);
}


LocationSummary* StringFromCharCodeInstr::MakeLocationSummary() const {
  UNIMPLEMENTED();
  return NULL;
}


void StringFromCharCodeInstr::EmitNativeCode(FlowGraphCompiler* compiler) {
  UNIMPLEMENTED();
}


LocationSummary* LoadUntaggedInstr::MakeLocationSummary() const {
  UNIMPLEMENTED();
  return NULL;
}


void LoadUntaggedInstr::EmitNativeCode(FlowGraphCompiler* compiler) {
  UNIMPLEMENTED();
}


LocationSummary* LoadClassIdInstr::MakeLocationSummary() const {
  UNIMPLEMENTED();
  return NULL;
}


void LoadClassIdInstr::EmitNativeCode(FlowGraphCompiler* compiler) {
  UNIMPLEMENTED();
}


CompileType LoadIndexedInstr::ComputeType() const {
  switch (class_id_) {
    case kArrayCid:
    case kImmutableArrayCid:
      return CompileType::Dynamic();

    case kTypedDataFloat32ArrayCid:
    case kTypedDataFloat64ArrayCid:
      return CompileType::FromCid(kDoubleCid);
    case kTypedDataFloat32x4ArrayCid:
      return CompileType::FromCid(kFloat32x4Cid);

    case kTypedDataInt8ArrayCid:
    case kTypedDataUint8ArrayCid:
    case kTypedDataUint8ClampedArrayCid:
    case kExternalTypedDataUint8ArrayCid:
    case kExternalTypedDataUint8ClampedArrayCid:
    case kTypedDataInt16ArrayCid:
    case kTypedDataUint16ArrayCid:
    case kOneByteStringCid:
    case kTwoByteStringCid:
      return CompileType::FromCid(kSmiCid);

    case kTypedDataInt32ArrayCid:
    case kTypedDataUint32ArrayCid:
      // Result can be Smi or Mint when boxed.
      // Instruction can deoptimize if we optimistically assumed that the result
      // fits into Smi.
      return CanDeoptimize() ? CompileType::FromCid(kSmiCid)
                             : CompileType::Int();

    default:
      UNIMPLEMENTED();
      return CompileType::Dynamic();
  }
}


Representation LoadIndexedInstr::representation() const {
  switch (class_id_) {
    case kArrayCid:
    case kImmutableArrayCid:
    case kTypedDataInt8ArrayCid:
    case kTypedDataUint8ArrayCid:
    case kTypedDataUint8ClampedArrayCid:
    case kExternalTypedDataUint8ArrayCid:
    case kExternalTypedDataUint8ClampedArrayCid:
    case kTypedDataInt16ArrayCid:
    case kTypedDataUint16ArrayCid:
    case kOneByteStringCid:
    case kTwoByteStringCid:
      return kTagged;
    case kTypedDataInt32ArrayCid:
    case kTypedDataUint32ArrayCid:
      // Instruction can deoptimize if we optimistically assumed that the result
      // fits into Smi.
      return CanDeoptimize() ? kTagged : kUnboxedMint;
    case kTypedDataFloat32ArrayCid:
    case kTypedDataFloat64ArrayCid:
      return kUnboxedDouble;
    case kTypedDataFloat32x4ArrayCid:
      return kUnboxedFloat32x4;
    default:
      UNIMPLEMENTED();
      return kTagged;
  }
}


LocationSummary* LoadIndexedInstr::MakeLocationSummary() const {
  const intptr_t kNumInputs = 2;
  const intptr_t kNumTemps = 0;
  LocationSummary* locs =
      new LocationSummary(kNumInputs, kNumTemps, LocationSummary::kNoCall);
  locs->set_in(0, Location::RequiresRegister());
  // The smi index is either untagged (element size == 1), or it is left smi
  // tagged (for all element sizes > 1).
  // TODO(regis): Revisit and see if the index can be immediate.
  locs->set_in(1, Location::WritableRegister());
  if (representation() == kUnboxedDouble) {
    locs->set_out(Location::RequiresFpuRegister());
  } else {
    locs->set_out(Location::RequiresRegister());
  }
  return locs;
}


void LoadIndexedInstr::EmitNativeCode(FlowGraphCompiler* compiler) {
  Register array = locs()->in(0).reg();
  Location index = locs()->in(1);

  Address element_address(kNoRegister, 0);
  if (IsExternal()) {
    UNIMPLEMENTED();
  } else {
    ASSERT(this->array()->definition()->representation() == kTagged);
    ASSERT(index.IsRegister());  // TODO(regis): Revisit.
    // Note that index is expected smi-tagged, (i.e, times 2) for all arrays
    // with index scale factor > 1. E.g., for Uint8Array and OneByteString the
    // index is expected to be untagged before accessing.
    ASSERT(kSmiTagShift == 1);
    switch (index_scale()) {
      case 1: {
        __ SmiUntag(index.reg());
        break;
      }
      case 2: {
        break;
      }
      case 4: {
        __ sll(index.reg(), index.reg(), 1);
        break;
      }
      case 8: {
        __ sll(index.reg(), index.reg(), 2);
        break;
      }
      case 16: {
        __ sll(index.reg(), index.reg(), 3);
        break;
      }
      default:
        UNREACHABLE();
    }
    __ AddImmediate(index.reg(),
        FlowGraphCompiler::DataOffsetFor(class_id()) - kHeapObjectTag);
    element_address = Address(array, index.reg());
  }

  if ((representation() == kUnboxedDouble) ||
      (representation() == kUnboxedMint) ||
      (representation() == kUnboxedFloat32x4)) {
    UNIMPLEMENTED();
  }

  Register result = locs()->out().reg();
  if ((index_scale() == 1) && index.IsRegister()) {
    __ SmiUntag(index.reg());
  }
  switch (class_id()) {
    case kTypedDataInt8ArrayCid:
      ASSERT(index_scale() == 1);
      __ lb(result, element_address);
      __ SmiTag(result);
      break;
    case kTypedDataUint8ArrayCid:
    case kTypedDataUint8ClampedArrayCid:
    case kExternalTypedDataUint8ArrayCid:
    case kExternalTypedDataUint8ClampedArrayCid:
    case kOneByteStringCid:
      ASSERT(index_scale() == 1);
      __ lbu(result, element_address);
      __ SmiTag(result);
      break;
    case kTypedDataInt16ArrayCid:
      __ lh(result, element_address);
      __ SmiTag(result);
      break;
    case kTypedDataUint16ArrayCid:
    case kTwoByteStringCid:
      __ lhu(result, element_address);
      __ SmiTag(result);
      break;
    case kTypedDataInt32ArrayCid: {
        Label* deopt = compiler->AddDeoptStub(deopt_id(), kDeoptInt32Load);
        __ lw(result, element_address);
        // Verify that the signed value in 'result' can fit inside a Smi.
        __ BranchSignedLess(result, 0xC0000000, deopt);
        __ SmiTag(result);
      }
      break;
    case kTypedDataUint32ArrayCid: {
        Label* deopt = compiler->AddDeoptStub(deopt_id(), kDeoptUint32Load);
        __ lw(result, element_address);
        // Verify that the unsigned value in 'result' can fit inside a Smi.
        __ LoadImmediate(TMP1, 0xC0000000);
        __ and_(CMPRES, result, TMP1);
        __ bne(CMPRES, ZR, deopt);
        __ SmiTag(result);
      }
      break;
    default:
      ASSERT((class_id() == kArrayCid) || (class_id() == kImmutableArrayCid));
      __ lw(result, element_address);
      break;
  }
}


Representation StoreIndexedInstr::RequiredInputRepresentation(
    intptr_t idx) const {
  UNIMPLEMENTED();
  return kTagged;
}


LocationSummary* StoreIndexedInstr::MakeLocationSummary() const {
  const intptr_t kNumInputs = 3;
  const intptr_t kNumTemps = 0;
  LocationSummary* locs =
      new LocationSummary(kNumInputs, kNumTemps, LocationSummary::kNoCall);
  locs->set_in(0, Location::RequiresRegister());
  // The smi index is either untagged (element size == 1), or it is left smi
  // tagged (for all element sizes > 1).
  // TODO(regis): Revisit and see if the index can be immediate.
  locs->set_in(1, Location::WritableRegister());
  switch (class_id()) {
    case kArrayCid:
      locs->set_in(2, ShouldEmitStoreBarrier()
                        ? Location::WritableRegister()
                        : Location::RegisterOrConstant(value()));
      break;
    case kExternalTypedDataUint8ArrayCid:
    case kExternalTypedDataUint8ClampedArrayCid:
    case kTypedDataInt8ArrayCid:
    case kTypedDataUint8ArrayCid:
    case kTypedDataUint8ClampedArrayCid:
    case kOneByteStringCid:
    case kTypedDataInt16ArrayCid:
    case kTypedDataUint16ArrayCid:
    case kTypedDataInt32ArrayCid:
    case kTypedDataUint32ArrayCid:
    case kTypedDataFloat32ArrayCid:
    case kTypedDataFloat64ArrayCid:
    case kTypedDataFloat32x4ArrayCid:
      UNIMPLEMENTED();
      break;
    default:
      UNREACHABLE();
      return NULL;
  }
  return locs;
}


void StoreIndexedInstr::EmitNativeCode(FlowGraphCompiler* compiler) {
  __ TraceSimMsg("StoreIndexedInstr");
  Register array = locs()->in(0).reg();
  Location index = locs()->in(1);

  Address element_address(kNoRegister, 0);
  if (IsExternal()) {
    UNIMPLEMENTED();
  } else {
    ASSERT(this->array()->definition()->representation() == kTagged);
    ASSERT(index.IsRegister());  // TODO(regis): Revisit.
    // Note that index is expected smi-tagged, (i.e, times 2) for all arrays
    // with index scale factor > 1. E.g., for Uint8Array and OneByteString the
    // index is expected to be untagged before accessing.
    ASSERT(kSmiTagShift == 1);
    switch (index_scale()) {
      case 1: {
        __ SmiUntag(index.reg());
        break;
      }
      case 2: {
        break;
      }
      case 4: {
        __ sll(index.reg(), index.reg(), 1);
        break;
      }
      case 8: {
        __ sll(index.reg(), index.reg(), 2);
        break;
      }
      case 16: {
        __ sll(index.reg(), index.reg(), 3);
        break;
      }
      default:
        UNREACHABLE();
    }
    __ AddImmediate(index.reg(),
        FlowGraphCompiler::DataOffsetFor(class_id()) - kHeapObjectTag);
    __ addu(TMP1, array, index.reg());
    element_address = Address(TMP1);
  }

  switch (class_id()) {
    case kArrayCid:
      if (ShouldEmitStoreBarrier()) {
        Register value = locs()->in(2).reg();
        __ StoreIntoObject(array, element_address, value);
      } else if (locs()->in(2).IsConstant()) {
        const Object& constant = locs()->in(2).constant();
        __ StoreIntoObjectNoBarrier(array, element_address, constant);
      } else {
        Register value = locs()->in(2).reg();
        __ StoreIntoObjectNoBarrier(array, element_address, value);
      }
      break;
    case kTypedDataInt8ArrayCid:
    case kTypedDataUint8ArrayCid:
    case kExternalTypedDataUint8ArrayCid:
    case kTypedDataUint8ClampedArrayCid:
    case kExternalTypedDataUint8ClampedArrayCid:
    case kOneByteStringCid:
    case kTypedDataInt16ArrayCid:
    case kTypedDataUint16ArrayCid:
    case kTypedDataInt32ArrayCid:
    case kTypedDataUint32ArrayCid:
    case kTypedDataFloat32ArrayCid:
    case kTypedDataFloat64ArrayCid:
    case kTypedDataFloat32x4ArrayCid:
      UNIMPLEMENTED();
      break;
    default:
      UNREACHABLE();
  }
}


LocationSummary* GuardFieldInstr::MakeLocationSummary() const {
  const intptr_t kNumInputs = 1;
  LocationSummary* summary =
      new LocationSummary(kNumInputs, 0, LocationSummary::kNoCall);
  summary->set_in(0, Location::RequiresRegister());
  if ((value()->Type()->ToCid() == kDynamicCid) &&
      (field().guarded_cid() != kSmiCid)) {
    summary->AddTemp(Location::RequiresRegister());
  }
  if (field().guarded_cid() == kIllegalCid) {
    summary->AddTemp(Location::RequiresRegister());
  }
  return summary;
}


void GuardFieldInstr::EmitNativeCode(FlowGraphCompiler* compiler) {
  __ TraceSimMsg("GuardFieldInstr");
  const intptr_t field_cid = field().guarded_cid();
  const intptr_t nullability = field().is_nullable() ? kNullCid : kIllegalCid;

  if (field_cid == kDynamicCid) {
    ASSERT(!compiler->is_optimizing());
    return;  // Nothing to emit.
  }

  const intptr_t value_cid = value()->Type()->ToCid();

  Register value_reg = locs()->in(0).reg();

  Register value_cid_reg = ((value_cid == kDynamicCid) &&
      (field_cid != kSmiCid)) ? locs()->temp(0).reg() : kNoRegister;

  Register field_reg = (field_cid == kIllegalCid) ?
      locs()->temp(locs()->temp_count() - 1).reg() : kNoRegister;

  Label ok, fail_label;

  Label* deopt = compiler->is_optimizing() ?
      compiler->AddDeoptStub(deopt_id(), kDeoptGuardField) : NULL;

  Label* fail = (deopt != NULL) ? deopt : &fail_label;

  const bool ok_is_fall_through = (deopt != NULL);

  if (!compiler->is_optimizing() || (field_cid == kIllegalCid)) {
    if (!compiler->is_optimizing()) {
      // Currently we can't have different location summaries for optimized
      // and non-optimized code. So instead we manually pick up a register
      // that is known to be free because we know how non-optimizing compiler
      // allocates registers.
      field_reg = A0;
      ASSERT((field_reg != value_reg) && (field_reg != value_cid_reg));
    }

    __ LoadObject(field_reg, Field::ZoneHandle(field().raw()));

    FieldAddress field_cid_operand(field_reg, Field::guarded_cid_offset());
    FieldAddress field_nullability_operand(
        field_reg, Field::is_nullable_offset());

    if (value_cid == kDynamicCid) {
      if (value_cid_reg == kNoRegister) {
        ASSERT(!compiler->is_optimizing());
        value_cid_reg = A1;
        ASSERT((value_cid_reg != value_reg) && (field_reg != value_cid_reg));
      }

      LoadValueCid(compiler, value_cid_reg, value_reg);

      __ lw(TMP1, field_cid_operand);
      __ beq(value_cid_reg, TMP1, &ok);
      __ lw(TMP1, field_nullability_operand);
      __ subu(CMPRES, value_cid_reg, TMP1);
    } else if (value_cid == kNullCid) {
      // TODO(regis): TMP1 may conflict. Revisit.
      __ lw(TMP1, field_nullability_operand);
      __ LoadImmediate(CMPRES, value_cid);
      __ subu(CMPRES, TMP1, CMPRES);
    } else {
      // TODO(regis): TMP1 may conflict. Revisit.
      __ lw(TMP1, field_cid_operand);
      __ LoadImmediate(CMPRES, value_cid);
      __ subu(CMPRES, TMP1, CMPRES);
    }
    __ beq(CMPRES, ZR, &ok);

    __ lw(TMP1, field_cid_operand);
    __ BranchNotEqual(TMP1, kIllegalCid, fail);

    if (value_cid == kDynamicCid) {
      __ sw(value_cid_reg, field_cid_operand);
      __ sw(value_cid_reg, field_nullability_operand);
    } else {
      __ LoadImmediate(TMP1, value_cid);
      __ sw(TMP1, field_cid_operand);
      __ sw(TMP1, field_nullability_operand);
    }

    if (!ok_is_fall_through) {
      __ b(&ok);
    }
  } else {
    if (value_cid == kDynamicCid) {
      // Field's guarded class id is fixed by value's class id is not known.
      __ andi(CMPRES, value_reg, Immediate(kSmiTagMask));

      if (field_cid != kSmiCid) {
        __ beq(CMPRES, ZR, fail);
        __ LoadClassId(value_cid_reg, value_reg);
        __ LoadImmediate(TMP1, field_cid);
        __ subu(CMPRES, value_cid_reg, TMP1);
      }

      if (field().is_nullable() && (field_cid != kNullCid)) {
        __ beq(CMPRES, ZR, &ok);
        __ LoadImmediate(TMP1, reinterpret_cast<intptr_t>(Object::null()));
        __ subu(CMPRES, value_reg, TMP1);
      }

      if (ok_is_fall_through) {
        __ bne(CMPRES, ZR, fail);
      } else {
        __ beq(CMPRES, ZR, &ok);
      }
    } else {
      // Both value's and field's class id is known.
      if ((value_cid != field_cid) && (value_cid != nullability)) {
        if (ok_is_fall_through) {
          __ b(fail);
        }
      } else {
        // Nothing to emit.
        ASSERT(!compiler->is_optimizing());
        return;
      }
    }
  }

  if (deopt == NULL) {
    ASSERT(!compiler->is_optimizing());
    __ Bind(fail);

    __ lw(TMP1, FieldAddress(field_reg, Field::guarded_cid_offset()));
    __ BranchEqual(TMP1, kDynamicCid, &ok);

    __ addiu(SP, SP, Immediate(-2 * kWordSize));
    __ sw(field_reg, Address(SP, 1 * kWordSize));
    __ sw(value_reg, Address(SP, 0 * kWordSize));
    __ CallRuntime(kUpdateFieldCidRuntimeEntry);
    __ Drop(2);  // Drop the field and the value.
  }

  __ Bind(&ok);
}


LocationSummary* StoreInstanceFieldInstr::MakeLocationSummary() const {
  const intptr_t kNumInputs = 2;
  const intptr_t kNumTemps = 0;
  LocationSummary* summary =
      new LocationSummary(kNumInputs, kNumTemps, LocationSummary::kNoCall);
  summary->set_in(0, Location::RequiresRegister());
  summary->set_in(1, ShouldEmitStoreBarrier()
                       ? Location::WritableRegister()
                       : Location::RegisterOrConstant(value()));
  return summary;
}


void StoreInstanceFieldInstr::EmitNativeCode(FlowGraphCompiler* compiler) {
  Register instance_reg = locs()->in(0).reg();
  if (ShouldEmitStoreBarrier()) {
    Register value_reg = locs()->in(1).reg();
    __ StoreIntoObject(instance_reg,
                       FieldAddress(instance_reg, field().Offset()),
                       value_reg,
                       CanValueBeSmi());
  } else {
    if (locs()->in(1).IsConstant()) {
      __ StoreIntoObjectNoBarrier(
          instance_reg,
          FieldAddress(instance_reg, field().Offset()),
          locs()->in(1).constant());
    } else {
      Register value_reg = locs()->in(1).reg();
      __ StoreIntoObjectNoBarrier(instance_reg,
          FieldAddress(instance_reg, field().Offset()), value_reg);
    }
  }
}


LocationSummary* LoadStaticFieldInstr::MakeLocationSummary() const {
  return LocationSummary::Make(0,
                               Location::RequiresRegister(),
                               LocationSummary::kNoCall);
}


void LoadStaticFieldInstr::EmitNativeCode(FlowGraphCompiler* compiler) {
  __ TraceSimMsg("LoadStaticFieldInstr");
  Register result = locs()->out().reg();
  __ LoadObject(result, field());
  __ lw(result, Address(result, Field::value_offset() - kHeapObjectTag));
}


LocationSummary* StoreStaticFieldInstr::MakeLocationSummary() const {
  LocationSummary* locs = new LocationSummary(1, 1, LocationSummary::kNoCall);
  locs->set_in(0, value()->NeedsStoreBuffer() ? Location::WritableRegister()
                                              : Location::RequiresRegister());
  locs->set_temp(0, Location::RequiresRegister());
  return locs;
}


void StoreStaticFieldInstr::EmitNativeCode(FlowGraphCompiler* compiler) {
  __ TraceSimMsg("StoreStaticFieldInstr");
  Register value = locs()->in(0).reg();
  Register temp = locs()->temp(0).reg();

  __ LoadObject(temp, field());
  if (this->value()->NeedsStoreBuffer()) {
    __ StoreIntoObject(temp,
        FieldAddress(temp, Field::value_offset()), value, CanValueBeSmi());
  } else {
    __ StoreIntoObjectNoBarrier(
        temp, FieldAddress(temp, Field::value_offset()), value);
  }
}


LocationSummary* InstanceOfInstr::MakeLocationSummary() const {
  UNIMPLEMENTED();
  return NULL;
}


void InstanceOfInstr::EmitNativeCode(FlowGraphCompiler* compiler) {
  UNIMPLEMENTED();
}


LocationSummary* CreateArrayInstr::MakeLocationSummary() const {
  const intptr_t kNumInputs = 1;
  const intptr_t kNumTemps = 0;
  LocationSummary* locs =
      new LocationSummary(kNumInputs, kNumTemps, LocationSummary::kCall);
  locs->set_in(0, Location::RegisterLocation(A0));
  locs->set_out(Location::RegisterLocation(V0));
  return locs;
}


void CreateArrayInstr::EmitNativeCode(FlowGraphCompiler* compiler) {
  __ TraceSimMsg("CreateArrayInstr");
  // Allocate the array.  A1 = length, A0 = element type.
  ASSERT(locs()->in(0).reg() == A0);
  __ LoadImmediate(A1, Smi::RawValue(num_elements()));
  compiler->GenerateCall(token_pos(),
                         &StubCode::AllocateArrayLabel(),
                         PcDescriptors::kOther,
                         locs());
  ASSERT(locs()->out().reg() == V0);
}


LocationSummary*
AllocateObjectWithBoundsCheckInstr::MakeLocationSummary() const {
  UNIMPLEMENTED();
  return NULL;
}


void AllocateObjectWithBoundsCheckInstr::EmitNativeCode(
    FlowGraphCompiler* compiler) {
  UNIMPLEMENTED();
}


LocationSummary* LoadFieldInstr::MakeLocationSummary() const {
  return LocationSummary::Make(1,
                               Location::RequiresRegister(),
                               LocationSummary::kNoCall);
}


void LoadFieldInstr::EmitNativeCode(FlowGraphCompiler* compiler) {
  Register instance_reg = locs()->in(0).reg();
  Register result_reg = locs()->out().reg();

  __ lw(result_reg, Address(instance_reg, offset_in_bytes() - kHeapObjectTag));
}


LocationSummary* InstantiateTypeArgumentsInstr::MakeLocationSummary() const {
  const intptr_t kNumInputs = 1;
  const intptr_t kNumTemps = 0;
  LocationSummary* locs =
      new LocationSummary(kNumInputs, kNumTemps, LocationSummary::kCall);
  locs->set_in(0, Location::RegisterLocation(T0));
  locs->set_out(Location::RegisterLocation(T0));
  return locs;
}


void InstantiateTypeArgumentsInstr::EmitNativeCode(
    FlowGraphCompiler* compiler) {
  __ TraceSimMsg("InstantiateTypeArgumentsInstr");
  Register instantiator_reg = locs()->in(0).reg();
  Register result_reg = locs()->out().reg();

  // 'instantiator_reg' is the instantiator AbstractTypeArguments object
  // (or null).
<<<<<<< HEAD
  if (!type_arguments().IsUninstantiatedIdentity() &&
      !type_arguments().CanShareInstantiatorTypeArguments(
          instantiator_class())) {
    // If the instantiator is null and if the type argument vector
    // instantiated from null becomes a vector of dynamic, then use null as
    // the type arguments.
    Label type_arguments_instantiated;
    const intptr_t len = type_arguments().Length();
    if (type_arguments().IsRawInstantiatedRaw(len)) {
      __ BranchEqual(instantiator_reg,
                     reinterpret_cast<intptr_t>(Object::null()),
                     &type_arguments_instantiated);
    }
    // Instantiate non-null type arguments.
    // A runtime call to instantiate the type arguments is required.
    __ addiu(SP, SP, Immediate(-3 * kWordSize));
    __ LoadObject(TMP1, Object::ZoneHandle());
    __ sw(TMP1, Address(SP, 2 * kWordSize));  // Make room for the result.
    __ LoadObject(TMP1, type_arguments());
    __ sw(TMP1, Address(SP, 1 * kWordSize));
    // Push instantiator type arguments.
    __ sw(instantiator_reg, Address(SP, 0 * kWordSize));

    compiler->GenerateCallRuntime(token_pos(),
                                  deopt_id(),
                                  kInstantiateTypeArgumentsRuntimeEntry,
                                  locs());
    // Pop instantiated type arguments.
    __ lw(result_reg, Address(SP, 2 * kWordSize));
    // Drop instantiator and uninstantiated type arguments.
    __ addiu(SP, SP, Immediate(3 * kWordSize));
    __ Bind(&type_arguments_instantiated);
=======
  ASSERT(!type_arguments().IsUninstantiatedIdentity() &&
         !type_arguments().CanShareInstantiatorTypeArguments(
             instantiator_class()));
  // If the instantiator is null and if the type argument vector
  // instantiated from null becomes a vector of dynamic, then use null as
  // the type arguments.
  Label type_arguments_instantiated;
  const intptr_t len = type_arguments().Length();
  if (type_arguments().IsRawInstantiatedRaw(len)) {
    __ beq(instantiator_reg, NULLREG, &type_arguments_instantiated);
>>>>>>> 79a0a652
  }
  // Instantiate non-null type arguments.
  // A runtime call to instantiate the type arguments is required.
  __ addiu(SP, SP, Immediate(-3 * kWordSize));
  __ LoadObject(TMP1, Object::ZoneHandle());
  __ sw(TMP1, Address(SP, 2 * kWordSize));  // Make room for the result.
  __ LoadObject(TMP1, type_arguments());
  __ sw(TMP1, Address(SP, 1 * kWordSize));
  // Push instantiator type arguments.
  __ sw(instantiator_reg, Address(SP, 0 * kWordSize));

  compiler->GenerateCallRuntime(token_pos(),
                                deopt_id(),
                                kInstantiateTypeArgumentsRuntimeEntry,
                                locs());
  // Pop instantiated type arguments.
  __ lw(result_reg, Address(SP, 2 * kWordSize));
  // Drop instantiator and uninstantiated type arguments.
  __ addiu(SP, SP, Immediate(3 * kWordSize));
  __ Bind(&type_arguments_instantiated);
  ASSERT(instantiator_reg == result_reg);
}


LocationSummary*
ExtractConstructorTypeArgumentsInstr::MakeLocationSummary() const {
  const intptr_t kNumInputs = 1;
  const intptr_t kNumTemps = 0;
  LocationSummary* locs =
      new LocationSummary(kNumInputs, kNumTemps, LocationSummary::kNoCall);
  locs->set_in(0, Location::RequiresRegister());
  locs->set_out(Location::SameAsFirstInput());
  return locs;
}


void ExtractConstructorTypeArgumentsInstr::EmitNativeCode(
    FlowGraphCompiler* compiler) {
  Register instantiator_reg = locs()->in(0).reg();
  Register result_reg = locs()->out().reg();
  ASSERT(instantiator_reg == result_reg);

  // instantiator_reg is the instantiator type argument vector, i.e. an
  // AbstractTypeArguments object (or null).
  ASSERT(!type_arguments().IsUninstantiatedIdentity() &&
         !type_arguments().CanShareInstantiatorTypeArguments(
             instantiator_class()));
  // If the instantiator is null and if the type argument vector
  // instantiated from null becomes a vector of dynamic, then use null as
  // the type arguments.
  Label type_arguments_instantiated;
  ASSERT(type_arguments().IsRawInstantiatedRaw(type_arguments().Length()));
  __ BranchEqual(instantiator_reg,
                 reinterpret_cast<intptr_t>(Object::null()),
                 &type_arguments_instantiated);
  // Instantiate non-null type arguments.
  // In the non-factory case, we rely on the allocation stub to
  // instantiate the type arguments.
  __ LoadObject(result_reg, type_arguments());
  // result_reg: uninstantiated type arguments.
  __ Bind(&type_arguments_instantiated);

  // result_reg: uninstantiated or instantiated type arguments.
}


LocationSummary*
ExtractConstructorInstantiatorInstr::MakeLocationSummary() const {
  const intptr_t kNumInputs = 1;
  const intptr_t kNumTemps = 0;
  LocationSummary* locs =
      new LocationSummary(kNumInputs, kNumTemps, LocationSummary::kNoCall);
  locs->set_in(0, Location::RequiresRegister());
  locs->set_out(Location::SameAsFirstInput());
  return locs;
}


void ExtractConstructorInstantiatorInstr::EmitNativeCode(
    FlowGraphCompiler* compiler) {
  Register instantiator_reg = locs()->in(0).reg();
  ASSERT(locs()->out().reg() == instantiator_reg);

  // instantiator_reg is the instantiator AbstractTypeArguments object
  // (or null).
  ASSERT(!type_arguments().IsUninstantiatedIdentity() &&
         !type_arguments().CanShareInstantiatorTypeArguments(
             instantiator_class()));

  // If the instantiator is null and if the type argument vector
  // instantiated from null becomes a vector of dynamic, then use null as
  // the type arguments and do not pass the instantiator.
  ASSERT(type_arguments().IsRawInstantiatedRaw(type_arguments().Length()));
  Label instantiator_not_null;
  __ BranchNotEqual(instantiator_reg,
      reinterpret_cast<intptr_t>(Object::null()), &instantiator_not_null);
  // Null was used in VisitExtractConstructorTypeArguments as the
  // instantiated type arguments, no proper instantiator needed.
  __ LoadImmediate(instantiator_reg,
                   Smi::RawValue(StubCode::kNoInstantiator));
  __ Bind(&instantiator_not_null);
  // instantiator_reg: instantiator or kNoInstantiator.
}


LocationSummary* AllocateContextInstr::MakeLocationSummary() const {
  const intptr_t kNumInputs = 0;
  const intptr_t kNumTemps = 1;
  LocationSummary* locs =
      new LocationSummary(kNumInputs, kNumTemps, LocationSummary::kCall);
  locs->set_temp(0, Location::RegisterLocation(T1));
  locs->set_out(Location::RegisterLocation(V0));
  return locs;
}


void AllocateContextInstr::EmitNativeCode(FlowGraphCompiler* compiler) {
  Register temp = T1;
  ASSERT(locs()->temp(0).reg() == temp);
  ASSERT(locs()->out().reg() == V0);

  __ TraceSimMsg("AllocateContextInstr");
  __ LoadImmediate(temp, num_context_variables());
  const ExternalLabel label("alloc_context",
                            StubCode::AllocateContextEntryPoint());
  compiler->GenerateCall(token_pos(),
                         &label,
                         PcDescriptors::kOther,
                         locs());
}


LocationSummary* CloneContextInstr::MakeLocationSummary() const {
  UNIMPLEMENTED();
  return NULL;
}


void CloneContextInstr::EmitNativeCode(FlowGraphCompiler* compiler) {
  UNIMPLEMENTED();
}


LocationSummary* CatchEntryInstr::MakeLocationSummary() const {
  return LocationSummary::Make(0,
                               Location::NoLocation(),
                               LocationSummary::kNoCall);
}


// Restore stack and initialize the two exception variables:
// exception and stack trace variables.
void CatchEntryInstr::EmitNativeCode(FlowGraphCompiler* compiler) {
  // Restore SP from FP as we are coming from a throw and the code for
  // popping arguments has not been run.
  const intptr_t fp_sp_dist =
      (kFirstLocalSlotFromFp + 1 - compiler->StackSize()) * kWordSize;
  ASSERT(fp_sp_dist <= 0);
  __ AddImmediate(SP, FP, fp_sp_dist);

  ASSERT(!exception_var().is_captured());
  ASSERT(!stacktrace_var().is_captured());

  __ sw(kExceptionObjectReg,
        Address(FP, exception_var().index() * kWordSize));
  __ sw(kStackTraceObjectReg,
        Address(FP, stacktrace_var().index() * kWordSize));

  Label next;
  __ mov(T0, RA);  // Save return adress.
  // Restore the pool pointer.
  __ bal(&next);  // Branch and link to next instruction to get PC in RA.
  __ delay_slot()->mov(T1, RA);  // Save PC of the following mov.

  // Calculate offset of pool pointer from the PC.
  const intptr_t object_pool_pc_dist =
     Instructions::HeaderSize() - Instructions::object_pool_offset() +
     compiler->assembler()->CodeSize();

  __ Bind(&next);
  __ mov(RA, T0);  // Restore return address.
  __ lw(PP, Address(T1, -object_pool_pc_dist));
}


LocationSummary* CheckStackOverflowInstr::MakeLocationSummary() const {
  const intptr_t kNumInputs = 0;
  const intptr_t kNumTemps = 0;
  LocationSummary* summary =
      new LocationSummary(kNumInputs,
                          kNumTemps,
                          LocationSummary::kCallOnSlowPath);
  return summary;
}


class CheckStackOverflowSlowPath : public SlowPathCode {
 public:
  explicit CheckStackOverflowSlowPath(CheckStackOverflowInstr* instruction)
      : instruction_(instruction) { }

  virtual void EmitNativeCode(FlowGraphCompiler* compiler) {
    __ TraceSimMsg("CheckStackOverflowSlowPath");
    __ Comment("CheckStackOverflowSlowPath");
    __ Bind(entry_label());
    compiler->SaveLiveRegisters(instruction_->locs());
    // pending_deoptimization_env_ is needed to generate a runtime call that
    // may throw an exception.
    ASSERT(compiler->pending_deoptimization_env_ == NULL);
    compiler->pending_deoptimization_env_ = instruction_->env();
    compiler->GenerateCallRuntime(instruction_->token_pos(),
                                  instruction_->deopt_id(),
                                  kStackOverflowRuntimeEntry,
                                  instruction_->locs());
    compiler->pending_deoptimization_env_ = NULL;
    compiler->RestoreLiveRegisters(instruction_->locs());
    __ b(exit_label());
  }

 private:
  CheckStackOverflowInstr* instruction_;
};


void CheckStackOverflowInstr::EmitNativeCode(FlowGraphCompiler* compiler) {
  __ TraceSimMsg("CheckStackOverflowInstr");
  CheckStackOverflowSlowPath* slow_path = new CheckStackOverflowSlowPath(this);
  compiler->AddSlowPathCode(slow_path);

  __ LoadImmediate(TMP1, Isolate::Current()->stack_limit_address());

  __ lw(TMP1, Address(TMP1));
  __ BranchUnsignedLessEqual(SP, TMP1, slow_path->entry_label());

  __ Bind(slow_path->exit_label());
}


LocationSummary* BinarySmiOpInstr::MakeLocationSummary() const {
  const intptr_t kNumInputs = 2;
  if (op_kind() == Token::kTRUNCDIV) {
    UNIMPLEMENTED();
    return NULL;
  } else {
    const intptr_t kNumTemps = 0;
    LocationSummary* summary =
        new LocationSummary(kNumInputs, kNumTemps, LocationSummary::kNoCall);
    summary->set_in(0, Location::RequiresRegister());
    summary->set_in(1, Location::RegisterOrSmiConstant(right()));
    if (op_kind() == Token::kADD) {
      // Need an extra temp for the overflow detection code.
      summary->set_temp(0, Location::RequiresRegister());
    }
    // We make use of 3-operand instructions by not requiring result register
    // to be identical to first input register as on Intel.
    summary->set_out(Location::RequiresRegister());
    return summary;
  }
}


void BinarySmiOpInstr::EmitNativeCode(FlowGraphCompiler* compiler) {
  __ TraceSimMsg("BinarySmiOpInstr");
  if (op_kind() == Token::kSHL) {
    UNIMPLEMENTED();
    return;
  }

  ASSERT(!is_truncating());
  Register left = locs()->in(0).reg();
  Register result = locs()->out().reg();
  Label* deopt = NULL;
  if (CanDeoptimize()) {
    deopt  = compiler->AddDeoptStub(deopt_id(), kDeoptBinarySmiOp);
  }

  if (locs()->in(1).IsConstant()) {
    const Object& constant = locs()->in(1).constant();
    ASSERT(constant.IsSmi());
    int32_t imm = reinterpret_cast<int32_t>(constant.raw());
    switch (op_kind()) {
      case Token::kSUB: {
        if (deopt == NULL) {
          __ AddImmediate(result, left, -imm);
        } else {
          __ SubImmediateDetectOverflow(result, left, imm, CMPRES);
          __ bltz(CMPRES, deopt);
        }
        break;
      }
      case Token::kADD: {
        if (deopt == NULL) {
          __ AddImmediate(result, left, imm);
        } else {
          Register temp = locs()->temp(0).reg();
          __ AddImmediateDetectOverflow(result, left, imm, CMPRES, temp);
          __ bltz(CMPRES, deopt);
        }
        break;
      }
      case Token::kMUL: {
        // Keep left value tagged and untag right value.
        const intptr_t value = Smi::Cast(constant).Value();
        if (deopt == NULL) {
          if (value == 2) {
            __ sll(result, left, 1);
          } else {
            __ LoadImmediate(TMP1, value);
            __ mult(left, TMP1);
            __ mflo(result);
          }
        } else {
          if (value == 2) {
            __ sra(TMP1, left, 31);  // TMP1 = sign of left.
            __ sll(result, left, 1);
          } else {
            __ LoadImmediate(TMP1, value);
            __ mult(left, TMP1);
            __ mflo(result);
            __ mfhi(TMP1);
          }
          __ sra(CMPRES, result, 31);
          __ bne(TMP1, CMPRES, deopt);
        }
        break;
      }
      case Token::kTRUNCDIV: {
        UNIMPLEMENTED();
        break;
      }
      case Token::kBIT_AND: {
        // No overflow check.
        if (Utils::IsUint(kImmBits, imm)) {
          __ andi(result, left, Immediate(imm));
        } else {
          __ LoadImmediate(TMP1, imm);
          __ and_(result, left, TMP1);
        }
        break;
      }
      case Token::kBIT_OR: {
        // No overflow check.
        if (Utils::IsUint(kImmBits, imm)) {
          __ ori(result, left, Immediate(imm));
        } else {
          __ LoadImmediate(TMP1, imm);
          __ or_(result, left, TMP1);
        }
        break;
      }
      case Token::kBIT_XOR: {
        // No overflow check.
        if (Utils::IsUint(kImmBits, imm)) {
          __ xori(result, left, Immediate(imm));
        } else {
          __ LoadImmediate(TMP1, imm);
          __ xor_(result, left, TMP1);
        }
        break;
      }
      case Token::kSHR: {
        UNIMPLEMENTED();
        break;
      }

      default:
        UNREACHABLE();
        break;
    }
    return;
  }

  Register right = locs()->in(1).reg();
  switch (op_kind()) {
    case Token::kADD: {
      if (deopt == NULL) {
        __ addu(result, left, right);
      } else {
        Register temp = locs()->temp(0).reg();
        __ AdduDetectOverflow(result, left, right, CMPRES, temp);
        __ bltz(CMPRES, deopt);
      }
      break;
    }
    case Token::kSUB: {
      if (deopt == NULL) {
        __ subu(result, left, right);
      } else {
        __ SubuDetectOverflow(result, left, right, CMPRES);
        __ bltz(CMPRES, deopt);
      }
      break;
    }
    case Token::kMUL: {
      __ SmiUntag(left);
      __ mult(left, right);
      __ mflo(result);
      if (deopt != NULL) {
        UNIMPLEMENTED();
      }
      break;
    }
    case Token::kBIT_AND: {
      // No overflow check.
      __ and_(result, left, right);
      break;
    }
    case Token::kBIT_OR: {
      // No overflow check.
      __ or_(result, left, right);
      break;
    }
    case Token::kBIT_XOR: {
      // No overflow check.
      __ xor_(result, left, right);
      break;
    }
    case Token::kTRUNCDIV: {
      UNIMPLEMENTED();
      break;
    }
    case Token::kSHR: {
      UNIMPLEMENTED();
      break;
    }
    case Token::kDIV: {
      // Dispatches to 'Double./'.
      // TODO(srdjan): Implement as conversion to double and double division.
      UNREACHABLE();
      break;
    }
    case Token::kMOD: {
      // TODO(srdjan): Implement.
      UNREACHABLE();
      break;
    }
    case Token::kOR:
    case Token::kAND: {
      // Flow graph builder has dissected this operation to guarantee correct
      // behavior (short-circuit evaluation).
      UNREACHABLE();
      break;
    }
    default:
      UNREACHABLE();
      break;
  }
}


LocationSummary* CheckEitherNonSmiInstr::MakeLocationSummary() const {
  UNIMPLEMENTED();
  return NULL;
}


void CheckEitherNonSmiInstr::EmitNativeCode(FlowGraphCompiler* compiler) {
  UNIMPLEMENTED();
}


LocationSummary* BoxDoubleInstr::MakeLocationSummary() const {
  UNIMPLEMENTED();
  return NULL;
}


void BoxDoubleInstr::EmitNativeCode(FlowGraphCompiler* compiler) {
  UNIMPLEMENTED();
}


LocationSummary* UnboxDoubleInstr::MakeLocationSummary() const {
  UNIMPLEMENTED();
  return NULL;
}


void UnboxDoubleInstr::EmitNativeCode(FlowGraphCompiler* compiler) {
  UNIMPLEMENTED();
}


LocationSummary* BoxFloat32x4Instr::MakeLocationSummary() const {
  UNIMPLEMENTED();
  return NULL;
}


void BoxFloat32x4Instr::EmitNativeCode(FlowGraphCompiler* compiler) {
  UNIMPLEMENTED();
}


LocationSummary* UnboxFloat32x4Instr::MakeLocationSummary() const {
  UNIMPLEMENTED();
  return NULL;
}


void UnboxFloat32x4Instr::EmitNativeCode(FlowGraphCompiler* compiler) {
  UNIMPLEMENTED();
}


LocationSummary* BoxUint32x4Instr::MakeLocationSummary() const {
  UNIMPLEMENTED();
  return NULL;
}


void BoxUint32x4Instr::EmitNativeCode(FlowGraphCompiler* compiler) {
  UNIMPLEMENTED();
}


LocationSummary* UnboxUint32x4Instr::MakeLocationSummary() const {
  UNIMPLEMENTED();
  return NULL;
}


void UnboxUint32x4Instr::EmitNativeCode(FlowGraphCompiler* compiler) {
  UNIMPLEMENTED();
}


LocationSummary* BinaryDoubleOpInstr::MakeLocationSummary() const {
  UNIMPLEMENTED();
  return NULL;
}


void BinaryDoubleOpInstr::EmitNativeCode(FlowGraphCompiler* compiler) {
  UNIMPLEMENTED();
}


LocationSummary* BinaryFloat32x4OpInstr::MakeLocationSummary() const {
  UNIMPLEMENTED();
  return NULL;
}


void BinaryFloat32x4OpInstr::EmitNativeCode(FlowGraphCompiler* compiler) {
  UNIMPLEMENTED();
}


LocationSummary* Float32x4ShuffleInstr::MakeLocationSummary() const {
  UNIMPLEMENTED();
  return NULL;
}


void Float32x4ShuffleInstr::EmitNativeCode(FlowGraphCompiler* compiler) {
  UNIMPLEMENTED();
}


LocationSummary* Float32x4ConstructorInstr::MakeLocationSummary() const {
  UNIMPLEMENTED();
  return NULL;
}


void Float32x4ConstructorInstr::EmitNativeCode(FlowGraphCompiler* compiler) {
  UNIMPLEMENTED();
}


LocationSummary* Float32x4ZeroInstr::MakeLocationSummary() const {
  UNIMPLEMENTED();
  return NULL;
}


void Float32x4ZeroInstr::EmitNativeCode(FlowGraphCompiler* compiler) {
  UNIMPLEMENTED();
}


LocationSummary* Float32x4SplatInstr::MakeLocationSummary() const {
  UNIMPLEMENTED();
  return NULL;
}


void Float32x4SplatInstr::EmitNativeCode(FlowGraphCompiler* compiler) {
  UNIMPLEMENTED();
}


LocationSummary* Float32x4ComparisonInstr::MakeLocationSummary() const {
  UNIMPLEMENTED();
  return NULL;
}


void Float32x4ComparisonInstr::EmitNativeCode(FlowGraphCompiler* compiler) {
  UNIMPLEMENTED();
}


LocationSummary* Float32x4MinMaxInstr::MakeLocationSummary() const {
  UNIMPLEMENTED();
  return NULL;
}


void Float32x4MinMaxInstr::EmitNativeCode(FlowGraphCompiler* compiler) {
  UNIMPLEMENTED();
}


LocationSummary* Float32x4SqrtInstr::MakeLocationSummary() const {
  UNIMPLEMENTED();
  return NULL;
}


void Float32x4SqrtInstr::EmitNativeCode(FlowGraphCompiler* compiler) {
  UNIMPLEMENTED();
}


LocationSummary* Float32x4ScaleInstr::MakeLocationSummary() const {
  UNIMPLEMENTED();
  return NULL;
}


void Float32x4ScaleInstr::EmitNativeCode(FlowGraphCompiler* compiler) {
  UNIMPLEMENTED();
}


LocationSummary* Float32x4ZeroArgInstr::MakeLocationSummary() const {
  UNIMPLEMENTED();
  return NULL;
}


void Float32x4ZeroArgInstr::EmitNativeCode(FlowGraphCompiler* compiler) {
  UNIMPLEMENTED();
}


LocationSummary* Float32x4ClampInstr::MakeLocationSummary() const {
  UNIMPLEMENTED();
  return NULL;
}


void Float32x4ClampInstr::EmitNativeCode(FlowGraphCompiler* compiler) {
  UNIMPLEMENTED();
}


LocationSummary* Float32x4WithInstr::MakeLocationSummary() const {
  UNIMPLEMENTED();
  return NULL;
}


void Float32x4WithInstr::EmitNativeCode(FlowGraphCompiler* compiler) {
  UNIMPLEMENTED();
}


LocationSummary* Float32x4ToUint32x4Instr::MakeLocationSummary() const {
  UNIMPLEMENTED();
  return NULL;
}


void Float32x4ToUint32x4Instr::EmitNativeCode(FlowGraphCompiler* compiler) {
  UNIMPLEMENTED();
}


LocationSummary* Uint32x4BoolConstructorInstr::MakeLocationSummary() const {
  UNIMPLEMENTED();
  return NULL;
}


void Uint32x4BoolConstructorInstr::EmitNativeCode(FlowGraphCompiler* compiler) {
  UNIMPLEMENTED();
}


LocationSummary* Uint32x4GetFlagInstr::MakeLocationSummary() const {
  UNIMPLEMENTED();
  return NULL;
}


void Uint32x4GetFlagInstr::EmitNativeCode(FlowGraphCompiler* compiler) {
  UNIMPLEMENTED();
}


LocationSummary* Uint32x4SelectInstr::MakeLocationSummary() const {
  UNIMPLEMENTED();
  return NULL;
}


void Uint32x4SelectInstr::EmitNativeCode(FlowGraphCompiler* compiler) {
  UNIMPLEMENTED();
}


LocationSummary* Uint32x4SetFlagInstr::MakeLocationSummary() const {
  UNIMPLEMENTED();
  return NULL;
}


void Uint32x4SetFlagInstr::EmitNativeCode(FlowGraphCompiler* compiler) {
  UNIMPLEMENTED();
}


LocationSummary* Uint32x4ToFloat32x4Instr::MakeLocationSummary() const {
  UNIMPLEMENTED();
  return NULL;
}


void Uint32x4ToFloat32x4Instr::EmitNativeCode(FlowGraphCompiler* compiler) {
  UNIMPLEMENTED();
}


LocationSummary* BinaryUint32x4OpInstr::MakeLocationSummary() const {
  UNIMPLEMENTED();
  return NULL;
}


void BinaryUint32x4OpInstr::EmitNativeCode(FlowGraphCompiler* compiler) {
  UNIMPLEMENTED();
}


LocationSummary* MathSqrtInstr::MakeLocationSummary() const {
  UNIMPLEMENTED();
  return NULL;
}


void MathSqrtInstr::EmitNativeCode(FlowGraphCompiler* compiler) {
  UNIMPLEMENTED();
}


LocationSummary* UnarySmiOpInstr::MakeLocationSummary() const {
  UNIMPLEMENTED();
  return NULL;
}


void UnarySmiOpInstr::EmitNativeCode(FlowGraphCompiler* compiler) {
  UNIMPLEMENTED();
}


LocationSummary* SmiToDoubleInstr::MakeLocationSummary() const {
  UNIMPLEMENTED();
  return NULL;
}


void SmiToDoubleInstr::EmitNativeCode(FlowGraphCompiler* compiler) {
  UNIMPLEMENTED();
}


LocationSummary* DoubleToIntegerInstr::MakeLocationSummary() const {
  UNIMPLEMENTED();
  return NULL;
}


void DoubleToIntegerInstr::EmitNativeCode(FlowGraphCompiler* compiler) {
  UNIMPLEMENTED();
}


LocationSummary* DoubleToSmiInstr::MakeLocationSummary() const {
  UNIMPLEMENTED();
  return NULL;
}


void DoubleToSmiInstr::EmitNativeCode(FlowGraphCompiler* compiler) {
  UNIMPLEMENTED();
}


LocationSummary* DoubleToDoubleInstr::MakeLocationSummary() const {
  UNIMPLEMENTED();
  return NULL;
}


void DoubleToDoubleInstr::EmitNativeCode(FlowGraphCompiler* compiler) {
  UNIMPLEMENTED();
}


LocationSummary* InvokeMathCFunctionInstr::MakeLocationSummary() const {
  UNIMPLEMENTED();
  return NULL;
}


void InvokeMathCFunctionInstr::EmitNativeCode(FlowGraphCompiler* compiler) {
  UNIMPLEMENTED();
}


LocationSummary* PolymorphicInstanceCallInstr::MakeLocationSummary() const {
  return MakeCallSummary();
}


void PolymorphicInstanceCallInstr::EmitNativeCode(FlowGraphCompiler* compiler) {
  __ TraceSimMsg("PolymorphicInstanceCallInstr");
  Label* deopt = compiler->AddDeoptStub(deopt_id(),
                                        kDeoptPolymorphicInstanceCallTestFail);
  if (ic_data().NumberOfChecks() == 0) {
    __ b(deopt);
    return;
  }
  ASSERT(ic_data().num_args_tested() == 1);
  if (!with_checks()) {
    ASSERT(ic_data().HasOneTarget());
    const Function& target = Function::ZoneHandle(ic_data().GetTargetAt(0));
    compiler->GenerateStaticCall(deopt_id(),
                                 instance_call()->token_pos(),
                                 target,
                                 instance_call()->ArgumentCount(),
                                 instance_call()->argument_names(),
                                 locs());
    return;
  }

  // Load receiver into T0.
  __ lw(T0, Address(SP, (instance_call()->ArgumentCount() - 1) * kWordSize));

  LoadValueCid(compiler, T2, T0,
               (ic_data().GetReceiverClassIdAt(0) == kSmiCid) ? NULL : deopt);

  compiler->EmitTestAndCall(ic_data(),
                            T2,  // Class id register.
                            instance_call()->ArgumentCount(),
                            instance_call()->argument_names(),
                            deopt,
                            deopt_id(),
                            instance_call()->token_pos(),
                            locs());
}


LocationSummary* BranchInstr::MakeLocationSummary() const {
  UNREACHABLE();
  return NULL;
}


void BranchInstr::EmitNativeCode(FlowGraphCompiler* compiler) {
  __ TraceSimMsg("BranchInstr");
  comparison()->EmitBranchCode(compiler, this);
}


LocationSummary* CheckClassInstr::MakeLocationSummary() const {
  const intptr_t kNumInputs = 1;
  const intptr_t kNumTemps = 0;
  LocationSummary* summary =
      new LocationSummary(kNumInputs, kNumTemps, LocationSummary::kNoCall);
  summary->set_in(0, Location::RequiresRegister());
  if (!null_check()) {
    summary->AddTemp(Location::RequiresRegister());
  }
  return summary;
}


void CheckClassInstr::EmitNativeCode(FlowGraphCompiler* compiler) {
  if (null_check()) {
    Label* deopt = compiler->AddDeoptStub(deopt_id(),
                                          kDeoptCheckClass);
    __ BranchEqual(locs()->in(0).reg(),
                  reinterpret_cast<intptr_t>(Object::null()), deopt);
    return;
  }

  ASSERT((unary_checks().GetReceiverClassIdAt(0) != kSmiCid) ||
         (unary_checks().NumberOfChecks() > 1));
  Register value = locs()->in(0).reg();
  Register temp = locs()->temp(0).reg();
  Label* deopt = compiler->AddDeoptStub(deopt_id(),
                                        kDeoptCheckClass);
  Label is_ok;
  intptr_t cix = 0;
  if (unary_checks().GetReceiverClassIdAt(cix) == kSmiCid) {
    __ andi(CMPRES, value, Immediate(kSmiTagMask));
    __ beq(CMPRES, ZR, &is_ok);
    cix++;  // Skip first check.
  } else {
    __ andi(CMPRES, value, Immediate(kSmiTagMask));
    __ beq(CMPRES, ZR, deopt);
  }
  __ LoadClassId(temp, value);
  const intptr_t num_checks = unary_checks().NumberOfChecks();
  for (intptr_t i = cix; i < num_checks; i++) {
    ASSERT(unary_checks().GetReceiverClassIdAt(i) != kSmiCid);
    __ LoadImmediate(TMP1, unary_checks().GetReceiverClassIdAt(i));
    __ subu(CMPRES, temp, TMP1);
    if (i == (num_checks - 1)) {
      __ bne(CMPRES, ZR, deopt);
    } else {
      __ beq(CMPRES, ZR, &is_ok);
    }
  }
  __ Bind(&is_ok);
}


LocationSummary* CheckSmiInstr::MakeLocationSummary() const {
  const intptr_t kNumInputs = 1;
  const intptr_t kNumTemps = 0;
  LocationSummary* summary =
      new LocationSummary(kNumInputs, kNumTemps, LocationSummary::kNoCall);
  summary->set_in(0, Location::RequiresRegister());
  return summary;
}


void CheckSmiInstr::EmitNativeCode(FlowGraphCompiler* compiler) {
  __ TraceSimMsg("CheckSmiInstr");
  Register value = locs()->in(0).reg();
  Label* deopt = compiler->AddDeoptStub(deopt_id(),
                                        kDeoptCheckSmi);
  __ andi(TMP1, value, Immediate(kSmiTagMask));
  __ bne(TMP1, ZR, deopt);
}


LocationSummary* CheckArrayBoundInstr::MakeLocationSummary() const {
  const intptr_t kNumInputs = 2;
  const intptr_t kNumTemps = 0;
  LocationSummary* locs =
      new LocationSummary(kNumInputs, kNumTemps, LocationSummary::kNoCall);
  locs->set_in(kLengthPos, Location::RegisterOrSmiConstant(length()));
  locs->set_in(kIndexPos, Location::RegisterOrSmiConstant(index()));
  return locs;
}


void CheckArrayBoundInstr::EmitNativeCode(FlowGraphCompiler* compiler) {
  Label* deopt = compiler->AddDeoptStub(deopt_id(), kDeoptCheckArrayBound);

  Location length_loc = locs()->in(kLengthPos);
  Location index_loc = locs()->in(kIndexPos);

  if (length_loc.IsConstant() && index_loc.IsConstant()) {
    // TODO(srdjan): remove this code once failures are fixed.
    if ((Smi::Cast(length_loc.constant()).Value() >
         Smi::Cast(index_loc.constant()).Value()) &&
        (Smi::Cast(index_loc.constant()).Value() >= 0)) {
      // This CheckArrayBoundInstr should have been eliminated.
      return;
    }
    ASSERT((Smi::Cast(length_loc.constant()).Value() <=
            Smi::Cast(index_loc.constant()).Value()) ||
           (Smi::Cast(index_loc.constant()).Value() < 0));
    // Unconditionally deoptimize for constant bounds checks because they
    // only occur only when index is out-of-bounds.
    __ b(deopt);
    return;
  }

  if (index_loc.IsConstant()) {
    Register length = length_loc.reg();
    const Smi& index = Smi::Cast(index_loc.constant());
    __ BranchUnsignedLessEqual(
        length, reinterpret_cast<int32_t>(index.raw()), deopt);
  } else if (length_loc.IsConstant()) {
    const Smi& length = Smi::Cast(length_loc.constant());
    Register index = index_loc.reg();
    __ BranchUnsignedGreaterEqual(
        index, reinterpret_cast<int32_t>(length.raw()), deopt);
  } else {
    Register length = length_loc.reg();
    Register index = index_loc.reg();
    __ BranchUnsignedGreaterEqual(index, length, deopt);
  }
}


LocationSummary* UnboxIntegerInstr::MakeLocationSummary() const {
  UNIMPLEMENTED();
  return NULL;
}


void UnboxIntegerInstr::EmitNativeCode(FlowGraphCompiler* compiler) {
  UNIMPLEMENTED();
}


LocationSummary* BoxIntegerInstr::MakeLocationSummary() const {
  UNIMPLEMENTED();
  return NULL;
}


void BoxIntegerInstr::EmitNativeCode(FlowGraphCompiler* compiler) {
  UNIMPLEMENTED();
}


LocationSummary* BinaryMintOpInstr::MakeLocationSummary() const {
  UNIMPLEMENTED();
  return NULL;
}


void BinaryMintOpInstr::EmitNativeCode(FlowGraphCompiler* compiler) {
  UNIMPLEMENTED();
}


LocationSummary* ShiftMintOpInstr::MakeLocationSummary() const {
  UNIMPLEMENTED();
  return NULL;
}


void ShiftMintOpInstr::EmitNativeCode(FlowGraphCompiler* compiler) {
  UNIMPLEMENTED();
}


LocationSummary* UnaryMintOpInstr::MakeLocationSummary() const {
  UNIMPLEMENTED();
  return NULL;
}


void UnaryMintOpInstr::EmitNativeCode(FlowGraphCompiler* compiler) {
  UNIMPLEMENTED();
}


LocationSummary* ThrowInstr::MakeLocationSummary() const {
  return new LocationSummary(0, 0, LocationSummary::kCall);
}



void ThrowInstr::EmitNativeCode(FlowGraphCompiler* compiler) {
  compiler->GenerateCallRuntime(token_pos(),
                                deopt_id(),
                                kThrowRuntimeEntry,
                                locs());
  __ break_(0);
}


LocationSummary* ReThrowInstr::MakeLocationSummary() const {
  return new LocationSummary(0, 0, LocationSummary::kCall);
}


void ReThrowInstr::EmitNativeCode(FlowGraphCompiler* compiler) {
  compiler->GenerateCallRuntime(token_pos(),
                                deopt_id(),
                                kReThrowRuntimeEntry,
                                locs());
  __ break_(0);
}


LocationSummary* GotoInstr::MakeLocationSummary() const {
  return new LocationSummary(0, 0, LocationSummary::kNoCall);
}


void GotoInstr::EmitNativeCode(FlowGraphCompiler* compiler) {
  __ TraceSimMsg("GotoInstr");
  if (HasParallelMove()) {
    compiler->parallel_move_resolver()->EmitNativeCode(parallel_move());
  }

  // We can fall through if the successor is the next block in the list.
  // Otherwise, we need a jump.
  if (!compiler->CanFallThroughTo(successor())) {
    __ b(compiler->GetJumpLabel(successor()));
  }
}


static Condition NegateCondition(Condition condition) {
  switch (condition) {
    case EQ: return NE;
    case NE: return EQ;
    case LT: return GE;
    case LE: return GT;
    case GT: return LE;
    case GE: return LT;
    default:
      OS::Print("Error: Condition not recognized: %d\n", condition);
      UNIMPLEMENTED();
      return EQ;
  }
}


void ControlInstruction::EmitBranchOnValue(FlowGraphCompiler* compiler,
                                           bool value) {
  __ TraceSimMsg("ControlInstruction::EmitBranchOnValue");
  if (value && !compiler->CanFallThroughTo(true_successor())) {
    __ b(compiler->GetJumpLabel(true_successor()));
  } else if (!value && !compiler->CanFallThroughTo(false_successor())) {
    __ b(compiler->GetJumpLabel(false_successor()));
  }
}


// The comparison result is in CMPRES.
void ControlInstruction::EmitBranchOnCondition(FlowGraphCompiler* compiler,
                                               Condition true_condition) {
  __ TraceSimMsg("ControlInstruction::EmitBranchOnCondition");
  if (compiler->CanFallThroughTo(false_successor())) {
    // If the next block is the false successor we will fall through to it.
    Label* label = compiler->GetJumpLabel(true_successor());
    switch (true_condition) {
      case EQ: __ beq(CMPRES, ZR, label); break;
      case NE: __ bne(CMPRES, ZR, label); break;
      case GT: __ bgtz(CMPRES, label); break;
      case GE: __ bgez(CMPRES, label); break;
      case LT: __ bltz(CMPRES, label); break;
      case LE: __ blez(CMPRES, label); break;
      default:
        UNREACHABLE();
        break;
    }
  } else {
    // If the next block is the true successor we negate comparison and fall
    // through to it.
    Condition false_condition = NegateCondition(true_condition);
    Label* label = compiler->GetJumpLabel(false_successor());
    switch (false_condition) {
      case EQ: __ beq(CMPRES, ZR, label); break;
      case NE: __ bne(CMPRES, ZR, label); break;
      case GT: __ bgtz(CMPRES, label); break;
      case GE: __ bgez(CMPRES, label); break;
      case LT: __ bltz(CMPRES, label); break;
      case LE: __ blez(CMPRES, label); break;
      default:
        UNREACHABLE();
        break;
    }
    // Fall through or jump to the true successor.
    if (!compiler->CanFallThroughTo(true_successor())) {
      __ b(compiler->GetJumpLabel(true_successor()));
    }
  }
}


LocationSummary* CurrentContextInstr::MakeLocationSummary() const {
  return LocationSummary::Make(0,
                               Location::RequiresRegister(),
                               LocationSummary::kNoCall);
}


void CurrentContextInstr::EmitNativeCode(FlowGraphCompiler* compiler) {
  __ mov(locs()->out().reg(), CTX);
}


LocationSummary* StrictCompareInstr::MakeLocationSummary() const {
  const intptr_t kNumInputs = 2;
  const intptr_t kNumTemps = 0;
  LocationSummary* locs =
      new LocationSummary(kNumInputs, kNumTemps, LocationSummary::kNoCall);
  locs->set_in(0, Location::RegisterOrConstant(left()));
  locs->set_in(1, Location::RegisterOrConstant(right()));
  locs->set_out(Location::RequiresRegister());
  return locs;
}


// Special code for numbers (compare values instead of references.)
void StrictCompareInstr::EmitNativeCode(FlowGraphCompiler* compiler) {
  __ TraceSimMsg("StrictCompareInstr");
  ASSERT(kind() == Token::kEQ_STRICT || kind() == Token::kNE_STRICT);
  Location left = locs()->in(0);
  Location right = locs()->in(1);
  if (left.IsConstant() && right.IsConstant()) {
    // TODO(vegorov): should be eliminated earlier by constant propagation.
    const bool result = (kind() == Token::kEQ_STRICT) ?
        left.constant().raw() == right.constant().raw() :
        left.constant().raw() != right.constant().raw();
    __ LoadObject(locs()->out().reg(), result ? Bool::True() : Bool::False());
    return;
  }
  if (left.IsConstant()) {
    compiler->EmitEqualityRegConstCompare(right.reg(),
                                          left.constant(),
                                          needs_number_check(),
                                          token_pos());
  } else if (right.IsConstant()) {
    compiler->EmitEqualityRegConstCompare(left.reg(),
                                          right.constant(),
                                          needs_number_check(),
                                          token_pos());
  } else {
    compiler->EmitEqualityRegRegCompare(left.reg(),
                                       right.reg(),
                                       needs_number_check(),
                                       token_pos());
  }

  Register result = locs()->out().reg();
  Label load_true, done;
  if (kind() == Token::kEQ_STRICT) {
    __ beq(CMPRES, ZR, &load_true);
  } else {
    ASSERT(kind() == Token::kNE_STRICT);
    __ bne(CMPRES, ZR, &load_true);
  }
  __ LoadObject(result, Bool::False());
  __ b(&done);
  __ Bind(&load_true);
  __ LoadObject(result, Bool::True());
  __ Bind(&done);
}


void StrictCompareInstr::EmitBranchCode(FlowGraphCompiler* compiler,
                                        BranchInstr* branch) {
  __ TraceSimMsg("StrictCompareInstr::EmitBranchCode");
  ASSERT(kind() == Token::kEQ_STRICT || kind() == Token::kNE_STRICT);
  Location left = locs()->in(0);
  Location right = locs()->in(1);
  if (left.IsConstant() && right.IsConstant()) {
    // TODO(vegorov): should be eliminated earlier by constant propagation.
    const bool result = (kind() == Token::kEQ_STRICT) ?
        left.constant().raw() == right.constant().raw() :
        left.constant().raw() != right.constant().raw();
    branch->EmitBranchOnValue(compiler, result);
    return;
  }
  if (left.IsConstant()) {
    compiler->EmitEqualityRegConstCompare(right.reg(),
                                          left.constant(),
                                          needs_number_check(),
                                          token_pos());
  } else if (right.IsConstant()) {
    compiler->EmitEqualityRegConstCompare(left.reg(),
                                          right.constant(),
                                          needs_number_check(),
                                          token_pos());
  } else {
    compiler->EmitEqualityRegRegCompare(left.reg(),
                                        right.reg(),
                                        needs_number_check(),
                                        token_pos());
  }

  Condition true_condition = (kind() == Token::kEQ_STRICT) ? EQ : NE;
  branch->EmitBranchOnCondition(compiler, true_condition);
}


LocationSummary* BooleanNegateInstr::MakeLocationSummary() const {
  return LocationSummary::Make(1,
                               Location::RequiresRegister(),
                               LocationSummary::kNoCall);
}


void BooleanNegateInstr::EmitNativeCode(FlowGraphCompiler* compiler) {
  Register value = locs()->in(0).reg();
  Register result = locs()->out().reg();

  __ LoadObject(result, Bool::True());
  __ LoadObject(TMP1, Bool::False());
  __ subu(CMPRES, value, result);
  __ movz(result, TMP1, CMPRES);  // If value is True, move False into result.
}


LocationSummary* ChainContextInstr::MakeLocationSummary() const {
  return LocationSummary::Make(1,
                               Location::NoLocation(),
                               LocationSummary::kNoCall);
}


void ChainContextInstr::EmitNativeCode(FlowGraphCompiler* compiler) {
  Register context_value = locs()->in(0).reg();

  // Chain the new context in context_value to its parent in CTX.
  __ StoreIntoObject(context_value,
                     FieldAddress(context_value, Context::parent_offset()),
                     CTX);
  // Set new context as current context.
  __ mov(CTX, context_value);
}


LocationSummary* StoreVMFieldInstr::MakeLocationSummary() const {
  const intptr_t kNumInputs = 2;
  const intptr_t kNumTemps = 0;
  LocationSummary* locs =
      new LocationSummary(kNumInputs, kNumTemps, LocationSummary::kNoCall);
  locs->set_in(0, value()->NeedsStoreBuffer() ? Location::WritableRegister()
                                              : Location::RequiresRegister());
  locs->set_in(1, Location::RequiresRegister());
  return locs;
}


void StoreVMFieldInstr::EmitNativeCode(FlowGraphCompiler* compiler) {
  Register value_reg = locs()->in(0).reg();
  Register dest_reg = locs()->in(1).reg();

  if (value()->NeedsStoreBuffer()) {
    __ StoreIntoObject(dest_reg, FieldAddress(dest_reg, offset_in_bytes()),
                       value_reg);
  } else {
    __ StoreIntoObjectNoBarrier(
        dest_reg, FieldAddress(dest_reg, offset_in_bytes()), value_reg);
  }
}


LocationSummary* AllocateObjectInstr::MakeLocationSummary() const {
  return MakeCallSummary();
}


void AllocateObjectInstr::EmitNativeCode(FlowGraphCompiler* compiler) {
  __ TraceSimMsg("AllocateObjectInstr");
  const Class& cls = Class::ZoneHandle(constructor().Owner());
  const Code& stub = Code::Handle(StubCode::GetAllocationStubForClass(cls));
  const ExternalLabel label(cls.ToCString(), stub.EntryPoint());
  compiler->GenerateCall(token_pos(),
                         &label,
                         PcDescriptors::kOther,
                         locs());
  __ Drop(ArgumentCount());  // Discard arguments.
}


LocationSummary* CreateClosureInstr::MakeLocationSummary() const {
  return MakeCallSummary();
}


void CreateClosureInstr::EmitNativeCode(FlowGraphCompiler* compiler) {
  const Function& closure_function = function();
  ASSERT(!closure_function.IsImplicitStaticClosureFunction());
  const Code& stub = Code::Handle(
      StubCode::GetAllocationStubForClosure(closure_function));
  const ExternalLabel label(closure_function.ToCString(), stub.EntryPoint());
  compiler->GenerateCall(token_pos(),
                         &label,
                         PcDescriptors::kOther,
                         locs());
  __ Drop(2);  // Discard type arguments and receiver.
}

}  // namespace dart

#endif  // defined TARGET_ARCH_MIPS<|MERGE_RESOLUTION|>--- conflicted
+++ resolved
@@ -92,9 +92,9 @@
     const intptr_t fp_sp_dist =
         (kFirstLocalSlotFromFp + 1 - compiler->StackSize()) * kWordSize;
     ASSERT(fp_sp_dist <= 0);
-    __ subu(T2, SP, FP);
-
-    __ BranchEqual(T2, fp_sp_dist, &stack_ok);
+    __ subu(TMP1, SP, FP);
+
+    __ BranchEqual(TMP1, fp_sp_dist, &stack_ok);
     __ break_(0);
 
     __ Bind(&stack_ok);
@@ -328,7 +328,10 @@
     const intptr_t kNumTemps = 1;
     LocationSummary* locs =
         new LocationSummary(kNumInputs, kNumTemps, LocationSummary::kCall);
-    UNIMPLEMENTED();  // TODO(regis): Verify register allocation.
+    locs->set_in(0, Location::RegisterLocation(A1));
+    locs->set_in(1, Location::RegisterLocation(A0));
+    locs->set_temp(0, Location::RegisterLocation(T0));
+    locs->set_out(Location::RegisterLocation(V0));
     return locs;
   }
   const intptr_t kNumTemps = 1;
@@ -363,9 +366,8 @@
   const int kNumArgumentsChecked = 2;
 
   Label check_identity;
-  __ LoadImmediate(TMP1, reinterpret_cast<intptr_t>(Object::null()));
-  __ beq(A1, TMP1, &check_identity);
-  __ beq(A0, TMP1, &check_identity);
+  __ beq(A1, NULLREG, &check_identity);
+  __ beq(A0, NULLREG, &check_identity);
 
   ICData& equality_ic_data = ICData::ZoneHandle();
   if (compiler->is_optimizing() && FLAG_propagate_ic_data) {
@@ -496,6 +498,29 @@
 }
 
 
+// Branches on condition c assuming comparison results in CMPRES and TMP1.
+static void EmitBranchAfterCompare(
+    FlowGraphCompiler* compiler, Condition c, Label* is_true) {
+    switch (c) {
+      case EQ: __ beq(CMPRES, TMP1, is_true); break;
+      case NE: __ bne(CMPRES, TMP1, is_true); break;
+      case GT: __ bne(TMP1, ZR, is_true); break;
+      case GE: __ beq(CMPRES, ZR, is_true); break;
+      case LT: __ bne(CMPRES, ZR, is_true); break;
+      case LE: __ beq(TMP1, ZR, is_true); break;
+      default:
+        UNREACHABLE();
+        break;
+    }
+}
+
+
+static Condition FlipCondition(Condition condition) {
+  UNIMPLEMENTED();
+  return condition;
+}
+
+
 static void EmitSmiComparisonOp(FlowGraphCompiler* compiler,
                                 const LocationSummary& locs,
                                 Token::Kind kind,
@@ -508,12 +533,13 @@
   Condition true_condition = TokenKindToSmiCondition(kind);
 
   if (left.IsConstant()) {
-    __ CompareObject(CMPRES, right.reg(), left.constant());
-    true_condition = FlowGraphCompiler::FlipCondition(true_condition);
+    __ CompareObject(CMPRES, TMP1, right.reg(), left.constant());
+    true_condition = FlipCondition(true_condition);
   } else if (right.IsConstant()) {
-    __ CompareObject(CMPRES, left.reg(), right.constant());
+    __ CompareObject(CMPRES, TMP1, left.reg(), right.constant());
   } else {
-    __ subu(CMPRES, left.reg(), right.reg());
+    __ slt(CMPRES, left.reg(), right.reg());
+    __ slt(TMP1, right.reg(), left.reg());
   }
 
   if (branch != NULL) {
@@ -521,17 +547,7 @@
   } else {
     Register result = locs.out().reg();
     Label done, is_true;
-    switch (true_condition) {
-      case EQ: __ beq(CMPRES, ZR, &is_true); break;
-      case NE: __ bne(CMPRES, ZR, &is_true); break;
-      case GT: __ bgtz(CMPRES, &is_true); break;
-      case GE: __ bgez(CMPRES, &is_true); break;
-      case LT: __ bltz(CMPRES, &is_true); break;
-      case LE: __ blez(CMPRES, &is_true); break;
-      default:
-        UNREACHABLE();
-        break;
-    }
+    EmitBranchAfterCompare(compiler, true_condition, &is_true);
     __ LoadObject(result, Bool::False());
     __ b(&done);
     __ Bind(&is_true);
@@ -649,7 +665,7 @@
     EmitAssertBoolean(V0, token_pos(), deopt_id(), locs(), compiler);
   }
   Condition branch_condition = (kind() == Token::kNE) ? NE : EQ;
-  __ CompareObject(CMPRES, V0, Bool::True());
+  __ CompareObject(CMPRES, TMP1, V0, Bool::True());
   branch->EmitBranchOnCondition(compiler, branch_condition);
 }
 
@@ -785,7 +801,7 @@
     return;
   }
   EmitNativeCode(compiler);
-  __ CompareObject(CMPRES, V0, Bool::True());
+  __ CompareObject(CMPRES, TMP1, V0, Bool::True());
   branch->EmitBranchOnCondition(compiler, EQ);
 }
 
@@ -859,13 +875,25 @@
 
 
 LocationSummary* LoadClassIdInstr::MakeLocationSummary() const {
-  UNIMPLEMENTED();
-  return NULL;
+  const intptr_t kNumInputs = 1;
+  return LocationSummary::Make(kNumInputs,
+                               Location::RequiresRegister(),
+                               LocationSummary::kNoCall);
 }
 
 
 void LoadClassIdInstr::EmitNativeCode(FlowGraphCompiler* compiler) {
-  UNIMPLEMENTED();
+  Register object = locs()->in(0).reg();
+  Register result = locs()->out().reg();
+  Label load, done;
+  __ andi(CMPRES, object, Immediate(kSmiTagMask));
+  __ bne(CMPRES, ZR, &load);
+  __ LoadImmediate(result, Smi::RawValue(kSmiCid));
+  __ b(&done);
+  __ Bind(&load);
+  __ LoadClassId(result, object);
+  __ SmiTag(result);
+  __ Bind(&done);
 }
 
 
@@ -994,9 +1022,9 @@
       default:
         UNREACHABLE();
     }
-    __ AddImmediate(index.reg(),
+    __ addu(index.reg(), array, index.reg());
+    element_address = Address(index.reg(),
         FlowGraphCompiler::DataOffsetFor(class_id()) - kHeapObjectTag);
-    element_address = Address(array, index.reg());
   }
 
   if ((representation() == kUnboxedDouble) ||
@@ -1006,9 +1034,6 @@
   }
 
   Register result = locs()->out().reg();
-  if ((index_scale() == 1) && index.IsRegister()) {
-    __ SmiUntag(index.reg());
-  }
   switch (class_id()) {
     case kTypedDataInt8ArrayCid:
       ASSERT(index_scale() == 1);
@@ -1061,8 +1086,33 @@
 
 Representation StoreIndexedInstr::RequiredInputRepresentation(
     intptr_t idx) const {
-  UNIMPLEMENTED();
-  return kTagged;
+  // Array can be a Dart object or a pointer to external data.
+  if (idx == 0)  return kNoRepresentation;  // Flexible input representation.
+  if (idx == 1) return kTagged;  // Index is a smi.
+  ASSERT(idx == 2);
+  switch (class_id_) {
+    case kArrayCid:
+    case kOneByteStringCid:
+    case kTypedDataInt8ArrayCid:
+    case kTypedDataUint8ArrayCid:
+    case kExternalTypedDataUint8ArrayCid:
+    case kTypedDataUint8ClampedArrayCid:
+    case kExternalTypedDataUint8ClampedArrayCid:
+    case kTypedDataInt16ArrayCid:
+    case kTypedDataUint16ArrayCid:
+      return kTagged;
+    case kTypedDataInt32ArrayCid:
+    case kTypedDataUint32ArrayCid:
+      return value()->IsSmiValue() ? kTagged : kUnboxedMint;
+    case kTypedDataFloat32ArrayCid:
+    case kTypedDataFloat64ArrayCid:
+      return kUnboxedDouble;
+    case kTypedDataFloat32x4ArrayCid:
+      return kUnboxedFloat32x4;
+    default:
+      UNIMPLEMENTED();
+      return kTagged;
+  }
 }
 
 
@@ -1088,14 +1138,22 @@
     case kTypedDataUint8ArrayCid:
     case kTypedDataUint8ClampedArrayCid:
     case kOneByteStringCid:
+      locs->set_in(2, Location::RegisterOrSmiConstant(value()));
+      break;
     case kTypedDataInt16ArrayCid:
     case kTypedDataUint16ArrayCid:
     case kTypedDataInt32ArrayCid:
     case kTypedDataUint32ArrayCid:
+      locs->set_in(2, Location::WritableRegister());
+      break;
     case kTypedDataFloat32ArrayCid:
-    case kTypedDataFloat64ArrayCid:
+      // TODO(regis): Verify.
+      // Need temp register for float-to-double conversion.
+      locs->AddTemp(Location::RequiresFpuRegister());
+      // Fall through.
+    case kTypedDataFloat64ArrayCid:  // TODO(srdjan): Support Float64 constants.
     case kTypedDataFloat32x4ArrayCid:
-      UNIMPLEMENTED();
+      locs->set_in(2, Location::RequiresFpuRegister());
       break;
     default:
       UNREACHABLE();
@@ -1143,10 +1201,9 @@
       default:
         UNREACHABLE();
     }
-    __ AddImmediate(index.reg(),
+    __ addu(index.reg(), array, index.reg());
+    element_address = Address(index.reg(),
         FlowGraphCompiler::DataOffsetFor(class_id()) - kHeapObjectTag);
-    __ addu(TMP1, array, index.reg());
-    element_address = Address(TMP1);
   }
 
   switch (class_id()) {
@@ -1165,13 +1222,64 @@
     case kTypedDataInt8ArrayCid:
     case kTypedDataUint8ArrayCid:
     case kExternalTypedDataUint8ArrayCid:
+    case kOneByteStringCid: {
+      if (locs()->in(2).IsConstant()) {
+        const Smi& constant = Smi::Cast(locs()->in(2).constant());
+        __ LoadImmediate(TMP, static_cast<int8_t>(constant.Value()));
+        __ sb(TMP, element_address);
+      } else {
+        Register value = locs()->in(2).reg();
+        __ SmiUntag(value);
+        __ sb(value, element_address);
+      }
+      break;
+    }
     case kTypedDataUint8ClampedArrayCid:
-    case kExternalTypedDataUint8ClampedArrayCid:
-    case kOneByteStringCid:
+    case kExternalTypedDataUint8ClampedArrayCid: {
+      if (locs()->in(2).IsConstant()) {
+        const Smi& constant = Smi::Cast(locs()->in(2).constant());
+        intptr_t value = constant.Value();
+        // Clamp to 0x0 or 0xFF respectively.
+        if (value > 0xFF) {
+          value = 0xFF;
+        } else if (value < 0) {
+          value = 0;
+        }
+        __ LoadImmediate(TMP, static_cast<int8_t>(value));
+        __ sb(TMP, element_address);
+      } else {
+        Register value = locs()->in(2).reg();
+        Label store_value, bigger, smaller;
+        __ SmiUntag(value);
+        __ BranchUnsignedLess(value, 0xFF + 1, &store_value);
+        __ LoadImmediate(TMP, 0xFF);
+        __ slti(CMPRES, value, Immediate(1));
+        __ movn(TMP, ZR, CMPRES);
+        __ mov(value, TMP);
+        __ Bind(&store_value);
+        __ sb(value, element_address);
+      }
+      break;
+    }
     case kTypedDataInt16ArrayCid:
-    case kTypedDataUint16ArrayCid:
+    case kTypedDataUint16ArrayCid: {
+      Register value = locs()->in(2).reg();
+      __ SmiUntag(value);
+      __ sh(value, element_address);
+      break;
+    }
     case kTypedDataInt32ArrayCid:
-    case kTypedDataUint32ArrayCid:
+    case kTypedDataUint32ArrayCid: {
+      if (value()->IsSmiValue()) {
+        ASSERT(RequiredInputRepresentation(2) == kTagged);
+        Register value = locs()->in(2).reg();
+        __ SmiUntag(value);
+        __ sw(value, element_address);
+      } else {
+        UNIMPLEMENTED();
+      }
+      break;
+    }
     case kTypedDataFloat32ArrayCid:
     case kTypedDataFloat64ArrayCid:
     case kTypedDataFloat32x4ArrayCid:
@@ -1299,8 +1407,7 @@
 
       if (field().is_nullable() && (field_cid != kNullCid)) {
         __ beq(CMPRES, ZR, &ok);
-        __ LoadImmediate(TMP1, reinterpret_cast<intptr_t>(Object::null()));
-        __ subu(CMPRES, value_reg, TMP1);
+        __ subu(CMPRES, value_reg, NULLREG);
       }
 
       if (ok_is_fall_through) {
@@ -1498,40 +1605,6 @@
 
   // 'instantiator_reg' is the instantiator AbstractTypeArguments object
   // (or null).
-<<<<<<< HEAD
-  if (!type_arguments().IsUninstantiatedIdentity() &&
-      !type_arguments().CanShareInstantiatorTypeArguments(
-          instantiator_class())) {
-    // If the instantiator is null and if the type argument vector
-    // instantiated from null becomes a vector of dynamic, then use null as
-    // the type arguments.
-    Label type_arguments_instantiated;
-    const intptr_t len = type_arguments().Length();
-    if (type_arguments().IsRawInstantiatedRaw(len)) {
-      __ BranchEqual(instantiator_reg,
-                     reinterpret_cast<intptr_t>(Object::null()),
-                     &type_arguments_instantiated);
-    }
-    // Instantiate non-null type arguments.
-    // A runtime call to instantiate the type arguments is required.
-    __ addiu(SP, SP, Immediate(-3 * kWordSize));
-    __ LoadObject(TMP1, Object::ZoneHandle());
-    __ sw(TMP1, Address(SP, 2 * kWordSize));  // Make room for the result.
-    __ LoadObject(TMP1, type_arguments());
-    __ sw(TMP1, Address(SP, 1 * kWordSize));
-    // Push instantiator type arguments.
-    __ sw(instantiator_reg, Address(SP, 0 * kWordSize));
-
-    compiler->GenerateCallRuntime(token_pos(),
-                                  deopt_id(),
-                                  kInstantiateTypeArgumentsRuntimeEntry,
-                                  locs());
-    // Pop instantiated type arguments.
-    __ lw(result_reg, Address(SP, 2 * kWordSize));
-    // Drop instantiator and uninstantiated type arguments.
-    __ addiu(SP, SP, Immediate(3 * kWordSize));
-    __ Bind(&type_arguments_instantiated);
-=======
   ASSERT(!type_arguments().IsUninstantiatedIdentity() &&
          !type_arguments().CanShareInstantiatorTypeArguments(
              instantiator_class()));
@@ -1542,7 +1615,6 @@
   const intptr_t len = type_arguments().Length();
   if (type_arguments().IsRawInstantiatedRaw(len)) {
     __ beq(instantiator_reg, NULLREG, &type_arguments_instantiated);
->>>>>>> 79a0a652
   }
   // Instantiate non-null type arguments.
   // A runtime call to instantiate the type arguments is required.
@@ -1595,9 +1667,7 @@
   // the type arguments.
   Label type_arguments_instantiated;
   ASSERT(type_arguments().IsRawInstantiatedRaw(type_arguments().Length()));
-  __ BranchEqual(instantiator_reg,
-                 reinterpret_cast<intptr_t>(Object::null()),
-                 &type_arguments_instantiated);
+  __ beq(instantiator_reg, NULLREG, &type_arguments_instantiated);
   // Instantiate non-null type arguments.
   // In the non-factory case, we rely on the allocation stub to
   // instantiate the type arguments.
@@ -1637,8 +1707,7 @@
   // the type arguments and do not pass the instantiator.
   ASSERT(type_arguments().IsRawInstantiatedRaw(type_arguments().Length()));
   Label instantiator_not_null;
-  __ BranchNotEqual(instantiator_reg,
-      reinterpret_cast<intptr_t>(Object::null()), &instantiator_not_null);
+  __ bne(instantiator_reg, NULLREG, &instantiator_not_null);
   // Null was used in VisitExtractConstructorTypeArguments as the
   // instantiated type arguments, no proper instantiator needed.
   __ LoadImmediate(instantiator_reg,
@@ -1712,10 +1781,10 @@
         Address(FP, stacktrace_var().index() * kWordSize));
 
   Label next;
-  __ mov(T0, RA);  // Save return adress.
+  __ mov(TMP, RA);  // Save return adress.
   // Restore the pool pointer.
   __ bal(&next);  // Branch and link to next instruction to get PC in RA.
-  __ delay_slot()->mov(T1, RA);  // Save PC of the following mov.
+  __ delay_slot()->mov(CMPRES, RA);  // Save PC of the following mov.
 
   // Calculate offset of pool pointer from the PC.
   const intptr_t object_pool_pc_dist =
@@ -1723,8 +1792,8 @@
      compiler->assembler()->CodeSize();
 
   __ Bind(&next);
-  __ mov(RA, T0);  // Restore return address.
-  __ lw(PP, Address(T1, -object_pool_pc_dist));
+  __ mov(RA, TMP);  // Restore return address.
+  __ lw(PP, Address(CMPRES, -object_pool_pc_dist));
 }
 
 
@@ -1787,7 +1856,7 @@
     UNIMPLEMENTED();
     return NULL;
   } else {
-    const intptr_t kNumTemps = 0;
+    const intptr_t kNumTemps = op_kind() == Token::kADD ? 1 : 0;
     LocationSummary* summary =
         new LocationSummary(kNumInputs, kNumTemps, LocationSummary::kNoCall);
     summary->set_in(0, Location::RequiresRegister());
@@ -2439,8 +2508,7 @@
   if (null_check()) {
     Label* deopt = compiler->AddDeoptStub(deopt_id(),
                                           kDeoptCheckClass);
-    __ BranchEqual(locs()->in(0).reg(),
-                  reinterpret_cast<intptr_t>(Object::null()), deopt);
+    __ beq(locs()->in(0).reg(), NULLREG, deopt);
     return;
   }
 
@@ -2685,33 +2753,13 @@
   if (compiler->CanFallThroughTo(false_successor())) {
     // If the next block is the false successor we will fall through to it.
     Label* label = compiler->GetJumpLabel(true_successor());
-    switch (true_condition) {
-      case EQ: __ beq(CMPRES, ZR, label); break;
-      case NE: __ bne(CMPRES, ZR, label); break;
-      case GT: __ bgtz(CMPRES, label); break;
-      case GE: __ bgez(CMPRES, label); break;
-      case LT: __ bltz(CMPRES, label); break;
-      case LE: __ blez(CMPRES, label); break;
-      default:
-        UNREACHABLE();
-        break;
-    }
+    EmitBranchAfterCompare(compiler, true_condition, label);
   } else {
     // If the next block is the true successor we negate comparison and fall
     // through to it.
     Condition false_condition = NegateCondition(true_condition);
     Label* label = compiler->GetJumpLabel(false_successor());
-    switch (false_condition) {
-      case EQ: __ beq(CMPRES, ZR, label); break;
-      case NE: __ bne(CMPRES, ZR, label); break;
-      case GT: __ bgtz(CMPRES, label); break;
-      case GE: __ bgez(CMPRES, label); break;
-      case LT: __ bltz(CMPRES, label); break;
-      case LE: __ blez(CMPRES, label); break;
-      default:
-        UNREACHABLE();
-        break;
-    }
+    EmitBranchAfterCompare(compiler, false_condition, label);
     // Fall through or jump to the true successor.
     if (!compiler->CanFallThroughTo(true_successor())) {
       __ b(compiler->GetJumpLabel(true_successor()));
@@ -2881,11 +2929,11 @@
   Register dest_reg = locs()->in(1).reg();
 
   if (value()->NeedsStoreBuffer()) {
-    __ StoreIntoObject(dest_reg, FieldAddress(dest_reg, offset_in_bytes()),
-                       value_reg);
+    __ StoreIntoObject(dest_reg,
+        FieldAddress(dest_reg, offset_in_bytes()), value_reg);
   } else {
-    __ StoreIntoObjectNoBarrier(
-        dest_reg, FieldAddress(dest_reg, offset_in_bytes()), value_reg);
+    __ StoreIntoObjectNoBarrier(dest_reg,
+        FieldAddress(dest_reg, offset_in_bytes()), value_reg);
   }
 }
 
