--- conflicted
+++ resolved
@@ -31,13 +31,9 @@
 
 _onShutdown() {
   if (server != null) {
-<<<<<<< HEAD
-    server.close(true).catchError((e, st) { assert(e); });
-=======
     server.close(true).catchError((e, st) {
       print("Error in vm-service shutdown: $e\n$st\n");
     });
->>>>>>> 8a77499e
   }
   if (_signalSubscription != null) {
     _signalSubscription.cancel();
