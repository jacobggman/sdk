--- conflicted
+++ resolved
@@ -33,14 +33,9 @@
   }
 
   /// Called when the page should update its state based on [uri].
-<<<<<<< HEAD
-  void visit(Uri uri, Map argsMap) {
-    args = toObservable(argsMap);
-=======
   void visit(Uri uri, Map internalArguments) {
     this.internalArguments.clear();
     this.internalArguments.addAll(internalArguments);
->>>>>>> 005befeb
     Analytics.reportPageView(uri);
     _visit(uri);
   }
