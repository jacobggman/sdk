--- conflicted
+++ resolved
@@ -23,14 +23,11 @@
 
 set VM_OPTIONS=
 
-<<<<<<< HEAD
-=======
 rem We allow extra vm options to be passed in through an environment variable.
 if not "_%DART_VM_OPTIONS%_" == "__" (
   set VM_OPTIONS=%VM_OPTIONS% %DART_VM_OPTIONS%
 )
 
->>>>>>> 07f1d4da
 rem Use the Dart binary in the built SDK so pub can find the version file next
 rem to it.
 set BUILD_DIR=%SDK_DIR%\..\build\ReleaseIA32
