// Copyright (c) 2014, the Dart project authors.  Please see the AUTHORS file
// for details. All rights reserved. Use of this source code is governed by a
// BSD-style license that can be found in the LICENSE file.

library dart2js.ir_tracer;

import 'dart:async' show EventSink;

import 'ir_nodes.dart' as ir hide Function;
import '../tracer.dart';

/**
 * If true, show LetCont expressions in output.
 */
const bool IR_TRACE_LET_CONT = false;

class IRTracer extends TracerUtil implements ir.Visitor {
  int indent = 0;
  EventSink<String> output;

  IRTracer(this.output);

  visit(ir.Node node) => node.accept(this);

  void traceGraph(String name, ir.FunctionDefinition graph) {
    tag("cfg", () {
      printProperty("name", name);
      visitFunctionDefinition(graph);
    });
  }

  // Temporary field used during tree walk
  Names names;

  visitFunctionDefinition(ir.FunctionDefinition f) {
    names = new Names();
    BlockCollector builder = new BlockCollector(names);
    builder.visit(f);

    printNode(builder.entry);
    for (Block block in builder.cont2block.values) {
      printNode(block);
    }
    names = null;
  }

  int countUses(ir.Definition definition) {
    int count = 0;
    ir.Reference ref = definition.firstRef;
    while (ref != null) {
      ++count;
      ref = ref.nextRef;
    }
    return count;
  }

  printNode(Block block) {
    tag("block", () {
      printProperty("name", block.name);
      printProperty("from_bci", -1);
      printProperty("to_bci", -1);
      printProperty("predecessors", block.pred.map((n) => n.name));
      printProperty("successors", block.succ.map((n) => n.name));
      printEmptyProperty("xhandlers");
      printEmptyProperty("flags");
      tag("states", () {
        tag("locals", () {
          printProperty("size", 0);
          printProperty("method", "None");
        });
      });
      tag("HIR", () {
        for (ir.Parameter param in block.parameters) {
          String name = names.name(param);
          printStmt(name, "Parameter $name [useCount=${countUses(param)}]");
        }
        visit(block.body);
      });
    });
  }

  void printStmt(String resultVar, String contents) {
    int bci = 0;
    int uses = 0;
    addIndent();
    add("$bci $uses $resultVar $contents <|@\n");
  }

  visitLetPrim(ir.LetPrim node) {
    String id = names.name(node.primitive);
    printStmt(id, "LetPrim $id = ${formatPrimitive(node.primitive)}");
    visit(node.body);
  }

  visitLetCont(ir.LetCont node) {
    if (IR_TRACE_LET_CONT) {
      String dummy = names.name(node);
      String id = names.name(node.continuation);
      printStmt(dummy, "LetCont $id = <$id>");
    }
    visit(node.body);
  }

  visitInvokeStatic(ir.InvokeStatic node) {
    String dummy = names.name(node);
    String callName = node.selector.name;
    String args = node.arguments.map(formatReference).join(', ');
    String kont = formatReference(node.continuation);
    printStmt(dummy, "InvokeStatic $callName ($args) $kont");
  }

  visitInvokeMethod(ir.InvokeMethod node) {
    String dummy = names.name(node);
    String receiver = formatReference(node.receiver);
    String callName = node.selector.name;
    String args = node.arguments.map(formatReference).join(', ');
    String kont = formatReference(node.continuation);
    printStmt(dummy,
        "InvokeMethod $receiver $callName ($args) $kont");
  }

  visitInvokeConstructor(ir.InvokeConstructor node) {
    String dummy = names.name(node);
    String callName;
    if (node.target.name.isEmpty) {
      callName = '${node.type}';
    } else {
      callName = '${node.type}.${node.target.name}';
    }
    String args = node.arguments.map(formatReference).join(', ');
    String kont = formatReference(node.continuation);
    printStmt(dummy, "InvokeConstructor $callName ($args) $kont");
  }

  visitConcatenateStrings(ir.ConcatenateStrings node) {
    String dummy = names.name(node);
    String args = node.arguments.map(formatReference).join(', ');
    String kont = formatReference(node.continuation);
    printStmt(dummy, "ConcatenateStrings ($args) $kont");
  }

  visitLiteralList(ir.LiteralList node) {
    String dummy = names.name(node);
    String values = node.values.map(formatReference).join(', ');
    printStmt(dummy, "LiteralList ($values)");
  }

  visitLiteralMap(ir.LiteralMap node) {
    String dummy = names.name(node);
    List<String> entries = new List<String>();
    for (int i = 0; i < node.values.length; ++i) {
      String key = formatReference(node.keys[i]);
      String value = formatReference(node.values[i]);
      entries.add("$key: $value");
    }
    printStmt(dummy, "LiteralMap (${entries.join(', ')})");
  }

<<<<<<< HEAD
=======
  visitIsCheck(ir.IsCheck node) {
    String dummy = names.name(node);
    List<String> entries = new List<String>();
    String receiver = formatReference(node.receiver);
    printStmt(dummy, "IsCheck ($receiver ${node.type})");
  }

  visitAsCast(ir.AsCast node) {
    String dummy = names.name(node);
    List<String> entries = new List<String>();
    String receiver = formatReference(node.receiver);
    printStmt(dummy, "AsCast ($receiver ${node.type})");
  }

  visitInvokeConstConstructor(ir.InvokeConstConstructor node) {
    String dummy = names.name(node);
    String values = node.arguments.map(formatReference).join(', ');
    printStmt(dummy, "ConstConstruction ($values)");
  }

  visitThis(ir.This node) {
    String dummy = names.name(node);
    printStmt(dummy, "This");
  }

>>>>>>> 6bd9b19c
  visitInvokeContinuation(ir.InvokeContinuation node) {
    String dummy = names.name(node);
    String kont = formatReference(node.continuation);
    String args = node.arguments.map(formatReference).join(', ');
    printStmt(dummy, "InvokeContinuation $kont ($args)");
  }

  visitBranch(ir.Branch node) {
    String dummy = names.name(node);
    String condition = visit(node.condition);
    String trueCont = formatReference(node.trueContinuation);
    String falseCont = formatReference(node.falseContinuation);
    printStmt(dummy, "Branch $condition ($trueCont, $falseCont)");
  }

  String formatReference(ir.Reference ref) {
    ir.Definition target = ref.definition;
    if (target is ir.Continuation && target.body == null) {
      return "return"; // Do not generate a name for the return continuation
    } else {
      return names.name(ref.definition);
    }
  }

  String formatPrimitive(ir.Primitive p) => visit(p);

  visitConstant(ir.Constant node) {
    return "Constant ${node.value}";
  }

  visitParameter(ir.Parameter node) {
    return "Parameter ${names.name(node)}";
  }

  visitContinuation(ir.Continuation node) {
    return "Continuation ${names.name(node)}";
  }

  visitIsTrue(ir.IsTrue node) {
    return "IsTrue(${names.name(node.value.definition)})";
  }

  visitCondition(ir.Condition c) {}
  visitExpression(ir.Expression e) {}
  visitPrimitive(ir.Primitive p) {}
  visitDefinition(ir.Definition d) {}
  visitNode(ir.Node n) {}
}

/**
 * Invents (and remembers) names for Continuations, Parameters, etc.
 * The names must match the conventions used by IR Hydra, e.g.
 * Continuations and Functions must have names of form B### since they
 * are visualized as basic blocks.
 */
class Names {
  final Map<Object, String> names = {};
  final Map<String, int> counters = {
    'r': 0,
    'B': 0,
    'v': 0,
    'x': 0
  };

  String prefix(x) {
    if (x is ir.Parameter) return 'r';
    if (x is ir.Continuation || x is ir.FunctionDefinition) return 'B';
    if (x is ir.Primitive) return 'v';
    return 'x';
  }

  String name(x) {
    String nam = names[x];
    if (nam == null) {
      String pref = prefix(x);
      int id = counters[pref]++;
      nam = names[x] = '${pref}${id}';
    }
    return nam;
  }
}

/**
 * A vertex in the graph visualization, used in place of basic blocks.
 */
class Block {
  String name;
  final List<ir.Parameter> parameters;
  final ir.Expression body;
  final List<Block> succ = <Block>[];
  final List<Block> pred = <Block>[];

  Block(this.name, this.parameters, this.body);

  void addEdgeTo(Block successor) {
    succ.add(successor);
    successor.pred.add(this);
  }
}

class BlockCollector extends ir.Visitor {
  Block entry;
  final Map<ir.Continuation, Block> cont2block = <ir.Continuation, Block>{};
  Block current_block;

  Names names;
  BlockCollector(this.names);

  Block getBlock(ir.Continuation c) {
    Block block = cont2block[c];
    if (block == null) {
      block = new Block(names.name(c), c.parameters, c.body);
      cont2block[c] = block;
    }
    return block;
  }

  visitFunctionDefinition(ir.FunctionDefinition f) {
    entry = current_block = new Block(names.name(f), [], f.body);
    visit(f.body);
  }

  visitLetPrim(ir.LetPrim exp) {
    visit(exp.body);
  }

  visitLetCont(ir.LetCont exp) {
    visit(exp.continuation);
    visit(exp.body);
  }

  visitInvokeStatic(ir.InvokeStatic exp) {
    ir.Definition target = exp.continuation.definition;
    if (target is ir.Continuation && target.body != null) {
      current_block.addEdgeTo(getBlock(target));
    }
  }

  visitInvokeMethod(ir.InvokeMethod exp) {
    ir.Definition target = exp.continuation.definition;
    if (target is ir.Continuation && target.body != null) {
      current_block.addEdgeTo(getBlock(target));
    }
  }

  visitInvokeConstructor(ir.InvokeConstructor exp) {
    ir.Definition target = exp.continuation.definition;
    if (target is ir.Continuation && target.body != null) {
      current_block.addEdgeTo(getBlock(target));
    }
  }

  visitConcatenateStrings(ir.ConcatenateStrings exp) {
    ir.Definition target = exp.continuation.definition;
    if (target is ir.Continuation && target.body != null) {
      current_block.addEdgeTo(getBlock(target));
    }
  }

  visitInvokeContinuation(ir.InvokeContinuation exp) {
    ir.Definition target = exp.continuation.definition;
    if (target is ir.Continuation && target.body != null) {
      current_block.addEdgeTo(getBlock(target));
    }
  }

  visitBranch(ir.Branch exp) {
    ir.Continuation trueTarget = exp.trueContinuation.definition;
    if (trueTarget.body != null) {
      current_block.addEdgeTo(getBlock(trueTarget));
    }
    ir.Continuation falseTarget = exp.falseContinuation.definition;
    if (falseTarget.body != null) {
      current_block.addEdgeTo(getBlock(falseTarget));
    }
  }

  visitContinuation(ir.Continuation c) {
    var old_node = current_block;
    current_block = getBlock(c);
    visit(c.body);
    current_block = old_node;
  }
}<|MERGE_RESOLUTION|>--- conflicted
+++ resolved
@@ -156,8 +156,6 @@
     printStmt(dummy, "LiteralMap (${entries.join(', ')})");
   }
 
-<<<<<<< HEAD
-=======
   visitIsCheck(ir.IsCheck node) {
     String dummy = names.name(node);
     List<String> entries = new List<String>();
@@ -183,7 +181,6 @@
     printStmt(dummy, "This");
   }
 
->>>>>>> 6bd9b19c
   visitInvokeContinuation(ir.InvokeContinuation node) {
     String dummy = names.name(node);
     String kont = formatReference(node.continuation);
