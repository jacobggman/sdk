// Copyright (c) 2013, the Dart project authors.  Please see the AUTHORS file
// for details. All rights reserved. Use of this source code is governed by a
// BSD-style license that can be found in the LICENSE file.

part of dart2js.js_emitter;

/// This class should morph into something that makes it easy to build
/// JavaScript representations of libraries, class-sides, and instance-sides.
/// Initially, it is just a placeholder for code that is moved from
/// [CodeEmitterTask].
class ContainerBuilder extends CodeEmitterHelper {
  final Map<Element, Element> staticGetters = new Map<Element, Element>();

  /// A cache of synthesized closures for top-level, static or
  /// instance methods.
  final Map<String, Element> methodClosures = <String, Element>{};

  /**
   * Generate stubs to handle invocation of methods with optional
   * arguments.
   *
   * A method like [: foo([x]) :] may be invoked by the following
   * calls: [: foo(), foo(1), foo(x: 1) :]. See the sources of this
   * function for detailed examples.
   */
  void addParameterStub(FunctionElement member,
                        Selector selector,
                        AddStubFunction addStub,
                        Set<String> alreadyGenerated) {
    FunctionSignature parameters = member.computeSignature(compiler);
    int positionalArgumentCount = selector.positionalArgumentCount;
    if (positionalArgumentCount == parameters.parameterCount) {
      assert(selector.namedArgumentCount == 0);
      return;
    }
    if (parameters.optionalParametersAreNamed
        && selector.namedArgumentCount == parameters.optionalParameterCount) {
      // If the selector has the same number of named arguments as the element,
      // we don't need to add a stub. The call site will hit the method
      // directly.
      return;
    }
    ConstantHandler handler = compiler.constantHandler;
    List<String> names = selector.getOrderedNamedArguments();

    String invocationName = namer.invocationName(selector);
    if (alreadyGenerated.contains(invocationName)) return;
    alreadyGenerated.add(invocationName);

    bool isInterceptedMethod = backend.isInterceptedMethod(member);

    // If the method is intercepted, we need to also pass the actual receiver.
    int extraArgumentCount = isInterceptedMethod ? 1 : 0;
    // Use '$receiver' to avoid clashes with other parameter names. Using
    // '$receiver' works because [:namer.safeName:] used for getting parameter
    // names never returns a name beginning with a single '$'.
    String receiverArgumentName = r'$receiver';

    // The parameters that this stub takes.
    List<jsAst.Parameter> parametersBuffer =
        new List<jsAst.Parameter>(selector.argumentCount + extraArgumentCount);
    // The arguments that will be passed to the real method.
    List<jsAst.Expression> argumentsBuffer =
        new List<jsAst.Expression>(
            parameters.parameterCount + extraArgumentCount);

    int count = 0;
    if (isInterceptedMethod) {
      count++;
      parametersBuffer[0] = new jsAst.Parameter(receiverArgumentName);
      argumentsBuffer[0] = js(receiverArgumentName);
      task.interceptorEmitter.interceptorInvocationNames.add(invocationName);
    }

    int optionalParameterStart = positionalArgumentCount + extraArgumentCount;
    // Includes extra receiver argument when using interceptor convention
    int indexOfLastOptionalArgumentInParameters = optionalParameterStart - 1;

    TreeElements elements =
        compiler.enqueuer.resolution.getCachedElements(member);

    int parameterIndex = 0;
    parameters.orderedForEachParameter((Element element) {
      String jsName = backend.namer.safeName(element.name);
      assert(jsName != receiverArgumentName);
      if (count < optionalParameterStart) {
        parametersBuffer[count] = new jsAst.Parameter(jsName);
        argumentsBuffer[count] = js(jsName);
      } else {
        int index = names.indexOf(element.name);
        if (index != -1) {
          indexOfLastOptionalArgumentInParameters = count;
          // The order of the named arguments is not the same as the
          // one in the real method (which is in Dart source order).
          argumentsBuffer[count] = js(jsName);
          parametersBuffer[optionalParameterStart + index] =
              new jsAst.Parameter(jsName);
        } else {
          Constant value = handler.initialVariableValues[element];
          if (value == null) {
            argumentsBuffer[count] = task.constantReference(new NullConstant());
          } else {
            if (!value.isNull()) {
              // If the value is the null constant, we should not pass it
              // down to the native method.
              indexOfLastOptionalArgumentInParameters = count;
            }
            argumentsBuffer[count] = task.constantReference(value);
          }
        }
      }
      count++;
    });

    List body;
    if (member.hasFixedBackendName()) {
      body = task.nativeEmitter.generateParameterStubStatements(
          member, isInterceptedMethod, invocationName,
          parametersBuffer, argumentsBuffer,
          indexOfLastOptionalArgumentInParameters);
    } else if (member.isInstanceMember()) {
      body = [js.return_(
          js('this')[namer.getNameOfInstanceMember(member)](argumentsBuffer))];
    } else {
      body = [js.return_(namer.elementAccess(member)(argumentsBuffer))];
    }

    jsAst.Fun function = js.fun(parametersBuffer, body);

    addStub(selector, function);
  }

  void addParameterStubs(FunctionElement member, AddStubFunction defineStub,
                         [bool canTearOff = false]) {
    if (member.enclosingElement.isClosure()) {
      ClosureClassElement cls = member.enclosingElement;
      if (cls.supertype.element == compiler.boundClosureClass) {
        compiler.internalErrorOnElement(cls.methodElement, 'Bound closure1.');
      }
      if (cls.methodElement.isInstanceMember()) {
        compiler.internalErrorOnElement(cls.methodElement, 'Bound closure2.');
      }
    }

    // We fill the lists depending on the selector. For example,
    // take method foo:
    //    foo(a, b, {c, d});
    //
    // We may have multiple ways of calling foo:
    // (1) foo(1, 2);
    // (2) foo(1, 2, c: 3);
    // (3) foo(1, 2, d: 4);
    // (4) foo(1, 2, c: 3, d: 4);
    // (5) foo(1, 2, d: 4, c: 3);
    //
    // What we generate at the call sites are:
    // (1) foo$2(1, 2);
    // (2) foo$3$c(1, 2, 3);
    // (3) foo$3$d(1, 2, 4);
    // (4) foo$4$c$d(1, 2, 3, 4);
    // (5) foo$4$c$d(1, 2, 3, 4);
    //
    // The stubs we generate are (expressed in Dart):
    // (1) foo$2(a, b) => foo$4$c$d(a, b, null, null)
    // (2) foo$3$c(a, b, c) => foo$4$c$d(a, b, c, null);
    // (3) foo$3$d(a, b, d) => foo$4$c$d(a, b, null, d);
    // (4) No stub generated, call is direct.
    // (5) No stub generated, call is direct.

    Set<Selector> selectors = member.isInstanceMember()
        ? compiler.codegenWorld.invokedNames[member.name]
        : null; // No stubs needed for static methods.

    /// Returns all closure call selectors renamed to match this member.
    Set<Selector> callSelectorsAsNamed() {
      if (!canTearOff) return null;
      Set<Selector> callSelectors = compiler.codegenWorld.invokedNames[
          namer.closureInvocationSelectorName];
      if (callSelectors == null) return null;
      return callSelectors.map((Selector callSelector) {
        return new Selector.call(
            member.name, member.getLibrary(),
            callSelector.argumentCount, callSelector.namedArguments);
      }).toSet();
    }
    if (selectors == null) {
      selectors = callSelectorsAsNamed();
      if (selectors == null) return;
    } else {
      Set<Selector> callSelectors = callSelectorsAsNamed();
      if (callSelectors != null) {
        selectors = selectors.union(callSelectors);
      }
    }
    Set<Selector> untypedSelectors = new Set<Selector>();
    if (selectors != null) {
      for (Selector selector in selectors) {
        if (!selector.appliesUnnamed(member, compiler)) continue;
        if (untypedSelectors.add(selector.asUntyped)) {
          // TODO(ahe): Is the last argument to [addParameterStub] needed?
          addParameterStub(member, selector, defineStub, new Set<String>());
        }
      }
    }
    if (canTearOff) {
      selectors = compiler.codegenWorld.invokedNames[
          namer.closureInvocationSelectorName];
      if (selectors != null) {
        for (Selector selector in selectors) {
          selector = new Selector.call(
              member.name, member.getLibrary(),
              selector.argumentCount, selector.namedArguments);
          if (!selector.appliesUnnamed(member, compiler)) continue;
          if (untypedSelectors.add(selector)) {
            // TODO(ahe): Is the last argument to [addParameterStub] needed?
            addParameterStub(member, selector, defineStub, new Set<String>());
          }
        }
      }
    }
  }

  /**
   * Documentation wanted -- johnniwinther
   *
   * Invariant: [member] must be a declaration element.
   */
  void emitCallStubForGetter(Element member,
                             Set<Selector> selectors,
                             AddPropertyFunction addProperty) {
    assert(invariant(member, member.isDeclaration));
    LibraryElement memberLibrary = member.getLibrary();
    // If the method is intercepted, the stub gets the
    // receiver explicitely and we need to pass it to the getter call.
    bool isInterceptedMethod = backend.isInterceptedMethod(member);
    bool isInterceptorClass =
        backend.isInterceptorClass(member.getEnclosingClass());

    const String receiverArgumentName = r'$receiver';

    jsAst.Expression buildGetter() {
      jsAst.Expression receiver =
          js(isInterceptorClass ? receiverArgumentName : 'this');
      if (member.isGetter()) {
        String getterName = namer.getterName(member);
        if (isInterceptedMethod) {
          return js('this')[getterName](<jsAst.Expression>[receiver]);
        }
        return receiver[getterName](<jsAst.Expression>[]);
      } else {
        String fieldName = namer.instanceFieldPropertyName(member);
        return receiver[fieldName];
      }
    }

    // Two selectors may match but differ only in type.  To avoid generating
    // identical stubs for each we track untyped selectors which already have
    // stubs.
    Set<Selector> generatedSelectors = new Set<Selector>();
    for (Selector selector in selectors) {
      if (selector.applies(member, compiler)) {
        selector = selector.asUntyped;
        if (generatedSelectors.contains(selector)) continue;
        generatedSelectors.add(selector);

        String invocationName = namer.invocationName(selector);
        Selector callSelector = new Selector.callClosureFrom(selector);
        String closureCallName = namer.invocationName(callSelector);

        List<jsAst.Parameter> parameters = <jsAst.Parameter>[];
        List<jsAst.Expression> arguments = <jsAst.Expression>[];
        if (isInterceptedMethod) {
          parameters.add(new jsAst.Parameter(receiverArgumentName));
        }

        for (int i = 0; i < selector.argumentCount; i++) {
          String name = 'arg$i';
          parameters.add(new jsAst.Parameter(name));
          arguments.add(js(name));
        }

        jsAst.Fun function = js.fun(
            parameters,
            js.return_(buildGetter()[closureCallName](arguments)));

        addProperty(invocationName, function);
      }
    }
  }

  /**
   * Documentation wanted -- johnniwinther
   *
   * Invariant: [member] must be a declaration element.
   */
  void emitExtraAccessors(Element member, ClassBuilder builder) {
    assert(invariant(member, member.isDeclaration));
    if (member.isGetter() || member.isField()) {
      Set<Selector> selectors = compiler.codegenWorld.invokedNames[member.name];
      if (selectors != null && !selectors.isEmpty) {
        emitCallStubForGetter(member, selectors, builder.addProperty);
      }
    }
  }

  void addMember(Element member, ClassBuilder builder) {
    assert(invariant(member, member.isDeclaration));

    if (member.isField()) {
      addMemberField(member, builder);
    } else if (member.isFunction() ||
               member.isGenerativeConstructorBody() ||
               member.isGenerativeConstructor() ||
               member.isAccessor()) {
      addMemberMethod(member, builder);
    } else {
      compiler.internalErrorOnElement(
          member, 'unexpected kind: "${member.kind}"');
    }
    if (member.isInstanceMember()) emitExtraAccessors(member, builder);
  }

  void addMemberMethod(FunctionElement member, ClassBuilder builder) {
    if (member.isAbstract) return;
    jsAst.Expression code = backend.generatedCode[member];
    if (code == null) return;
    String name = namer.getNameOfMember(member);
    task.interceptorEmitter.recordMangledNameOfMemberMethod(member, name);
    FunctionSignature parameters = member.computeSignature(compiler);
    bool needsStubs = !parameters.optionalParameters.isEmpty;
    bool canTearOff = false;
    bool isClosure = false;
    bool canBeApplied = compiler.enabledFunctionApply;
    String tearOffName;
    if (!member.isFunction() || member.isConstructor() || member.isAccessor()) {
      canTearOff = false;
      canBeApplied = false;
    } else if (member.isInstanceMember()) {
      if (member.getEnclosingClass().isClosure()) {
        canTearOff = false;
        isClosure = true;
      } else {
        // Careful with operators.
        canTearOff = compiler.codegenWorld.hasInvokedGetter(member, compiler);
        tearOffName = namer.getterName(member);
      }
    } else {
      canTearOff =
          compiler.codegenWorld.staticFunctionsNeedingGetter.contains(member);
      tearOffName = namer.getStaticClosureName(member);
    }

    bool canBeReflected = backend.isAccessibleByReflection(member);
    bool needStructuredInfo =
        canTearOff || canBeReflected || canBeApplied;
    if (!needStructuredInfo) {
      builder.addProperty(name, code);
      if (needsStubs) {
        addParameterStubs(
            member,
            (Selector selector, jsAst.Fun function) {
              builder.addProperty(namer.invocationName(selector), function);
            });
      }
      return;
    }

    if (canTearOff) {
      assert(invariant(member, !member.isGenerativeConstructor()));
      assert(invariant(member, !member.isGenerativeConstructorBody()));
      assert(invariant(member, !member.isConstructor()));
    }

    // This element is needed for reflection or needs additional stubs. So we
    // need to retain additional information.

    // The information is stored in an array with this format:
    //
    // 1.   The JS function for this member.
    // 2.   First stub.
    // 3.   Name of first stub.
    // ...
    // M.   Call name of this member.
    // M+1. Call name of first stub.
    // ...
    // N.   Getter name for tearOff.
    // N+1. (Required parameter count << 1) + (member.isAccessor() ? 1 : 0).
    // N+2. (Optional parameter count << 1) +
    //                      (parameters.optionalParametersAreNamed ? 1 : 0).
    // N+3. Index to function type in constant pool.
    // N+4. First default argument.
    // ...
    // O.   First parameter name (if needed for reflection or Function.apply).
    // ...
    // P.   Unmangled name (if reflectable).
    // P+1. First metadata (if reflectable).
    // ...
    // TODO(ahe): Consider one of the parameter counts can be replaced by the
    // length property of the JavaScript function object.

    List expressions = [];

    String callSelectorString = 'null';
    if (member.isFunction()) {
      Selector callSelector =
          new Selector.fromElement(member, compiler).toCallSelector();
      callSelectorString = '"${namer.invocationName(callSelector)}"';
    }

    // On [requiredParameterCount], the lower bit is set if this method can be
    // called reflectively.
    int requiredParameterCount = parameters.requiredParameterCount << 1;
    if (member.isAccessor()) requiredParameterCount++;

    int optionalParameterCount = parameters.optionalParameterCount << 1;
    if (parameters.optionalParametersAreNamed) optionalParameterCount++;

    expressions.add(code);

    List tearOffInfo = [new jsAst.LiteralString(callSelectorString)];

    if (needsStubs || canTearOff) {
      addParameterStubs(member, (Selector selector, jsAst.Fun function) {
        expressions.add(function);
        if (member.isInstanceMember()) {
          Set invokedSelectors =
              compiler.codegenWorld.invokedNames[member.name];
            expressions.add(js.string(namer.invocationName(selector)));
        } else {
          expressions.add("null");
          // TOOD(ahe): Since we know when reading static data versus instance
          // data, we can eliminate this element.
        }
        Set<Selector> callSelectors = compiler.codegenWorld.invokedNames[
            namer.closureInvocationSelectorName];
        Selector callSelector = selector.toCallSelector();
        String callSelectorString = 'null';
        if (canTearOff && callSelectors != null &&
            callSelectors.contains(callSelector)) {
          callSelectorString = '"${namer.invocationName(callSelector)}"';
        }
        tearOffInfo.add(new jsAst.LiteralString(callSelectorString));
      }, canTearOff);
    }

    jsAst.Expression memberTypeExpression;
    if (canTearOff || canBeReflected) {
      DartType memberType;
      if (member.isGenerativeConstructorBody()) {
        var body = member;
        memberType = body.constructor.computeType(compiler);
      } else {
        memberType = member.computeType(compiler);
      }
      if (memberType.containsTypeVariables) {
        jsAst.Expression thisAccess = js(r'this.$receiver');
        memberTypeExpression =
            backend.rti.getSignatureEncoding(memberType, thisAccess);
      } else {
        memberTypeExpression =
            js.toExpression(task.metadataEmitter.reifyType(memberType));
      }
    } else {
      memberTypeExpression = js('null');
    }

    expressions
        ..addAll(tearOffInfo)
        ..add((tearOffName == null || member.isAccessor())
              ? js("null") : js.string(tearOffName))
        ..add(requiredParameterCount)
        ..add(optionalParameterCount)
        ..add(memberTypeExpression)
        ..addAll(task.metadataEmitter.reifyDefaultArguments(member));

    if (canBeReflected || canBeApplied) {
      parameters.forEachParameter((Element parameter) {
        expressions.add(task.metadataEmitter.reifyName(parameter.name));
        List<MetadataAnnotation> annotations = parameter.metadata.toList();
        Iterable<int> metadataIndices = annotations.map((MetadataAnnotation a) {
          compiler.constantHandler.addCompileTimeConstantForEmission(a.value);
          return task.metadataEmitter.reifyMetadata(a);
        });
<<<<<<< HEAD
        // TODO(karlklose): store metadata on elements in correct source order.
        metadataIndices = metadataIndices.toList().reversed.toList();
        expressions.add(metadataIndices.isNotEmpty ? metadataIndices
=======
        expressions.add(metadataIndices.isNotEmpty ? metadataIndices.toList()
>>>>>>> 533346e2
                                                   : js('[]'));
      });
    }
    if (canBeReflected) {
      jsAst.LiteralString reflectionName;
      if (member.isConstructor()) {
        String reflectionNameString = task.getReflectionName(member, name);
        reflectionName =
            new jsAst.LiteralString(
                '"new ${Elements.reconstructConstructorName(member)}"');
      } else {
        reflectionName = js.string(member.name);
      }
      expressions
          ..add(reflectionName)
          ..addAll(task.metadataEmitter.computeMetadata(member));
    } else if (isClosure && canBeApplied) {
      expressions.add(js.string(member.name));
    }

    builder.addProperty(name, js.toExpression(expressions));
  }

  void addMemberField(VariableElement member, ClassBuilder builder) {
    // For now, do nothing.
  }
}<|MERGE_RESOLUTION|>--- conflicted
+++ resolved
@@ -481,13 +481,7 @@
           compiler.constantHandler.addCompileTimeConstantForEmission(a.value);
           return task.metadataEmitter.reifyMetadata(a);
         });
-<<<<<<< HEAD
-        // TODO(karlklose): store metadata on elements in correct source order.
-        metadataIndices = metadataIndices.toList().reversed.toList();
-        expressions.add(metadataIndices.isNotEmpty ? metadataIndices
-=======
         expressions.add(metadataIndices.isNotEmpty ? metadataIndices.toList()
->>>>>>> 533346e2
                                                    : js('[]'));
       });
     }
