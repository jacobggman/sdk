--- conflicted
+++ resolved
@@ -14,7 +14,8 @@
 import '../tree/tree.dart';
 import '../util/util.dart' show Link;
 import 'types.dart'
-    show TypesInferrer, FlatTypeMask, TypeMask, ContainerTypeMask;
+    show TypesInferrer, FlatTypeMask, TypeMask, ContainerTypeMask,
+         ElementTypeMask;
 
 // BUG(8802): There's a bug in the analyzer that makes the re-export
 // of Selector from dart2jslib.dart fail. For now, we work around that
@@ -252,11 +253,7 @@
    * returns that type.
    *
    */
-<<<<<<< HEAD
-  final Map<Node, Selector> setterConstraints = new Map<Node, Selector>();
-=======
   Map<Node, CallSite> setterConstraints = new Map<Node, CallSite>();
->>>>>>> d4ab0bdb
 
   /**
    * The work list of the inferrer.
@@ -679,8 +676,6 @@
     return newType;
   }
 
-<<<<<<< HEAD
-=======
   TypeMask fetchReturnType(Element element) {
     TypeMask returnType = typeInformationOf(element).returnType;
     return returnType is ElementTypeMask ? dynamicType : returnType;
@@ -691,7 +686,6 @@
     return type is ElementTypeMask ? dynamicType : type;
   }
 
->>>>>>> d4ab0bdb
   /**
    * Returns the return type of [element]. Returns [:dynamic:] if
    * [element] has not been analyzed yet.
@@ -725,12 +719,8 @@
         FunctionType functionType = element.computeType(compiler);
         returnType = narrowType(dynamicType, functionType.returnType, compiler);
       } else {
-<<<<<<< HEAD
-        returnType = dynamicType;
-=======
         returnType = info.returnType =
             new ElementTypeMask(fetchReturnType, element);
->>>>>>> d4ab0bdb
       }
     }
     return returnType;
@@ -812,11 +802,7 @@
               && (element.isField() || element.isVariable()))) {
         type = narrowType(dynamicType, element.computeType(compiler), compiler);
       } else {
-<<<<<<< HEAD
-        type = dynamicType;
-=======
         type = info.type = new ElementTypeMask(fetchType, element);
->>>>>>> d4ab0bdb
       }
     }
     return type;
@@ -868,14 +854,8 @@
       ContainerTypeMask mask = selector.mask;
       TypeMask elementType = mask.elementType;
       return elementType == null ? dynamicType : elementType;
-<<<<<<< HEAD
-    } else if (element.isGetter()) {
-      // Closure call.
-      assert(selector.isCall());
-=======
     } else if (element.isGetter() || element.isField()) {
       assert(selector.isCall() || selector.isSetter());
->>>>>>> d4ab0bdb
       return dynamicType;
     } else {
       return returnTypeOfElement(element);
@@ -1004,7 +984,7 @@
                              Element caller,
                              Element callee,
                              ArgumentsTypes arguments,
-                             Selector constraint,
+                             CallSite constraint,
                              SideEffects sideEffects,
                              bool inLoop) {
     updateSideEffects(sideEffects, selector, callee);
@@ -1034,7 +1014,10 @@
 
     if (selector.isSetter() && callee.isField()) {
       recordNonFinalFieldElementType(
-          node, callee, arguments.positional[0], constraint);
+          node,
+          callee,
+          arguments.positional[0],
+          constraint);
       return;
     } else if (selector.isGetter()) {
       assert(arguments == null);
@@ -1085,61 +1068,6 @@
     }
   }
 
-<<<<<<< HEAD
-  /**
-   * Computes the parameter types of [element], based on all call sites we
-   * have collected on that [element]. This method can only be called after
-   * we have analyzed all elements in the world.
-   */
-  void updateArgumentsType(FunctionElement element) {
-    assert(hasAnalyzedAll);
-    if (methodsThatCanBeClosurized.contains(element)) return;
-    // A [noSuchMethod] method can be the target of any call, with
-    // any number of arguments. For simplicity, we just do not
-    // infer any parameter types for [noSuchMethod].
-    if (element.name == Compiler.NO_SUCH_METHOD) return;
-    FunctionSignature signature = element.computeSignature(compiler);
-
-    if (typeOfArguments[element] == null || typeOfArguments[element].isEmpty) {
-      signature.forEachParameter((Element parameter) {
-        typeOf.remove(parameter);
-      });
-      return;
-    }
-
-    int parameterIndex = 0;
-    bool changed = false;
-    bool visitingOptionalParameter = false;
-    signature.forEachParameter((Element parameter) {
-      if (parameter == signature.firstOptionalParameter) {
-        visitingOptionalParameter = true;
-      }
-      TypeMask type;
-      typeOfArguments[element].forEach((_, ArgumentsTypes arguments) {
-        if (!visitingOptionalParameter) {
-          type = computeLUB(
-              type, arguments.positional[parameterIndex], compiler);
-        } else {
-          TypeMask argumentType = signature.optionalParametersAreNamed
-              ? arguments.named[parameter.name]
-              : parameterIndex < arguments.positional.length
-                  ? arguments.positional[parameterIndex]
-                  : null;
-          if (argumentType == null) {
-            argumentType = defaultTypeOfParameter[parameter];
-          }
-          assert(argumentType != null);
-          type = computeLUB(type, argumentType, compiler);
-        }
-      });
-      if (recordType(parameter, type)) {
-        changed = true;
-      }
-      parameterIndex++;
-    });
-
-    if (changed) enqueueAgain(element);
-=======
   TypeMask computeLubFor(TypeMask firstType,
                          TypeMask secondType,
                          Element element) {
@@ -1152,7 +1080,6 @@
       }
     }
     return computeLUB(firstType, secondType, compiler);
->>>>>>> d4ab0bdb
   }
 
   TypeMask handleIntrisifiedSelector(Selector selector,
@@ -1189,7 +1116,7 @@
                                   TypeMask receiverType,
                                   Element caller,
                                   ArgumentsTypes arguments,
-                                  Selector constraint,
+                                  CallSite constraint,
                                   SideEffects sideEffects,
                                   bool inLoop) {
     TypeMask result;
@@ -1238,18 +1165,10 @@
   void recordNonFinalFieldElementType(Node node,
                                       Element element,
                                       TypeMask argumentType,
-<<<<<<< HEAD
-                                      Selector constraint) {
-    Map<Node, TypeMask> map =
-        typeOfFields.putIfAbsent(element, () => new Map<Node, TypeMask>());
-    map[node] = argumentType;
-    bool changed = typeOf[element] != argumentType;
-=======
                                       CallSite constraint) {
     TypeInformation info = typeInformationOf(element);
     info.addAssignment(node, argumentType);
     bool changed = info.type != argumentType;
->>>>>>> d4ab0bdb
     if (constraint != null && constraint != setterConstraints[node]) {
       changed = true;
       setterConstraints[node] = constraint;
@@ -1261,28 +1180,18 @@
     }
   }
 
-<<<<<<< HEAD
-  TypeMask computeFieldTypeWithConstraints(Element element, Map types) {
-    Set<Selector> constraints = new Set<Selector>();
-    TypeMask fieldType;
-=======
   TypeMask computeTypeWithConstraints(Element element,
                                       Map<Node, TypeMask> types) {
     List<CallSite> constraints = <CallSite>[];
     TypeMask elementType;
->>>>>>> d4ab0bdb
     types.forEach((Node node, TypeMask mask) {
-      Selector constraint = setterConstraints[node];
+      CallSite constraint = setterConstraints[node];
       if (constraint != null) {
         // If this update has a constraint, we collect it and don't
         // use its type.
         constraints.add(constraint);
       } else {
-<<<<<<< HEAD
-        fieldType = computeLUB(fieldType, mask, compiler);
-=======
         elementType = computeLubFor(elementType, mask, element);
->>>>>>> d4ab0bdb
       }
     });
 
@@ -1295,43 +1204,30 @@
       TypeMask existing = info.type;
       info.type = elementType;
 
-      for (Selector constraint in constraints) {
-        if (constraint.isOperator()) {
+      for (CallSite constraint in constraints) {
+        Selector selector = constraint.selector;
+        TypeMask type;
+        if (selector.isOperator()) {
           // If the constraint is on an operator, we type the receiver
           // to be the field.
-<<<<<<< HEAD
-          if (fieldType != null) {
-            constraint = new TypedSelector(fieldType, constraint);
-=======
           if (elementType != null) {
             selector = new TypedSelector(elementType, selector);
->>>>>>> d4ab0bdb
           }
+          type = handleIntrisifiedSelector(selector, constraint.arguments);
+          if (type == null) type = typeOfSelector(selector);
         } else {
           // Otherwise the constraint is on the form [: field = other.field :].
-          assert(constraint.isGetter());
+          assert(selector.isGetter());
+          type = typeOfSelector(selector);
         }
-<<<<<<< HEAD
-        fieldType = computeLUB(fieldType, typeOfSelector(constraint), compiler);
-      }
-      if (existing == null) {
-        typeOf.remove(element);
-      } else {
-        typeOf[element] = existing;
-=======
         elementType = computeLUB(elementType, type, compiler);
->>>>>>> d4ab0bdb
       }
       info.type = existing;
     }
-<<<<<<< HEAD
-    return fieldType;
-=======
     if (elementType == null) {
       elementType = new TypeMask.nonNullEmpty();
     }
     return elementType;
->>>>>>> d4ab0bdb
   }
 
   /**
@@ -1363,7 +1259,7 @@
                             Element constructor,
                             Element field,
                             TypeMask type,
-                            Selector constraint) {
+                            CallSite constraint) {
     if (constraint != null) {
       setterConstraints[node] = constraint;
     }
@@ -1406,6 +1302,14 @@
         enqueueCallersOf(field);
       }
     });
+  }
+}
+
+class CallSite {
+  final Selector selector;
+  final ArgumentsTypes arguments;
+  CallSite(this.selector, this.arguments) {
+    assert(selector != null);
   }
 }
 
@@ -1560,8 +1464,11 @@
       visit(node.body);
       if (returnType == null) {
         // No return in the body.
-        returnType = inferrer.nullType;
-      } else if (!locals.seenReturn && !inferrer.isDynamicType(returnType)) {
+        returnType = locals.seenReturnOrThrow
+            ? new TypeMask.nonNullEmpty()  // Body always throws.
+            : inferrer.nullType;
+      } else if (!locals.seenReturnOrThrow &&
+                 !inferrer.isDynamicType(returnType)) {
         // We haven't seen returns on all branches. So the method may
         // also return null.
         returnType = returnType.nullable();
@@ -1588,7 +1495,7 @@
       });
       // TODO(ngeoffray): Re-analyze method if [changed]?
     }
-    compiler.world.registerSideEffects(analyzedElement, sideEffects);    
+    compiler.world.registerSideEffects(analyzedElement, sideEffects);
     assert(breaksFor.isEmpty);
     assert(continuesFor.isEmpty);
     return returnType;
@@ -1625,11 +1532,25 @@
   }
 
   TypeMask visitLiteralList(LiteralList node) {
-    node.visitChildren(this);
-    if (node.isConst()) return inferrer.constListType;
-    return inferrer.concreteTypes.putIfAbsent(
-      node, () => new ContainerTypeMask(
-          inferrer.growableListType, node, outermostElement));
+    if (node.isConst()) {
+      // We only set the type once. We don't need to re-visit the children
+      // when re-analyzing the node.
+      return inferrer.concreteTypes.putIfAbsent(node, () {
+        ContainerTypeMask container = new ContainerTypeMask(
+            inferrer.constListType, node, outermostElement);
+        TypeMask elementType = new TypeMask.nonNullEmpty();
+        for (Node element in node.elements.nodes) {
+          elementType = computeLUB(elementType, visit(element), compiler);
+        }
+        container.elementType = elementType;
+        return container;
+      });
+    } else {
+      node.visitChildren(this);
+      return inferrer.concreteTypes.putIfAbsent(
+        node, () => new ContainerTypeMask(
+            inferrer.growableListType, node, outermostElement));
+    }
   }
 
   bool isThisOrSuper(Node node) => node.isThis() || node.isSuper();
@@ -1753,14 +1674,14 @@
           node.arguments.head);
     } else {
       // [: foo++ :] or [: foo += 1 :].
-      Selector constraint;
+      ArgumentsTypes operatorArguments = new ArgumentsTypes([rhsType], null);
+      CallSite constraint;
       if (!Elements.isLocal(element)) {
         // Record a constraint of the form [: field++ :], or [: field += 42 :].
-        constraint = operatorSelector;
+        constraint = new CallSite(operatorSelector, operatorArguments);
       }
       TypeMask getterType;
       TypeMask newType;
-      ArgumentsTypes operatorArguments = new ArgumentsTypes([rhsType], null);
       if (Elements.isStaticOrTopLevelField(element)) {
         Element getterElement = elements[node.selector];
         getterType =
@@ -1807,7 +1728,7 @@
                                  TypeMask receiverType,
                                  TypeMask rhsType,
                                  Node rhs) {
-    Selector constraint;
+    CallSite constraint;
     if (node.asSend() != null && !Elements.isLocal(element)) {
       // Recognize a constraint of the form [: field = other.field :].
       // Note that we check if the right hand side is a local to
@@ -1820,7 +1741,7 @@
           && !Elements.isLocal(elements[rhs])
           && send.selector.asIdentifier().source
                == node.asSend().selector.asIdentifier().source) {
-        constraint = elements.getSelector(rhs);
+        constraint = new CallSite(elements.getSelector(rhs), null);
       }
     }
     ArgumentsTypes arguments = new ArgumentsTypes([rhsType], null);
@@ -1891,7 +1812,8 @@
       return inferrer.concreteTypes.putIfAbsent(
           node, () => new ContainerTypeMask(
               inferrer.growableListType, node, outermostElement));
-    } else if (Elements.isFixedListConstructorCall(element, node, compiler)) {
+    } else if (Elements.isFixedListConstructorCall(element, node, compiler)
+        || Elements.isFilledListConstructorCall(element, node, compiler)) {
       return inferrer.concreteTypes.putIfAbsent(
           node, () => new ContainerTypeMask(
               inferrer.fixedListType, node, outermostElement));
@@ -2019,7 +1941,7 @@
                              Selector selector,
                              TypeMask receiver,
                              ArgumentsTypes arguments,
-                             [Selector constraint]) {
+                             [CallSite constraint]) {
     if (selector.mask != receiver) {
       selector = inferrer.isDynamicType(receiver)
           ? selector.asUntyped
@@ -2056,7 +1978,7 @@
   }
 
   void recordReturnType(TypeMask type) {
-    returnType = computeLUB(returnType, type, compiler);
+    returnType = inferrer.computeLubFor(returnType, type, analyzedElement);
   }
 
   TypeMask visitReturn(Return node) {
@@ -2095,7 +2017,7 @@
           ? inferrer.nullType
           : expression.accept(this));
     }
-    locals.seenReturn = true;
+    locals.seenReturnOrThrow = true;
     return inferrer.dynamicType;
   }
 
