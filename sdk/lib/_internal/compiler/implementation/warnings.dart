// Copyright (c) 2011, the Dart project authors.  Please see the AUTHORS file
// for details. All rights reserved. Use of this source code is governed by a
// BSD-style license that can be found in the LICENSE file.

part of dart2js;

class MessageKind {
  final String template;
  const MessageKind(this.template);

  static const GENERIC = const MessageKind('#{text}');

  static const NOT_ASSIGNABLE = const MessageKind(
      '#{fromType} is not assignable to #{toType}');
  static const VOID_EXPRESSION = const MessageKind(
      'expression does not yield a value');
  static const VOID_VARIABLE = const MessageKind(
      'variable cannot be of type void');
  static const RETURN_VALUE_IN_VOID = const MessageKind(
      'cannot return value from void function');
  static const RETURN_NOTHING = const MessageKind(
      'value of type #{returnType} expected');
  static const MISSING_ARGUMENT = const MessageKind(
      'missing argument of type #{argumentType}');
  static const ADDITIONAL_ARGUMENT = const MessageKind(
      'additional argument');
  static const NAMED_ARGUMENT_NOT_FOUND = const MessageKind(
      "no named argument '#{argumentName}' found on method");
  static const METHOD_NOT_FOUND = const MessageKind(
      'no method named #{memberName} in class #{className}');
<<<<<<< HEAD
=======
  static const NOT_CALLABLE = const MessageKind(
      "'#{elementName}' is not callable");
>>>>>>> 0f8df99a
  static const MEMBER_NOT_STATIC = const MessageKind(
      '#{className}.#{memberName} is not static');
  static const NO_INSTANCE_AVAILABLE = const MessageKind(
      '#{name} is only available in instance methods');

  static const UNREACHABLE_CODE = const MessageKind(
      'unreachable code');
  static const MISSING_RETURN = const MessageKind(
      'missing return');
  static const MAYBE_MISSING_RETURN = const MessageKind(
      'not all paths lead to a return or throw statement');

  static const CANNOT_RESOLVE = const MessageKind(
      'cannot resolve #{name}');
  static const CANNOT_RESOLVE_CONSTRUCTOR = const MessageKind(
      'cannot resolve constructor #{constructorName}');
  static const CANNOT_RESOLVE_CONSTRUCTOR_FOR_IMPLICIT = const MessageKind(
      'cannot resolve constructor #{constructorName} for implicit super call');
  static const CANNOT_RESOLVE_TYPE = const MessageKind(
      'cannot resolve type #{typeName}');
  static const DUPLICATE_DEFINITION = const MessageKind(
      'duplicate definition of #{name}');
  static const DUPLICATE_IMPORT = const MessageKind(
      'duplicate import of #{name}');
  static const DUPLICATE_EXPORT = const MessageKind(
      'duplicate export of #{name}');
  static const NOT_A_TYPE = const MessageKind(
      '#{node} is not a type');
  static const NOT_A_PREFIX = const MessageKind(
      '#{node} is not a prefix');
  static const NO_SUPER_IN_OBJECT = const MessageKind(
      "'Object' does not have a superclass");
  static const CANNOT_FIND_CONSTRUCTOR = const MessageKind(
      'cannot find constructor #{constructorName}');
  static const CANNOT_FIND_CONSTRUCTOR2 = const MessageKind(
      'cannot find constructor #{constructorName} in #{className}');
  static const CYCLIC_CLASS_HIERARCHY = const MessageKind(
      '#{className} creates a cycle in the class hierarchy');
  static const INVALID_RECEIVER_IN_INITIALIZER = const MessageKind(
      'field initializer expected');
  static const NO_SUPER_IN_STATIC = const MessageKind(
      "'super' is only available in instance methods");
  static const DUPLICATE_INITIALIZER = const MessageKind(
      'field #{fieldName} is initialized more than once');
  static const ALREADY_INITIALIZED = const MessageKind(
      '#{fieldName} was already initialized here');
  static const INIT_STATIC_FIELD = const MessageKind(
      'cannot initialize static field #{fieldName}');
  static const NOT_A_FIELD = const MessageKind(
      '#{fieldName} is not a field');
  static const CONSTRUCTOR_CALL_EXPECTED = const MessageKind(
      "only call to 'this' or 'super' constructor allowed");
  static const INVALID_FOR_IN = const MessageKind(
      'invalid for-in variable declaration.');
  static const INVALID_INITIALIZER = const MessageKind(
      'invalid initializer');
  static const FUNCTION_WITH_INITIALIZER = const MessageKind(
      'only constructors can have initializers');
  static const REDIRECTING_CONSTRUCTOR_CYCLE = const MessageKind(
      'cyclic constructor redirection');
  static const REDIRECTING_CONSTRUCTOR_HAS_BODY = const MessageKind(
      'redirecting constructor cannot have a body');
  static const REDIRECTING_CONSTRUCTOR_HAS_INITIALIZER = const MessageKind(
      'redirecting constructor cannot have other initializers');
  static const SUPER_INITIALIZER_IN_OBJECT = const MessageKind(
      "'Object' cannot have a super initializer");
  static const DUPLICATE_SUPER_INITIALIZER = const MessageKind(
      'cannot have more than one super initializer');
  static const INVALID_ARGUMENTS = const MessageKind(
      "arguments do not match the expected parameters of #{methodName}");
  static const NO_MATCHING_CONSTRUCTOR = const MessageKind(
      "super call arguments and constructor parameters don't match");
  static const NO_MATCHING_CONSTRUCTOR_FOR_IMPLICIT = const MessageKind(
      "implicit super call arguments and constructor parameters don't match");
  static const FIELD_PARAMETER_NOT_ALLOWED = const MessageKind(
      'a field parameter is only allowed in generative constructors');
  static const INVALID_PARAMETER = const MessageKind(
      "cannot resolve parameter");
  static const NOT_INSTANCE_FIELD = const MessageKind(
      '#{fieldName} is not an instance field');
  static const NO_CATCH_NOR_FINALLY = const MessageKind(
      "expected 'catch' or 'finally'");
  static const EMPTY_CATCH_DECLARATION = const MessageKind(
      'expected an identifier in catch declaration');
  static const EXTRA_CATCH_DECLARATION = const MessageKind(
      'extra parameter in catch declaration');
  static const PARAMETER_WITH_TYPE_IN_CATCH = const MessageKind(
      'cannot use type annotations in catch');
  static const PARAMETER_WITH_MODIFIER_IN_CATCH = const MessageKind(
      'cannot use modifiers in catch');
  static const OPTIONAL_PARAMETER_IN_CATCH = const MessageKind(
      'cannot use optional parameters in catch');
  static const THROW_WITHOUT_EXPRESSION = const MessageKind(
      'cannot use re-throw outside of catch block (expression expected after '
      '"throw")');
  static const UNBOUND_LABEL = const MessageKind(
      'cannot resolve label #{labelName}');
  static const NO_BREAK_TARGET = const MessageKind(
      'break statement not inside switch or loop');
  static const NO_CONTINUE_TARGET = const MessageKind(
      'continue statement not inside loop');
  static const EXISTING_LABEL = const MessageKind(
      'original declaration of duplicate label #{labelName}');
  static const DUPLICATE_LABEL = const MessageKind(
      'duplicate declaration of label #{labelName}');
  static const UNUSED_LABEL = const MessageKind(
      'unused label #{labelName}');
  static const INVALID_CONTINUE = const MessageKind(
      'target of continue is not a loop or switch case');
  static const INVALID_BREAK = const MessageKind(
      'target of break is not a statement');

  static const TYPE_VARIABLE_AS_CONSTRUCTOR = const MessageKind(
      'cannot use type variable as constructor');
  static const DUPLICATE_TYPE_VARIABLE_NAME = const MessageKind(
      'type variable #{typeVariableName} already declared');
  static const TYPE_VARIABLE_WITHIN_STATIC_MEMBER = const MessageKind(
      'cannot refer to type variable #{typeVariableName} '
      'within a static member');

  static const INVALID_USE_OF_SUPER = const MessageKind(
      'super not allowed here');
  static const INVALID_CASE_DEFAULT = const MessageKind(
      'default only allowed on last case of a switch');

  static const SWITCH_CASE_TYPES_NOT_EQUAL = const MessageKind(
      "case expressions don't all have the same type.");
  static const SWITCH_CASE_VALUE_OVERRIDES_EQUALS = const MessageKind(
      "case expression value overrides 'operator=='.");
  static const SWITCH_INVALID = const MessageKind(
      "switch cases contain invalid expressions.");

  static const INVALID_ARGUMENT_AFTER_NAMED = const MessageKind(
      'non-named argument after named argument');

  static const NOT_A_COMPILE_TIME_CONSTANT = const MessageKind(
      'not a compile-time constant');
  static const CYCLIC_COMPILE_TIME_CONSTANTS = const MessageKind(
      'cycle in the compile-time constant computation');
  static const CONSTRUCTOR_IS_NOT_CONST = const MessageKind(
      'constructor is not a const constructor');

  static const KEY_NOT_A_STRING_LITERAL = const MessageKind(
      'map-literal key not a string literal');

  static const NO_SUCH_LIBRARY_MEMBER = const MessageKind(
      '#{libraryName} has no member named #{memberName}');

  static const CANNOT_INSTANTIATE_INTERFACE = const MessageKind(
      "cannot instantiate interface '#{interfaceName}'");

  static const CANNOT_INSTANTIATE_TYPEDEF = const MessageKind(
      "cannot instantiate typedef '#{typedefName}'");

  static const CANNOT_INSTANTIATE_TYPE_VARIABLE = const MessageKind(
      "cannot instantiate type variable '#{typeVariableName}'");

  static const NO_DEFAULT_CLASS = const MessageKind(
      "no default class on enclosing interface '#{interfaceName}'");

  static const CYCLIC_TYPE_VARIABLE = const MessageKind(
      "cyclic reference to type variable #{typeVariableName}");

  static const CLASS_NAME_EXPECTED = const MessageKind(
      "class name expected");

  static const INTERFACE_TYPE_EXPECTED = const MessageKind(
      "interface type expected");

  static const CANNOT_EXTEND = const MessageKind(
      "#{type} cannot be extended");

  static const CANNOT_IMPLEMENT = const MessageKind(
      "#{type} cannot be implemented");

  static const DUPLICATE_EXTENDS_IMPLEMENTS = const MessageKind(
      "Error: #{type} can not be both extended and implemented.");

  static const DUPLICATE_IMPLEMENTS = const MessageKind(
      "Error: #{type} must not occur more than once "
      "in the implements clause.");

  static const ILLEGAL_SUPER_SEND = const MessageKind(
      "#{name} cannot be called on super");

  static const ADDITIONAL_TYPE_ARGUMENT = const MessageKind(
      "additional type argument");

  static const MISSING_TYPE_ARGUMENT = const MessageKind(
      "missing type argument");

  // TODO(johnniwinther): Use ADDITIONAL_TYPE_ARGUMENT or MISSING_TYPE_ARGUMENT
  // instead.
  static const TYPE_ARGUMENT_COUNT_MISMATCH = const MessageKind(
      "incorrect number of type arguments on #{type}");

  static const MISSING_ARGUMENTS_TO_ASSERT = const MessageKind(
      "missing arguments to assert");

  static const GETTER_MISMATCH = const MessageKind(
      "Error: setter disagrees on: #{modifiers}.");

  static const SETTER_MISMATCH = const MessageKind(
      "Error: getter disagrees on: #{modifiers}.");

  static const ILLEGAL_SETTER_FORMALS = const MessageKind(
      "Error: a setter must have exactly one argument.");

  static const NO_STATIC_OVERRIDE = const MessageKind(
      "Error: static member cannot override instance member '#{memberName}' of "
      "'#{className}'.");

  static const NO_STATIC_OVERRIDE_CONT = const MessageKind(
      "Info: this is the instance member that cannot be overridden "
      "by a static member.");

  static const CANNOT_OVERRIDE_FIELD_WITH_METHOD = const MessageKind(
      "Error: method cannot override field '#{memberName}' of '#{className}'.");

  static const CANNOT_OVERRIDE_FIELD_WITH_METHOD_CONT = const MessageKind(
      "Info: this is the field that cannot be overridden by a method.");

  static const CANNOT_OVERRIDE_METHOD_WITH_FIELD = const MessageKind(
      "Error: field cannot override method '#{memberName}' of '#{className}'.");

  static const CANNOT_OVERRIDE_METHOD_WITH_FIELD_CONT = const MessageKind(
      "Info: this is the method that cannot be overridden by a field.");

  static const BAD_ARITY_OVERRIDE = const MessageKind(
      "Error: cannot override method '#{memberName}' in '#{className}'; "
      "the parameters do not match.");

  static const BAD_ARITY_OVERRIDE_CONT = const MessageKind(
      "Info: this is the method whose parameters do not match.");

  static const MISSING_FORMALS = const MessageKind(
      "Error: Formal parameters are missing.");

  static const EXTRA_FORMALS = const MessageKind(
      "Error: Formal parameters are not allowed here.");

  static const UNARY_OPERATOR_BAD_ARITY = const MessageKind(
      "Error: Operator #{operatorName} must have no parameters.");

  static const MINUS_OPERATOR_BAD_ARITY = const MessageKind(
      "Error: Operator - must have 0 or 1 parameters.");

  static const BINARY_OPERATOR_BAD_ARITY = const MessageKind(
      "Error: Operator #{operatorName} must have exactly 1 parameter.");

  static const TERNARY_OPERATOR_BAD_ARITY = const MessageKind(
      "Error: Operator #{operatorName} must have exactly 2 parameters.");

  static const OPERATOR_OPTIONAL_PARAMETERS = const MessageKind(
      "Error: Operator #{operatorName} cannot have optional parameters.");

  static const OPERATOR_NAMED_PARAMETERS = const MessageKind(
      "Error: Operator #{operatorName} cannot have named parameters.");

  // TODO(ahe): This message is hard to localize.  This is acceptable,
  // as it will be removed when we ship Dart version 1.0.
  static const DEPRECATED_FEATURE_WARNING = const MessageKind(
      "Warning: deprecated language feature, #{featureName}, "
      "will be removed in a future Dart milestone.");

  // TODO(ahe): This message is hard to localize.  This is acceptable,
  // as it will be removed when we ship Dart version 1.0.
  static const DEPRECATED_FEATURE_ERROR = const MessageKind(
      "Error: #{featureName} are not legal "
      "due to option --reject-deprecated-language-features.");

  static const CONSTRUCTOR_WITH_RETURN_TYPE = const MessageKind(
      "Error: cannot have return type for constructor.");

  static const ILLEGAL_FINAL_METHOD_MODIFIER = const MessageKind(
      "Error: cannot have final modifier on method.");

  static const ILLEGAL_CONSTRUCTOR_MODIFIERS = const MessageKind(
      "Error: illegal constructor modifiers: #{modifiers}.");

  static const ILLEGAL_MIXIN_APPLICATION_MODIFIERS = const MessageKind(
      "Error: illegal mixin application modifiers: #{modifiers}.");

  static const ILLEGAL_MIXIN_SUPERCLASS = const MessageKind(
      "Error: class used as mixin must have Object as superclass.");

  static const ILLEGAL_MIXIN_CONSTRUCTOR = const MessageKind(
      "Error: class used as mixin cannot have non-factory constructor.");

  static const ILLEGAL_MIXIN_CYCLE = const MessageKind(
      "Error: class used as mixin introduces mixin cycle: "
      "#{mixinName1} <-> #{mixinName2}.");

  static const ILLEGAL_MIXIN_WITH_SUPER = const MessageKind(
      "Error: cannot use class #{className} as a mixin because it uses super.");

  static const ILLEGAL_MIXIN_SUPER_USE = const MessageKind(
      "Use of super in class used as mixin.");

  static const PARAMETER_NAME_EXPECTED = const MessageKind(
      "Error: parameter name expected.");

  static const CANNOT_RESOLVE_GETTER = const MessageKind(
      'cannot resolve getter.');

  static const CANNOT_RESOLVE_SETTER = const MessageKind(
      'cannot resolve setter.');

  static const VOID_NOT_ALLOWED = const MessageKind(
      'type void is only allowed in a return type.');

  static const BEFORE_TOP_LEVEL = const MessageKind(
      'Error: part header must come before top-level definitions.');

  static const LIBRARY_NAME_MISMATCH = const MessageKind(
      'Warning: expected part of library name "#{libraryName}".');

  static const MISSING_PART_OF_TAG = const MessageKind(
      'Note: This file has no part-of tag, but it is being used as a part.');

  static const DUPLICATED_PART_OF = const MessageKind(
      'Error: duplicated part-of directive.');

  static const ILLEGAL_DIRECTIVE = const MessageKind(
      'Error: directive not allowed here.');

  static const DUPLICATED_LIBRARY_NAME = const MessageKind(
      'Warning: duplicated library name "#{libraryName}".');

  static const INVALID_SOURCE_FILE_LOCATION = const MessageKind('''
Invalid offset (#{offset}) in source map.
File: #{fileName}
Length: #{length}''');

  static const TOP_LEVEL_VARIABLE_DECLARED_STATIC = const MessageKind(
      "Top-level variable cannot be declared static.");

  static const WRONG_NUMBER_OF_ARGUMENTS_FOR_ASSERT = const MessageKind(
      "Wrong number of arguments to assert. Should be 1, but given "
      "#{argumentCount}.");

  static const ASSERT_IS_GIVEN_NAMED_ARGUMENTS = const MessageKind(
      "assert takes no named arguments, but given #{argumentCount}.");

  static const FACTORY_REDIRECTION_IN_NON_FACTORY = const MessageKind(
      "Error: Factory redirection only allowed in factories.");

  static const MISSING_FACTORY_KEYWORD = const MessageKind(
      "Did you forget a factory keyword here?");

  static const DEFERRED_LIBRARY_NAME_MISMATCH = const MessageKind(
      'Error: Library name mismatch "#{expectedName}" != "#{actualName}".');

  static const COMPILER_CRASHED = const MessageKind(
      "Error: The compiler crashed when compiling this element.");

  static const PLEASE_REPORT_THE_CRASH = const MessageKind('''
The compiler is broken.

When compiling the above element, the compiler crashed. It is not
possible to tell if this is caused by a problem in your program or
not. Regardless, the compiler should not crash.

The Dart team would greatly appreciate if you would take a moment to
report this problem at http://dartbug.com/new.

Please include the following information:

* the name and version of your operating system,

* the Dart SDK build number (#{buildId}), and

* the entire message you see here (including the full stack trace
  below as well as the source location above).
''');


  //////////////////////////////////////////////////////////////////////////////
  // Patch errors start.
  //////////////////////////////////////////////////////////////////////////////

  static const PATCH_RETURN_TYPE_MISMATCH = const MessageKind(
      "Patch return type '#{patchReturnType}' doesn't match "
      "'#{originReturnType}' on origin method '#{methodName}'.");

  static const PATCH_REQUIRED_PARAMETER_COUNT_MISMATCH = const MessageKind(
      "Required parameter count of patch method (#{patchParameterCount}) "
      "doesn't match parameter count on origin method '#{methodName}' "
      "(#{originParameterCount}).");

  static const PATCH_OPTIONAL_PARAMETER_COUNT_MISMATCH = const MessageKind(
      "Optional parameter count of patch method (#{patchParameterCount}) "
      "doesn't match parameter count on origin method '#{methodName}' "
      "(#{originParameterCount}).");

  static const PATCH_OPTIONAL_PARAMETER_NAMED_MISMATCH = const MessageKind(
      "Optional parameters of origin and patch method '#{methodName}' must "
      "both be either named or positional.");

  static const PATCH_PARAMETER_MISMATCH = const MessageKind(
      "Patch method parameter '#{patchParameter}' doesn't match "
      "'#{originParameter}' on origin method #{methodName}.");

  static const PATCH_EXTERNAL_WITHOUT_IMPLEMENTATION = const MessageKind(
      "External method without an implementation.");

  static const PATCH_POINT_TO_FUNCTION = const MessageKind(
      "Info: This is the function patch '#{functionName}'.");

  static const PATCH_POINT_TO_CLASS = const MessageKind(
      "Info: This is the class patch '#{className}'.");

  static const PATCH_POINT_TO_GETTER = const MessageKind(
      "Info: This is the getter patch '#{getterName}'.");

  static const PATCH_POINT_TO_SETTER = const MessageKind(
      "Info: This is the setter patch '#{setterName}'.");

  static const PATCH_POINT_TO_CONSTRUCTOR = const MessageKind(
      "Info: This is the constructor patch '#{constructorName}'.");

  static const PATCH_NON_EXISTING = const MessageKind(
      "Error: Origin does not exist for patch '#{name}'.");

  static const PATCH_NONPATCHABLE = const MessageKind(
      "Error: Only classes and functions can be patched.");

  static const PATCH_NON_EXTERNAL = const MessageKind(
      "Error: Only external functions can be patched.");

  static const PATCH_NON_CLASS = const MessageKind(
      "Error: Patching non-class with class patch '#{className}'.");

  static const PATCH_NON_GETTER = const MessageKind(
      "Error: Cannot patch non-getter '#{name}' with getter patch.");

  static const PATCH_NO_GETTER = const MessageKind(
      "Error: No getter found for getter patch '#{getterName}'.");

  static const PATCH_NON_SETTER = const MessageKind(
      "Error: Cannot patch non-setter '#{name}' with setter patch.");

  static const PATCH_NO_SETTER = const MessageKind(
      "Error: No setter found for setter patch '#{setterName}'.");

  static const PATCH_NON_CONSTRUCTOR = const MessageKind(
      "Error: Cannot patch non-constructor with constructor patch "
      "'#{constructorName}'.");

  static const PATCH_NON_FUNCTION = const MessageKind(
      "Error: Cannot patch non-function with function patch "
      "'#{functionName}'.");

  //////////////////////////////////////////////////////////////////////////////
  // Patch errors end.
  //////////////////////////////////////////////////////////////////////////////

  toString() => template;

  Message message([Map arguments = const {}]) {
    return new Message(this, arguments);
  }

  CompilationError error([Map arguments = const {}]) {
    return new CompilationError(this, arguments);
  }
}

class Message {
  final kind;
  final Map arguments;
  String message;

  Message(this.kind, this.arguments) {
    assert(() { computeMessage(); return true; });
  }

  String computeMessage() {
    if (message == null) {
      message = kind.template;
      arguments.forEach((key, value) {
        String string = slowToString(value);
        message = message.replaceAll('#{${key}}', string);
      });
      assert(invariant(
          CURRENT_ELEMENT_SPANNABLE,
          !message.contains(new RegExp(r"#\{.+\}")),
          message: 'Missing arguments in error message: "$message"'));
    }
    return message;
  }

  String toString() {
    return computeMessage();
  }

  bool operator==(other) {
    if (other is !Message) return false;
    return (kind == other.kind) && (toString() == other.toString());
  }

  String slowToString(object) {
    if (object is SourceString) {
      return object.slowToString();
    } else {
      return object.toString();
    }
  }
}

class Diagnostic {
  final Message message;
  Diagnostic(MessageKind kind, [Map arguments = const {}])
      : message = new Message(kind, arguments);
  String toString() => message.toString();
}

class TypeWarning extends Diagnostic {
  TypeWarning(MessageKind kind, [Map arguments = const {}])
    : super(kind, arguments);
}

class ResolutionError extends Diagnostic {
  ResolutionError(MessageKind kind, [Map arguments = const {}])
      : super(kind, arguments);
}

class ResolutionWarning extends Diagnostic {
  ResolutionWarning(MessageKind kind, [Map arguments = const {}])
    : super(kind, arguments);
}

class CompileTimeConstantError extends Diagnostic {
  CompileTimeConstantError(MessageKind kind, [Map arguments = const {}])
    : super(kind, arguments);
}

class CompilationError extends Diagnostic {
  CompilationError(MessageKind kind, [Map arguments = const {}])
    : super(kind, arguments);
}<|MERGE_RESOLUTION|>--- conflicted
+++ resolved
@@ -28,11 +28,8 @@
       "no named argument '#{argumentName}' found on method");
   static const METHOD_NOT_FOUND = const MessageKind(
       'no method named #{memberName} in class #{className}');
-<<<<<<< HEAD
-=======
   static const NOT_CALLABLE = const MessageKind(
       "'#{elementName}' is not callable");
->>>>>>> 0f8df99a
   static const MEMBER_NOT_STATIC = const MessageKind(
       '#{className}.#{memberName} is not static');
   static const NO_INSTANCE_AVAILABLE = const MessageKind(
