// Copyright (c) 2012, the Dart project authors.  Please see the AUTHORS file
// for details. All rights reserved. Use of this source code is governed by a
// BSD-style license that can be found in the LICENSE file.

part of js_backend;

/**
 * A function element that represents a closure call. The signature is copied
 * from the given element.
 */
class ClosureInvocationElement extends FunctionElementX {
  ClosureInvocationElement(SourceString name,
                           FunctionElement other)
      : super.from(name, other, other.enclosingElement),
        methodElement = other;

  isInstanceMember() => true;

  Element getOutermostEnclosingMemberOrTopLevel() => methodElement;

  /**
   * The [member] this invocation refers to.
   */
  Element methodElement;
}

/**
 * A convenient type alias for some functions that emit keyed values.
 */
typedef void DefineStubFunction(String invocationName, js.Expression value);

/**
 * A data structure for collecting fragments of a class definition.
 */
class ClassBuilder {
  final List<js.Property> properties = <js.Property>[];

  // Has the same signature as [DefineStubFunction].
  void addProperty(String name, js.Expression value) {
    properties.add(new js.Property(js.string(name), value));
  }

  js.Expression toObjectInitializer() => new js.ObjectInitializer(properties);
}

/**
 * Generates the code for all used classes in the program. Static fields (even
 * in classes) are ignored, since they can be treated as non-class elements.
 *
 * The code for the containing (used) methods must exist in the [:universe:].
 */
class CodeEmitterTask extends CompilerTask {
  bool needsInheritFunction = false;
  bool needsDefineClass = false;
  bool needsClosureClass = false;
  bool needsLazyInitializer = false;
  final Namer namer;
  ConstantEmitter constantEmitter;
  NativeEmitter nativeEmitter;
  CodeBuffer boundClosureBuffer;
  CodeBuffer mainBuffer;
  final CodeBuffer deferredBuffer = new CodeBuffer();
  /** Shorter access to [isolatePropertiesName]. Both here in the code, as
      well as in the generated code. */
  String isolateProperties;
  String classesCollector;
  Set<ClassElement> neededClasses;
  // TODO(ngeoffray): remove this field.
  Set<ClassElement> instantiatedClasses;

  JavaScriptBackend get backend => compiler.backend;

  String get _ => compiler.enableMinification ? "" : " ";
  String get n => compiler.enableMinification ? "" : "\n";
  String get N => compiler.enableMinification ? "\n" : ";\n";

  /**
   * A cache of closures that are used to closurize instance methods.
   * A closure is dynamically bound to the instance used when
   * closurized.
   */
  final Map<int, String> boundClosureCache;

  /**
   * A cache of closures that are used to closurize instance methods
   * of interceptors. These closures are dynamically bound to the
   * interceptor instance, and the actual receiver of the method.
   */
  final Map<int, String> interceptorClosureCache;

  /**
   * Raw ClassElement symbols occuring in is-checks and type assertions.  If the
   * program contains parameterized checks `x is Set<int>` and
   * `x is Set<String>` then the ClassElement `Set` will occur once in
   * [checkedClasses].
   */
  Set<ClassElement> checkedClasses;

  /**
   * Raw Typedef symbols occuring in is-checks and type assertions.  If the
   * program contains `x is F<int>` and `x is F<bool>` then the TypedefElement
   * `F` will occur once in [checkedTypedefs].
   */
  Set<TypedefElement> checkedTypedefs;

  final bool generateSourceMap;

  CodeEmitterTask(Compiler compiler, Namer namer, this.generateSourceMap)
      : boundClosureBuffer = new CodeBuffer(),
        mainBuffer = new CodeBuffer(),
        this.namer = namer,
        boundClosureCache = new Map<int, String>(),
        interceptorClosureCache = new Map<int, String>(),
        constantEmitter = new ConstantEmitter(compiler, namer),
        super(compiler) {
    nativeEmitter = new NativeEmitter(this);
  }

  void addComment(String comment, CodeBuffer buffer) {
    buffer.add(jsAst.prettyPrint(js.comment(comment), compiler));
  }

  void computeRequiredTypeChecks() {
    assert(checkedClasses == null);
    checkedClasses = new Set<ClassElement>();
    checkedTypedefs = new Set<TypedefElement>();
    compiler.codegenWorld.isChecks.forEach((DartType t) {
      if (t is InterfaceType) {
        checkedClasses.add(t.element);
      } else if (t is TypedefType) {
        checkedTypedefs.add(t.element);
      }
    });
  }

  js.Expression constantReference(Constant value) {
    return constantEmitter.reference(value);
  }

  js.Expression constantInitializerExpression(Constant value) {
    return constantEmitter.initializationExpression(value);
  }

  String get name => 'CodeEmitter';

  String get currentGenerateAccessorName
      => '${namer.CURRENT_ISOLATE}.\$generateAccessor';
  String get generateAccessorHolder
      => '$isolatePropertiesName.\$generateAccessor';
  String get finishClassesProperty
      => r'$finishClasses';
  String get finishClassesName
      => '${namer.isolateName}.$finishClassesProperty';
  String get finishIsolateConstructorName
      => '${namer.isolateName}.\$finishIsolateConstructor';
  String get isolatePropertiesName
      => '${namer.isolateName}.${namer.isolatePropertiesName}';
  String get supportsProtoName
      => 'supportsProto';
  String get lazyInitializerName
      => '${namer.isolateName}.\$lazy';

  // Property name suffixes.  If the accessors are renaming then the format
  // is <accessorName>:<fieldName><suffix>.  We use the suffix to know whether
  // to look for the ':' separator in order to avoid doing the indexOf operation
  // on every single property (they are quite rare).  None of these characters
  // are legal in an identifier and they are related by bit patterns.
  // setter          <          0x3c
  // both            =          0x3d
  // getter          >          0x3e
  // renaming setter |          0x7c
  // renaming both   }          0x7d
  // renaming getter ~          0x7e
  const SUFFIX_MASK = 0x3f;
  const FIRST_SUFFIX_CODE = 0x3c;
  const SETTER_CODE = 0x3c;
  const GETTER_SETTER_CODE = 0x3d;
  const GETTER_CODE = 0x3e;
  const RENAMING_FLAG = 0x40;
  String needsGetterCode(String variable) => '($variable & 3) > 0';
  String needsSetterCode(String variable) => '($variable & 2) == 0';
  String isRenaming(String variable) => '($variable & $RENAMING_FLAG) != 0';

<<<<<<< HEAD
  String get generateAccessorFunction {
    return """
function generateAccessor(field, prototype) {
  var len = field.length;
  var lastCharCode = field.charCodeAt(len - 1);
  var needsAccessor = (lastCharCode & $SUFFIX_MASK) >= $FIRST_SUFFIX_CODE;
  if (needsAccessor) {
    var needsGetter = ${needsGetterCode('lastCharCode')};
    var needsSetter = ${needsSetterCode('lastCharCode')};
    var renaming = ${isRenaming('lastCharCode')};
    var accessorName = field = field.substring(0, len - 1);
    if (renaming) {
      var divider = field.indexOf(":");
      accessorName = field.substring(0, divider);
      field = field.substring(divider + 1);
    }
    if (needsGetter) {
      var getterString = "return this." + field + ";";
      prototype["${namer.getterPrefix}" + accessorName] =
          new Function(getterString);
    }
    if (needsSetter) {
      var setterString = "this." + field + " = v;";
      prototype["${namer.setterPrefix}" + accessorName] =
          new Function("v", setterString);
    }
  }
  return field;
}""";
  }

  String get defineClassFunction {
=======
  jsAst.FunctionDeclaration get generateAccessorFunction {
    // function generateAccessor(field, prototype) {
    jsAst.Fun fun = js.fun(['field', 'prototype'], [
      js['var len = field.length'],
      js['var lastCharCode = field.charCodeAt(len - 1)'],
      js['var needsAccessor = '
                '(lastCharCode & $SUFFIX_MASK) >= $FIRST_SUFFIX_CODE'],

      // if (needsAccessor) {
      js.if_('needsAccessor', [
        js['var needsGetter = ${needsGetterCode("lastCharCode")}'],
        js['var needsSetter = ${needsSetterCode("lastCharCode")}'],
        js['var renaming = ${isRenaming("lastCharCode")}'],
        js['var accessorName = field = field.substring(0, len - 1)'],

        // if (renaming) {
        js.if_('renaming', [
          js['var divider = field.indexOf(":")'],
          js['accessorName = field.substring(0, divider)'],
          js['field = field.substring(divider + 1)']
        ]),

        // if (needsGetter) {
        js.if_('needsGetter', [
          js['var getterString = "return this." + field'],
          js['prototype["${namer.getterPrefix}" + accessorName] = '
                 'new Function(getterString)']
        ]),

        // if (needsSetter) {
        js.if_('needsSetter', [
          // var setterString = "this." + field + " = v;";
          js['var setterString = "this." + field + "$_=${_}v"'],
          js['prototype["${namer.setterPrefix}" + accessorName] = '
                 'new Function("v", setterString)']
        ]),

      ]),

      // return field;
      js.return_('field')
    ]);

    return new jsAst.FunctionDeclaration(
        new jsAst.VariableDeclaration('generateAccessor'),
        fun);
  }

  jsAst.Fun get defineClassFunction {
>>>>>>> 0f8df99a
    // First the class name, then the field names in an array and the members
    // (inside an Object literal).
    // The caller can also pass in the constructor as a function if needed.
    //
    // Example:
    // defineClass("A", ["x", "y"], {
    //  foo$1: function(y) {
    //   print(this.x + y);
    //  },
    //  bar$2: function(t, v) {
    //   this.x = t - v;
    //  },
    // });
<<<<<<< HEAD
    return """
function(cls, fields, prototype) {
  var constructor;
  if (typeof fields == 'function') {
    constructor = fields;
  } else {
    var str = "function " + cls + "(";
    var body = "";
    for (var i = 0; i < fields.length; i++) {
      if (i != 0) str += ", ";
      var field = fields[i];
      field = generateAccessor(field, prototype);
      str += field;
      body += "this." + field + " = " + field + ";\\n";
    }
    str += ") {" + body + "}\\n";
    str += "return " + cls + ";";
    constructor = new Function(str)();
  }
  constructor.prototype = prototype;
  constructor.builtin\$cls = cls;
  return constructor;
}""";
=======

    // function(cls, fields, prototype) {
    return js.fun(['cls', 'fields', 'prototype'], [
      js['var constructor'],

      // if (typeof fields == 'function') {
      js.if_(js["typeof fields == 'function'"], [
        js['constructor = fields']
      ], /* else */ [
        js['var str = "function " + cls + "("'],
        js['var body = ""'],

        // for (var i = 0; i < fields.length; i++) {
        js.for_(js['var i = 0'], js['i < fields.length'], js['i++'], [
          // if (i != 0) str += ", ";
          js.if_(js['i != 0'], js['str += ", "']),

          js['var field = fields[i]'],
          js['field = generateAccessor(field, prototype)'],
          js['str += field'],
          js['body += ("this." + field + " = " + field + ";\\n")']
        ]),

        js['str += (") {" + body + "}\\nreturn " + cls)'],

        js['constructor = (new Function(str))()']
      ]),

      js['constructor.prototype = prototype'],
      js['constructor.builtin\$cls = cls'],

      // return constructor;
      js.return_('constructor')
    ]);
>>>>>>> 0f8df99a
  }

  /** Needs defineClass to be defined. */
  String get protoSupportCheck {
    // On Firefox and Webkit browsers we can manipulate the __proto__
    // directly. Opera claims to have __proto__ support, but it is buggy.
    // So we have to do more checks.
    // Opera bug was filed as DSK-370158, and fixed as CORE-47615
    // (http://my.opera.com/desktopteam/blog/2012/07/20/more-12-01-fixes).
    // If the browser does not support __proto__ we need to instantiate an
    // object with the correct (internal) prototype set up correctly, and then
    // copy the members.
<<<<<<< HEAD

    return '''
var $supportsProtoName = false;
var tmp = $defineClassName('c', ['f?'], {}).prototype;
if (tmp.__proto__) {
  tmp.__proto__ = {};
  if (typeof tmp.get\$f !== 'undefined') $supportsProtoName = true;
}
''';
  }

  String get finishClassesFunction {
    // 'defineClass' does not require the classes to be constructed in order.
    // Classes are initially just stored in the 'pendingClasses' field.
    // 'finishClasses' takes all pending classes and sets up the prototype.
=======
    // TODO(8541): Remove this work around.

    return [
      js['var $supportsProtoName = false'],
      js["var tmp = (defineClass('c', ['f?'], {})).prototype"],

      js.if_(js['tmp.__proto__'], [
        js['tmp.__proto__ = {}'],
        js.if_(js[r"typeof tmp.get$f != 'undefined'"],
               js['$supportsProtoName = true'])

      ])
    ];
  }

  jsAst.Fun get finishClassesFunction {
    // Class descriptions are collected in a JS object.
    // 'finishClasses' takes all collected descriptions and sets up
    // the prototype.
>>>>>>> 0f8df99a
    // Once set up, the constructors prototype field satisfy:
    //  - it contains all (local) members.
    //  - its internal prototype (__proto__) points to the superclass'
    //    prototype field.
    //  - the prototype's constructor field points to the JavaScript
    //    constructor.
    // For engines where we have access to the '__proto__' we can manipulate
    // the object literal directly. For other engines we have to create a new
    // object and copy over the members.
<<<<<<< HEAD
    return '''
function(collectedClasses) {
  var hasOwnProperty = Object.prototype.hasOwnProperty;
  for (var cls in collectedClasses) {
    if (hasOwnProperty.call(collectedClasses, cls)) {
      var desc = collectedClasses[cls];
'''/* The 'fields' are either a constructor function or a string encoding
      fields, constructor and superclass.  Get the superclass and the fields
      in the format Super;field1,field2 from the null-string property on the
      descriptor. */'''
      var fields = desc[''], supr;
      if (typeof fields == 'string') {
        var s = fields.split(';'); supr = s[0];
        fields = s[1] == '' ? [] : s[1].split(',');
      } else {
        supr = desc['super'];
      }
      $isolatePropertiesName[cls] = $defineClassName(cls, fields, desc);
      if (supr) $pendingClassesName[cls] = supr;
    }
  }
  var pendingClasses = $pendingClassesName;
'''/* FinishClasses can be called multiple times. This means that we need to
      clear the pendingClasses property. */'''
  $pendingClassesName = {};
  var finishedClasses = {};
  function finishClass(cls) {
'''/* Opera does not support 'getOwnPropertyNames'. Therefore we use
      hasOwnProperty instead. */'''
    var hasOwnProperty = Object.prototype.hasOwnProperty;
    if (hasOwnProperty.call(finishedClasses, cls)) return;
    finishedClasses[cls] = true;
    var superclass = pendingClasses[cls];
'''/* The superclass is only false (empty string) for Dart's Object class. */'''
    if (!superclass) return;
    finishClass(superclass);
    var constructor = $isolatePropertiesName[cls];
    var superConstructor = $isolatePropertiesName[superclass];
    var prototype = constructor.prototype;
    if ($supportsProtoName) {
      prototype.__proto__ = superConstructor.prototype;
      prototype.constructor = constructor;
    } else {
      function tmp() {};
      tmp.prototype = superConstructor.prototype;
      var newPrototype = new tmp();
      constructor.prototype = newPrototype;
      newPrototype.constructor = constructor;
      for (var member in prototype) {
        if (!member) continue;  '''/* Short version of: if (member == '') */'''
        if (hasOwnProperty.call(prototype, member)) {
          newPrototype[member] = prototype[member];
        }
      }
    }
  }
  for (var cls in pendingClasses) finishClass(cls);
}''';
=======

    // function(collectedClasses,
    //          isolateProperties,
    //          existingIsolateProperties) {
    return js.fun(['collectedClasses', 'isolateProperties',
                   'existingIsolateProperties'], [
      js['var pendingClasses = {}'],

      js['var hasOwnProperty = Object.prototype.hasOwnProperty'],

      // for (var cls in collectedClasses) {
      js.forIn('cls', 'collectedClasses', [
        // if (hasOwnProperty.call(collectedClasses, cls)) {
        js.if_(js['hasOwnProperty.call(collectedClasses, cls)'], [
          js['var desc = collectedClasses[cls]'],

          /* The 'fields' are either a constructor function or a
           * string encoding fields, constructor and superclass.  Get
           * the superclass and the fields in the format
           * Super;field1,field2 from the null-string property on the
           * descriptor.
           */
          // var fields = desc[''], supr;
          js["var fields = desc[''], supr"],

          js.if_(js["typeof fields == 'string'"], [
            js['var s = fields.split(";")'],
            js['supr = s[0]'],
            js["fields = s[1] == '' ? [] : s[1].split(',')"],
          ], /* else */ [
            js['supr = desc.super']
          ]),

          js['isolateProperties[cls] = defineClass(cls, fields, desc)'],

          // if (supr) pendingClasses[cls] = supr;
          js.if_(js['supr'], js['pendingClasses[cls] = supr'])
        ])
      ]),

      js['var finishedClasses = {}'],

      // function finishClass(cls) { ... }
      buildFinishClass(),

      // for (var cls in pendingClasses) finishClass(cls);
      js.forIn('cls', 'pendingClasses', js['finishClass']('cls'))
    ]);
  }

  jsAst.FunctionDeclaration buildFinishClass() {
    // function finishClass(cls) {
    jsAst.Fun fun = js.fun(['cls'], [

      // TODO(8540): Remove this work around.
      /* Opera does not support 'getOwnPropertyNames'. Therefore we use
         hasOwnProperty instead. */
      js['var hasOwnProperty = Object.prototype.hasOwnProperty'],

      // if (hasOwnProperty.call(finishedClasses, cls)) return;
      js.if_(js['hasOwnProperty.call(finishedClasses, cls)'],
             js.return_()),

      js['finishedClasses[cls] = true'],
      js['var superclass = pendingClasses[cls]'],

      /* The superclass is only false (empty string) for Dart's Object class. */
      js.if_(js['!superclass'], js.return_()),
      js['finishClass(superclass)'],
      js['var constructor = isolateProperties[cls]'],
      js['var superConstructor = isolateProperties[superclass]'],

      // if (!superConstructor)
      //   superConstructor = existingIsolateProperties[superclass];
      js.if_(js['superConstructor'].not,
             js['superConstructor'].assign(
                 js['existingIsolateProperties'][js['superclass']])),

      js['var prototype = constructor.prototype'],

      // if ($supportsProtoName) {
      js.if_(supportsProtoName, [
        js['prototype.__proto__ = superConstructor.prototype'],
        js['prototype.constructor = constructor'],

      ], /* else */ [
        // function tmp() {};
        new jsAst.FunctionDeclaration(
            new jsAst.VariableDeclaration('tmp'),
            js.fun([], [])),

        js['tmp.prototype = superConstructor.prototype'],
        js['var newPrototype = new tmp()'],

        js['constructor.prototype = newPrototype'],
        js['newPrototype.constructor = constructor'],

        // for (var member in prototype) {
        js.forIn('member', 'prototype', [
          /* Short version of: if (member == '') */
          // if (!member) continue;
          js.if_(js['!member'], new jsAst.Continue(null)),

          // if (hasOwnProperty.call(prototype, member)) {
          js.if_(js['hasOwnProperty.call(prototype, member)'], [
            js['newPrototype[member] = prototype[member]']
          ])
        ])

      ])
    ]);

    return new jsAst.FunctionDeclaration(
        new jsAst.VariableDeclaration('finishClass'),
        fun);
>>>>>>> 0f8df99a
  }

  String get finishIsolateConstructorFunction {
    String isolate = namer.isolateName;
    // We replace the old Isolate function with a new one that initializes
    // all its field with the initial (and often final) value of all globals.
    // This has two advantages:
    //   1. the properties are in the object itself (thus avoiding to go through
    //      the prototype when looking up globals.
    //   2. a new isolate goes through a (usually well optimized) constructor
    //      function of the form: "function() { this.x = ...; this.y = ...; }".
    //
    // Example: If [isolateProperties] is an object containing: x = 3 and
    // A = function A() { /* constructor of class A. */ }, then we generate:
    // str = "{
    //   var isolateProperties = Isolate.$isolateProperties;
    //   this.x = isolateProperties.x;
    //   this.A = isolateProperties.A;
    // }";
    // which is then dynamically evaluated:
    //   var newIsolate = new Function(str);
    //
    // We also copy over old values like the prototype, and the
    // isolateProperties themselves.
<<<<<<< HEAD
    return """function(oldIsolate) {
  var isolateProperties = oldIsolate.${namer.isolatePropertiesName};
  var isolatePrototype = oldIsolate.prototype;
  var str = "{\\n";
  str += "var properties = $isolate.${namer.isolatePropertiesName};\\n";
  for (var staticName in isolateProperties) {
    if (Object.prototype.hasOwnProperty.call(isolateProperties, staticName)) {
      str += "this." + staticName + "= properties." + staticName + ";\\n";
    }
  }
  str += "}\\n";
  var newIsolate = new Function(str);
  newIsolate.prototype = isolatePrototype;
  isolatePrototype.constructor = newIsolate;
  newIsolate.${namer.isolatePropertiesName} = isolateProperties;
  return newIsolate;
}""";
  }

  String get lazyInitializerFunction {
    String isolate = namer.CURRENT_ISOLATE;
    return """
function(prototype, staticName, fieldName, getterName, lazyValue) {
  var getter = new Function("{ return $isolate." + fieldName + ";}");
$lazyInitializerLogic
}""";
=======

    List copyFinishClasses = [];
    if (needsDefineClass) {
      copyFinishClasses.add(
          // newIsolate.$finishClasses = oldIsolate.\$finishClasses;
          js['newIsolate'][finishClassesProperty].assign(
              js['oldIsolate'][finishClassesProperty]));
    }

    // function(oldIsolate) {
    return js.fun('oldIsolate', [
      js['var isolateProperties = oldIsolate.${namer.isolatePropertiesName}'],

      js[r'isolateProperties.$currentScript ='
              'typeof document == "object" ?'
              '(document.currentScript ||'
                     'document.scripts[document.scripts.length - 1]) :'
              'null'],

      js['var isolatePrototype = oldIsolate.prototype'],
      js['var str = "{\\n"'],
      js['str += '
             '"var properties = $isolate.${namer.isolatePropertiesName};\\n"'],
      js['var hasOwnProperty = Object.prototype.hasOwnProperty'],

      // for (var staticName in isolateProperties) {
      js.forIn('staticName', 'isolateProperties', [
        js.if_(js['hasOwnProperty.call(isolateProperties, staticName)'], [
          js['str += ("this." + staticName + "= properties." + staticName + '
                          '";\\n")']
        ])
      ]),

      js['str += "}\\n"'],

      js['var newIsolate = new Function(str)'],
      js['newIsolate.prototype = isolatePrototype'],
      js['isolatePrototype.constructor = newIsolate'],
      js['newIsolate.${namer.isolatePropertiesName} = isolateProperties'],
    ]..addAll(copyFinishClasses)
     ..addAll([

      // return newIsolate;
      js.return_('newIsolate')
    ]));
  }

  jsAst.Fun get lazyInitializerFunction {
    String isolate = namer.CURRENT_ISOLATE;

    // function(prototype, staticName, fieldName, getterName, lazyValue) {
    var parameters = <String>['prototype', 'staticName', 'fieldName',
                              'getterName', 'lazyValue'];
    return js.fun(parameters, [
      js['var getter = new Function("{ return $isolate." + fieldName + ";}")'],
    ]..addAll(addLazyInitializerLogic())
    );
>>>>>>> 0f8df99a
  }

  String get lazyInitializerLogic {
    String isolate = namer.CURRENT_ISOLATE;
<<<<<<< HEAD
    JavaScriptBackend backend = compiler.backend;
    String cyclicThrow = namer.isolateAccess(backend.cyclicThrowHelper);
    return """
  var sentinelUndefined = {};
  var sentinelInProgress = {};
  prototype[fieldName] = sentinelUndefined;
  prototype[getterName] = function() {
    var result = $isolate[fieldName];
    try {
      if (result === sentinelUndefined) {
        $isolate[fieldName] = sentinelInProgress;
        try {
          result = $isolate[fieldName] = lazyValue();
        } finally {
""" // Use try-finally, not try-catch/throw as it destroys the stack trace.
"""
          if (result === sentinelUndefined) {
            if ($isolate[fieldName] === sentinelInProgress) {
              $isolate[fieldName] = null;
            }
          }
        }
      } else if (result === sentinelInProgress) {
        $cyclicThrow(staticName);
      }
      return result;
    } finally {
      $isolate[getterName] = getter;
    }
  };""";
  }

  void addDefineClassAndFinishClassFunctionsIfNecessary(CodeBuffer buffer) {
    if (needsDefineClass) {
      // Declare function called generateAccessor.  This is used in
      // defineClassFunction (it's a local declaration in init()).
      buffer.add("$generateAccessorFunction$N");
      buffer.add("$generateAccessorHolder = generateAccessor$N");
      buffer.add("$defineClassName = $defineClassFunction$N");
      buffer.add(protoSupportCheck);
      buffer.add("$pendingClassesName = {}$N");
      buffer.add("$finishClassesName = $finishClassesFunction$N");
    }
=======
    String cyclicThrow = namer.isolateAccess(backend.getCyclicThrowHelper());

    return [
      js['var sentinelUndefined = {}'],
      js['var sentinelInProgress = {}'],
      js['prototype[fieldName] = sentinelUndefined'],

      // prototype[getterName] = function() {
      js['prototype'][js['getterName']].assign(js.fun([], [
        js['var result = $isolate[fieldName]'],

        // try {
        js.try_([
          js.if_(js['result === sentinelUndefined'], [
            js['$isolate[fieldName] = sentinelInProgress'],

            // try {
            js.try_([
              js['result = $isolate[fieldName] = lazyValue()'],

            ], finallyPart: [
              // Use try-finally, not try-catch/throw as it destroys the
              // stack trace.

              // if (result === sentinelUndefined) {
              js.if_(js['result === sentinelUndefined'], [
                // if ($isolate[fieldName] === sentinelInProgress) {
                js.if_(js['$isolate[fieldName] === sentinelInProgress'], [
                  js['$isolate[fieldName] = null'],
                ])
              ])
            ])
          ], /* else */ [
            js.if_(js['result === sentinelInProgress'],
              js['$cyclicThrow(staticName)']
            )
          ]),

          // return result;
          js.return_('result')

        ], finallyPart: [
          js['$isolate[getterName] = getter']
        ])
      ]))
    ];
  }

  List buildDefineClassAndFinishClassFunctionsIfNecessary() {
    if (!needsDefineClass) return [];
    return [
      // Declare a function called "generateAccessor".  This is used in
      // defineClassFunction (it's a local declaration in init()).
      generateAccessorFunction,

      js['$generateAccessorHolder = generateAccessor'],

      // function defineClass ...
      new jsAst.FunctionDeclaration(
          new jsAst.VariableDeclaration('defineClass'), defineClassFunction)
    ]
    ..addAll(buildProtoSupportCheck())
    ..addAll([
      js[finishClassesName].assign(finishClassesFunction)
    ]);
>>>>>>> 0f8df99a
  }

  void addLazyInitializerFunctionIfNecessary(CodeBuffer buffer) {
    if (needsLazyInitializer) {
      buffer.add("$lazyInitializerName = $lazyInitializerFunction$N");
    }
  }

  void emitFinishIsolateConstructor(CodeBuffer buffer) {
    String name = finishIsolateConstructorName;
    String value = finishIsolateConstructorFunction;
    buffer.add("$name = $value$N");
  }

  void emitFinishIsolateConstructorInvocation(CodeBuffer buffer) {
    String isolate = namer.isolateName;
    buffer.add("$isolate = $finishIsolateConstructorName($isolate)$N");
  }

  /**
   * Generate stubs to handle invocation of methods with optional
   * arguments.
   *
   * A method like [: foo([x]) :] may be invoked by the following
   * calls: [: foo(), foo(1), foo(x: 1) :]. See the sources of this
   * function for detailed examples.
   */
  void addParameterStub(FunctionElement member,
                        Selector selector,
                        DefineStubFunction defineStub,
                        Set<String> alreadyGenerated) {
    FunctionSignature parameters = member.computeSignature(compiler);
    int positionalArgumentCount = selector.positionalArgumentCount;
    if (positionalArgumentCount == parameters.parameterCount) {
      assert(selector.namedArgumentCount == 0);
      return;
    }
    if (parameters.optionalParametersAreNamed
        && selector.namedArgumentCount == parameters.optionalParameterCount) {
      // If the selector has the same number of named arguments as
      // the element, we don't need to add a stub. The call site will
      // hit the method directly.
      return;
    }
    ConstantHandler handler = compiler.constantHandler;
    List<SourceString> names = selector.getOrderedNamedArguments();

    String invocationName = namer.invocationName(selector);
    if (alreadyGenerated.contains(invocationName)) return;
    alreadyGenerated.add(invocationName);

    bool isInterceptorClass =
        backend.isInterceptorClass(member.getEnclosingClass());

    // If the method is in an interceptor class, we need to also pass
    // the actual receiver.
    int extraArgumentCount = isInterceptorClass ? 1 : 0;
    // Use '$receiver' to avoid clashes with other parameter names. Using
    // '$receiver' works because [:namer.safeName:] used for getting parameter
    // names never returns a name beginning with a single '$'.
    String receiverArgumentName = r'$receiver';

    // The parameters that this stub takes.
    List<js.Parameter> parametersBuffer =
        new List<js.Parameter>.fixedLength(
            selector.argumentCount + extraArgumentCount);
    // The arguments that will be passed to the real method.
    List<js.Expression> argumentsBuffer =
        new List<js.Expression>.fixedLength(
            parameters.parameterCount + extraArgumentCount);

    int count = 0;
    if (isInterceptorClass) {
      count++;
      parametersBuffer[0] = new js.Parameter(receiverArgumentName);
      argumentsBuffer[0] = new js.VariableUse(receiverArgumentName);
    }

    int indexOfLastOptionalArgumentInParameters = positionalArgumentCount - 1;
    TreeElements elements =
        compiler.enqueuer.resolution.getCachedElements(member);

    parameters.orderedForEachParameter((Element element) {
      String jsName = backend.namer.safeName(element.name.slowToString());
      assert(jsName != receiverArgumentName);
      int optionalParameterStart = positionalArgumentCount + extraArgumentCount;
      if (count < optionalParameterStart) {
        parametersBuffer[count] = new js.Parameter(jsName);
        argumentsBuffer[count] = new js.VariableUse(jsName);
      } else {
        int index = names.indexOf(element.name);
        if (index != -1) {
          indexOfLastOptionalArgumentInParameters = count;
          // The order of the named arguments is not the same as the
          // one in the real method (which is in Dart source order).
          argumentsBuffer[count] = new js.VariableUse(jsName);
          parametersBuffer[optionalParameterStart + index] =
              new js.Parameter(jsName);
        // Note that [elements] may be null for a synthesized [member].
        } else if (elements != null && elements.isParameterChecked(element)) {
          argumentsBuffer[count] = constantReference(SentinelConstant.SENTINEL);
        } else {
          Constant value = handler.initialVariableValues[element];
          if (value == null) {
            argumentsBuffer[count] = constantReference(new NullConstant());
          } else {
            if (!value.isNull()) {
              // If the value is the null constant, we should not pass it
              // down to the native method.
              indexOfLastOptionalArgumentInParameters = count;
            }
            argumentsBuffer[count] = constantReference(value);
          }
        }
      }
      count++;
    });

    List<js.Statement> body;
    if (member.hasFixedBackendName()) {
      body = nativeEmitter.generateParameterStubStatements(
          member, invocationName, parametersBuffer, argumentsBuffer,
          indexOfLastOptionalArgumentInParameters);
    } else {
      body = <js.Statement>[
          new js.Return(
              new js.VariableUse('this')
                  .dot(namer.getName(member))
                  .callWith(argumentsBuffer))];
    }

    js.Fun function = new js.Fun(parametersBuffer, new js.Block(body));

    defineStub(invocationName, function);
  }

  void addParameterStubs(FunctionElement member,
                         DefineStubFunction defineStub) {
    // We fill the lists depending on the selector. For example,
    // take method foo:
    //    foo(a, b, {c, d});
    //
    // We may have multiple ways of calling foo:
    // (1) foo(1, 2);
    // (2) foo(1, 2, c: 3);
    // (3) foo(1, 2, d: 4);
    // (4) foo(1, 2, c: 3, d: 4);
    // (5) foo(1, 2, d: 4, c: 3);
    //
    // What we generate at the call sites are:
    // (1) foo$2(1, 2);
    // (2) foo$3$c(1, 2, 3);
    // (3) foo$3$d(1, 2, 4);
    // (4) foo$4$c$d(1, 2, 3, 4);
    // (5) foo$4$c$d(1, 2, 3, 4);
    //
    // The stubs we generate are (expressed in Dart):
    // (1) foo$2(a, b) => foo$4$c$d(a, b, null, null)
    // (2) foo$3$c(a, b, c) => foo$4$c$d(a, b, c, null);
    // (3) foo$3$d(a, b, d) => foo$4$c$d(a, b, null, d);
    // (4) No stub generated, call is direct.
    // (5) No stub generated, call is direct.

    // Keep a cache of which stubs have already been generated, to
    // avoid duplicates. Note that even if selectors are
    // canonicalized, we would still need this cache: a typed selector
    // on A and a typed selector on B could yield the same stub.
    Set<String> generatedStubNames = new Set<String>();
    if (compiler.enabledFunctionApply
        && member.name == namer.closureInvocationSelectorName) {
      // If [Function.apply] is called, we pessimistically compile all
      // possible stubs for this closure.
      FunctionSignature signature = member.computeSignature(compiler);
      Set<Selector> selectors = signature.optionalParametersAreNamed
          ? computeNamedSelectors(signature, member)
          : computeOptionalSelectors(signature, member);
      for (Selector selector in selectors) {
        addParameterStub(member, selector, defineStub, generatedStubNames);
      }
    } else {
      Set<Selector> selectors = compiler.codegenWorld.invokedNames[member.name];
      if (selectors == null) return;
      for (Selector selector in selectors) {
        if (!selector.applies(member, compiler)) continue;
        addParameterStub(member, selector, defineStub, generatedStubNames);
      }
    }
  }

  /**
   * Compute the set of possible selectors in the presence of named
   * parameters.
   */
  Set<Selector> computeNamedSelectors(FunctionSignature signature,
                                      FunctionElement element) {
    Set<Selector> selectors = new Set<Selector>();
    // Add the selector that does not have any optional argument.
    selectors.add(new Selector(SelectorKind.CALL,
                               element.name,
                               element.getLibrary(),
                               signature.requiredParameterCount,
                               <SourceString>[]));

    // For each optional parameter, we iterator over the set of
    // already computed selectors and create new selectors with that
    // parameter now being passed.
    signature.forEachOptionalParameter((Element element) {
      Set<Selector> newSet = new Set<Selector>();
      selectors.forEach((Selector other) {
        List<SourceString> namedArguments = [element.name];
        namedArguments.addAll(other.namedArguments);
        newSet.add(new Selector(other.kind,
                                other.name,
                                other.library,
                                other.argumentCount + 1,
                                namedArguments));
      });
      selectors.addAll(newSet);
    });
    return selectors;
  }

  /**
   * Compute the set of possible selectors in the presence of optional
   * non-named parameters.
   */
  Set<Selector> computeOptionalSelectors(FunctionSignature signature,
                                         FunctionElement element) {
    Set<Selector> selectors = new Set<Selector>();
    // Add the selector that does not have any optional argument.
    selectors.add(new Selector(SelectorKind.CALL,
                               element.name,
                               element.getLibrary(),
                               signature.requiredParameterCount,
                               <SourceString>[]));

    // For each optional parameter, we increment the number of passed
    // argument.
    for (int i = 1; i <= signature.optionalParameterCount; i++) {
      selectors.add(new Selector(SelectorKind.CALL,
                                 element.name,
                                 element.getLibrary(),
                                 signature.requiredParameterCount + i,
                                 <SourceString>[]));
    }
    return selectors;
  }

  bool instanceFieldNeedsGetter(Element member) {
    assert(member.isField());
    if (fieldAccessNeverThrows(member)) return false;
    return compiler.codegenWorld.hasInvokedGetter(member, compiler);
  }

  bool instanceFieldNeedsSetter(Element member) {
    assert(member.isField());
    if (fieldAccessNeverThrows(member)) return false;
    return (!member.modifiers.isFinalOrConst())
        && compiler.codegenWorld.hasInvokedSetter(member, compiler);
  }

  // We never access a field in a closure (a captured variable) without knowing
  // that it is there.  Therefore we don't need to use a getter (that will throw
  // if the getter method is missing), but can always access the field directly.
  static bool fieldAccessNeverThrows(Element element) {
    return element is ClosureFieldElement;
  }

  String compiledFieldName(Element member) {
    assert(member.isField());
    return member.hasFixedBackendName()
        ? member.fixedBackendName()
        : namer.getName(member);
  }

  /**
   * Documentation wanted -- johnniwinther
   *
   * Invariant: [member] must be a declaration element.
   */
  void addInstanceMember(Element member, ClassBuilder builder) {
    assert(invariant(member, member.isDeclaration));
    // TODO(floitsch): we don't need to deal with members of
    // uninstantiated classes, that have been overwritten by subclasses.

    if (member.isFunction()
        || member.isGenerativeConstructorBody()
        || member.isAccessor()) {
      if (member.isAbstract(compiler)) return;
<<<<<<< HEAD
      JavaScriptBackend backend = compiler.backend;
      js.Expression code = backend.generatedCode[member];
=======
      jsAst.Expression code = backend.generatedCode[member];
>>>>>>> 0f8df99a
      if (code == null) return;
      builder.addProperty(namer.getName(member), code);
      code = backend.generatedBailoutCode[member];
      if (code != null) {
        builder.addProperty(namer.getBailoutName(member), code);
      }
      FunctionElement function = member;
      FunctionSignature parameters = function.computeSignature(compiler);
      if (!parameters.optionalParameters.isEmpty) {
        addParameterStubs(member, builder.addProperty);
      }
    } else if (!member.isField()) {
      compiler.internalError('unexpected kind: "${member.kind}"',
                             element: member);
    }
    emitExtraAccessors(member, builder);
  }

  /**
   * Documentation wanted -- johnniwinther
   *
   * Invariant: [classElement] must be a declaration element.
   */
  void emitInstanceMembers(ClassElement classElement,
                           ClassBuilder builder) {
    assert(invariant(classElement, classElement.isDeclaration));
    if (classElement == backend.objectInterceptorClass) {
      emitInterceptorMethods(builder);
      // The ObjectInterceptor does not have any instance methods.
      return;
    }

    void visitMember(ClassElement enclosing, Element member) {
      assert(invariant(classElement, member.isDeclaration));
      if (member.isInstanceMember()) {
        addInstanceMember(member, builder);
      }
    }

    // TODO(kasperl): We should make sure to only emit one version of
    // overridden methods. Right now, we rely on the ordering so the
    // methods pulled in from mixins are replaced with the members
    // from the class definition.

    // If the class is a native class, we have to add the instance
    // members defined in the non-native mixin applications used by
    // the class.
    visitNativeMixins(classElement, (MixinApplicationElement mixin) {
      mixin.forEachMember(
          visitMember,
          includeBackendMembers: true,
          includeSuperMembers: false);
    });

    classElement.implementation.forEachMember(
        visitMember,
        includeBackendMembers: true,
        includeSuperMembers: false);

    void generateIsTest(Element other) {
      js.Expression code;
      if (compiler.objectClass == other) return;
      if (nativeEmitter.requiresNativeIsCheck(other)) {
        code = js.fun([], js.block1(js.return_(new js.LiteralBool(true))));
      } else {
        code = new js.LiteralBool(true);
      }
      builder.addProperty(namer.operatorIs(other), code);
    }

    void generateSubstitution(Element other, {bool emitNull: false}) {
      RuntimeTypeInformation rti = backend.rti;
      // TODO(karlklose): support typedefs with variables.
      js.Expression expression;
      bool needsNativeCheck = nativeEmitter.requiresNativeIsCheck(other);
      if (other.kind == ElementKind.CLASS) {
        String substitution = rti.getSupertypeSubstitution(classElement, other,
            alwaysGenerateFunction: true);
        if (substitution != null) {
          expression = new js.LiteralExpression(substitution);
        } else if (emitNull || needsNativeCheck) {
          expression = new js.LiteralNull();
        }
      }
      if (expression != null) {
        if (needsNativeCheck) {
          expression =
              new js.Fun([], new js.Block([new js.Return(expression)]));
        }
        builder.addProperty(namer.substitutionName(other), expression);
      }
    }

    generateIsTestsOn(classElement, generateIsTest, generateSubstitution);

    if (identical(classElement, compiler.objectClass)
        && compiler.enabledNoSuchMethod) {
      // Emit the noSuchMethod handlers on the Object prototype now,
      // so that the code in the dynamicFunction helper can find
      // them. Note that this helper is invoked before analyzing the
      // full JS script.
      if (!nativeEmitter.handleNoSuchMethod) {
        emitNoSuchMethodHandlers(builder.addProperty);
      }
    }

    if (backend.isInterceptorClass(classElement)) {
      // The operator== method in [:Object:] does not take the same
      // number of arguments as an intercepted method, therefore we
      // explicitely add one to all interceptor classes. Note that we
      // would not have do do that if all intercepted methods had
      // a calling convention where the receiver is the first
      // parameter.
      String name = backend.namer.publicInstanceMethodNameByArity(
          const SourceString('=='), 1);
      Function kind = (classElement == backend.jsNullClass)
          ? js.equals
          : js.strictEquals;
      builder.addProperty(name, js.fun(['receiver', 'a'],
          js.block1(js.return_(kind(js.use('receiver'), js.use('a'))))));
    }
  }

  void emitRuntimeClassesAndTests(CodeBuffer buffer) {
    RuntimeTypeInformation rti = backend.rti;
    TypeChecks typeChecks = rti.getRequiredChecks();

    bool needsHolder(ClassElement cls) {
      return !neededClasses.contains(cls) || cls.isNative() ||
          rti.isJsNative(cls);
    }

    /**
     * Generates a holder object if it is needed.  A holder is a JavaScript
     * object literal with a field [builtin$cls] that contains the name of the
     * class as a string (just like object constructors do).  The is-checks for
     * the class are are added to the holder object later.
     */
    void maybeGenerateHolder(ClassElement cls) {
      if (!needsHolder(cls)) return;
      String holder = namer.isolateAccess(cls);
      String name = namer.getName(cls);
      buffer.add("$holder$_=$_{builtin\$cls:$_'$name'");
      buffer.add('}$N');
    }

    // Create representation objects for classes that we do not have a class
    // definition for (because they are uninstantiated or native).
    for (ClassElement cls in rti.allArguments) {
      maybeGenerateHolder(cls);
    }

    // Add checks to the constructors of instantiated classes or to the created
    // holder object.
    for (ClassElement cls in typeChecks) {
      String holder = namer.isolateAccess(cls);
      for (ClassElement check in typeChecks[cls]) {
        buffer.add('$holder.${namer.operatorIs(check)}$_=${_}true$N');
        String body = rti.getSupertypeSubstitution(cls, check);
        if (body != null) {
          buffer.add('$holder.${namer.substitutionName(check)}$_=${_}$body$N');
        }
      };
    }
  }

  void visitNativeMixins(ClassElement classElement,
                         void visit(MixinApplicationElement mixinApplication)) {
    if (!classElement.isNative()) return;
    // Use recursion to make sure to visit the superclasses before the
    // subclasses. Once we start keeping track of the emitted fields
    // and members, we're going to want to visit these in the other
    // order so we get the most specialized definition first.
    void recurse(ClassElement cls) {
      if (cls == null || !cls.isMixinApplication) return;
      recurse(cls.superclass);
      assert(!cls.isNative());
      visit(cls);
    }
    recurse(classElement.superclass);
  }

  /**
   * Documentation wanted -- johnniwinther
   *
   * Invariant: [classElement] must be a declaration element.
   */
  void visitClassFields(ClassElement classElement,
                        void addField(Element member,
                                      String name,
                                      String accessorName,
                                      bool needsGetter,
                                      bool needsSetter,
                                      bool needsCheckedSetter)) {
    assert(invariant(classElement, classElement.isDeclaration));
    // If the class is never instantiated we still need to set it up for
    // inheritance purposes, but we can simplify its JavaScript constructor.
    bool isInstantiated =
        compiler.codegenWorld.instantiatedClasses.contains(classElement);

    void visitField(ClassElement enclosingClass, Element member) {
      assert(invariant(classElement, member.isDeclaration));
      LibraryElement library = member.getLibrary();
      SourceString name = member.name;
      bool isPrivate = name.isPrivate();

      // Keep track of whether or not we're dealing with a field mixin
      // into a native class.
      bool isMixinNativeField =
          classElement.isNative() && enclosingClass.isMixinApplication;

      // See if we can dynamically create getters and setters.
      // We can only generate getters and setters for [classElement] since
      // the fields of super classes could be overwritten with getters or
      // setters.
      bool needsGetter = false;
      bool needsSetter = false;
      // We need to name shadowed fields differently, so they don't clash with
      // the non-shadowed field.
      bool isShadowed = false;
      if (isMixinNativeField || identical(enclosingClass, classElement)) {
        needsGetter = instanceFieldNeedsGetter(member);
        needsSetter = instanceFieldNeedsSetter(member);
      } else {
        isShadowed = classElement.isShadowedByField(member);
      }

      if ((isInstantiated && !enclosingClass.isNative())
          || needsGetter
          || needsSetter) {
        String accessorName = isShadowed
            ? namer.shadowedFieldName(member)
            : namer.getName(member);
        String fieldName = member.hasFixedBackendName()
            ? member.fixedBackendName()
            : (isMixinNativeField ? member.name.slowToString() : accessorName);
        bool needsCheckedSetter = false;
        if (needsSetter && compiler.enableTypeAssertions
            && canGenerateCheckedSetter(member)) {
          needsCheckedSetter = true;
          needsSetter = false;
        }
        // Getters and setters with suffixes will be generated dynamically.
        addField(member,
                 fieldName,
                 accessorName,
                 needsGetter,
                 needsSetter,
                 needsCheckedSetter);
      }
    }

    // TODO(kasperl): We should make sure to only emit one version of
    // overridden fields. Right now, we rely on the ordering so the
    // fields pulled in from mixins are replaced with the fields from
    // the class definition.

    // If the class is a native class, we have to add the fields
    // defined in the non-native mixin applications used by the class.
    visitNativeMixins(classElement, (MixinApplicationElement mixin) {
      mixin.forEachInstanceField(
          visitField,
          includeBackendMembers: true,
          includeSuperMembers: false);
    });

    // If a class is not instantiated then we add the field just so we can
    // generate the field getter/setter dynamically. Since this is only
    // allowed on fields that are in [classElement] we don't need to visit
    // superclasses for non-instantiated classes.
    classElement.implementation.forEachInstanceField(
        visitField,
        includeBackendMembers: true,
        includeSuperMembers: isInstantiated && !classElement.isNative());
  }

  void generateGetter(Element member, String fieldName, String accessorName,
                      ClassBuilder builder) {
    String getterName = namer.getterNameFromAccessorName(accessorName);
    builder.addProperty(getterName,
        js.fun([], js.block1(js.return_(js.use('this').dot(fieldName)))));
  }

  void generateSetter(Element member, String fieldName, String accessorName,
                      ClassBuilder builder) {
    String setterName = namer.setterNameFromAccessorName(accessorName);
    builder.addProperty(setterName,
        js.fun(['v'],
            js.block1(
                new js.ExpressionStatement(
                    js.assign(js.use('this').dot(fieldName), js.use('v'))))));
  }

  bool canGenerateCheckedSetter(Element member) {
    DartType type = member.computeType(compiler);
    if (type.element.isTypeVariable()
        || type.element == compiler.dynamicClass
        || type.element == compiler.objectClass) {
      // TODO(ngeoffray): Support type checks on type parameters.
      return false;
    }
    return true;
  }

  void generateCheckedSetter(Element member,
                             String fieldName,
                             String accessorName,
                             ClassBuilder builder) {
    assert(canGenerateCheckedSetter(member));
    DartType type = member.computeType(compiler);
    // TODO(ahe): Generate a dynamic type error here.
    if (type.element.isErroneous()) return;
    FunctionElement helperElement
        = backend.getCheckedModeHelper(type, typeCast: false);
    String helperName = namer.isolateAccess(helperElement);
    List<js.Expression> arguments = <js.Expression>[js.use('v')];
    if (helperElement.computeSignature(compiler).parameterCount != 1) {
      arguments.add(js.string(namer.operatorIs(type.element)));
    }

    String setterName = namer.setterNameFromAccessorName(accessorName);
    builder.addProperty(setterName,
        js.fun(['v'],
            js.block1(
                new js.ExpressionStatement(
                    js.assign(
                        js.use('this').dot(fieldName),
                        js.call(js.use(helperName), arguments))))));
  }

  void emitClassConstructor(ClassElement classElement, ClassBuilder builder) {
    /* Do nothing. */
  }

  void emitSuper(String superName, ClassBuilder builder) {
    /* Do nothing. */
  }

  void emitClassFields(ClassElement classElement,
                       ClassBuilder builder,
                       { String superClass: "",
                         bool classIsNative: false}) {
    bool isFirstField = true;
    StringBuffer buffer = new StringBuffer();
    if (!classIsNative) {
      buffer.write('$superClass;');
    }
    visitClassFields(classElement, (Element member,
                                    String name,
                                    String accessorName,
                                    bool needsGetter,
                                    bool needsSetter,
                                    bool needsCheckedSetter) {
      // Ignore needsCheckedSetter - that is handled below.
      bool needsAccessor = (needsGetter || needsSetter);
      // We need to output the fields for non-native classes so we can auto-
      // generate the constructor.  For native classes there are no
      // constructors, so we don't need the fields unless we are generating
      // accessors at runtime.
      if (!classIsNative || needsAccessor) {
        // Emit correct commas.
        if (isFirstField) {
          isFirstField = false;
        } else {
          buffer.write(',');
        }
        int flag = 0;
        if (!needsAccessor) {
          // Emit field for constructor generation.
          assert(!classIsNative);
          buffer.write(name);
        } else {
          // Emit (possibly renaming) field name so we can add accessors at
          // runtime.
          buffer.write(accessorName);
          if (name != accessorName) {
            buffer.write(':$name');
            // Only the native classes can have renaming accessors.
            assert(classIsNative);
            flag = RENAMING_FLAG;
          }
        }
        if (needsGetter && needsSetter) {
          buffer.writeCharCode(GETTER_SETTER_CODE + flag);
        } else if (needsGetter) {
          buffer.writeCharCode(GETTER_CODE + flag);
        } else if (needsSetter) {
          buffer.writeCharCode(SETTER_CODE + flag);
        }
      }
    });

    String compactClassData = buffer.toString();
    if (compactClassData.length > 0) {
      builder.addProperty('', js.string(compactClassData));
    }
  }

  void emitClassGettersSetters(ClassElement classElement,
                               ClassBuilder builder) {

    visitClassFields(classElement, (Element member,
                                    String name,
                                    String accessorName,
                                    bool needsGetter,
                                    bool needsSetter,
                                    bool needsCheckedSetter) {
      compiler.withCurrentElement(member, () {
        if (needsCheckedSetter) {
          assert(!needsSetter);
          generateCheckedSetter(member, name, accessorName, builder);
        }
        if (!getterAndSetterCanBeImplementedByFieldSpec) {
          if (needsGetter) {
            generateGetter(member, name, accessorName, builder);
          }
          if (needsSetter) {
            generateSetter(member, name, accessorName, builder);
          }
        }
      });
    });
  }

  /**
   * Documentation wanted -- johnniwinther
   *
   * Invariant: [classElement] must be a declaration element.
   */
  void generateClass(ClassElement classElement, CodeBuffer buffer) {
    assert(invariant(classElement, classElement.isDeclaration));
    if (classElement.isNative()) {
      nativeEmitter.generateNativeClass(classElement);
      return;
    }

    needsDefineClass = true;
    String className = namer.getName(classElement);

    // Find the first non-native superclass.
    ClassElement superclass = classElement.superclass;
    while (superclass != null && superclass.isNative()) {
      superclass = superclass.superclass;
    }

    String superName = "";
    if (superclass != null) {
      superName = namer.getName(superclass);
    }

    ClassBuilder builder = new ClassBuilder();

    emitClassConstructor(classElement, builder);
    emitSuper(superName, builder);
    emitClassFields(classElement, builder,
                    superClass: superName, classIsNative: false);
    emitClassGettersSetters(classElement, builder);
    emitInstanceMembers(classElement, builder);

    js.Expression init =
        js.assign(
            js.use(classesCollector).dot(className),
            builder.toObjectInitializer());
    buffer.add(js.prettyPrint(init, compiler));
    buffer.add('$N$n');
  }

  bool get getterAndSetterCanBeImplementedByFieldSpec => true;

  int _selectorRank(Selector selector) {
    int arity = selector.argumentCount * 3;
    if (selector.isGetter()) return arity + 2;
    if (selector.isSetter()) return arity + 1;
    return arity;
  }

  int _compareSelectorNames(Selector selector1, Selector selector2) {
    String name1 = selector1.name.toString();
    String name2 = selector2.name.toString();
    if (name1 != name2) return Comparable.compare(name1, name2);
    return _selectorRank(selector1) - _selectorRank(selector2);
  }

  void emitInterceptorMethods(ClassBuilder builder) {
    // Emit forwarders for the ObjectInterceptor class. We need to
    // emit all possible sends on intercepted methods. Because of
    // typed selectors we have to avoid generating the same forwarder
    // multiple times.
    Set<String> alreadyGenerated = new Set<String>();
    for (Selector selector in
         backend.usedInterceptors.toList()..sort(_compareSelectorNames)) {
<<<<<<< HEAD
      List<js.Parameter> parameters = <js.Parameter>[];
      List<js.Expression> arguments = <js.Expression>[];
      parameters.add(new js.Parameter('receiver'));
=======
      String name = backend.namer.invocationName(selector);
      if (alreadyGenerated.contains(name)) continue;
      alreadyGenerated.add(name);

      List<jsAst.Parameter> parameters = <jsAst.Parameter>[];
      List<jsAst.Expression> arguments = <jsAst.Expression>[];
      parameters.add(new jsAst.Parameter('receiver'));
>>>>>>> 0f8df99a

      if (selector.isSetter()) {
        parameters.add(new js.Parameter('value'));
        arguments.add(new js.VariableUse('value'));
      } else {
        for (int i = 0; i < selector.argumentCount; i++) {
          String argName = 'a$i';
          parameters.add(new js.Parameter(argName));
          arguments.add(new js.VariableUse(argName));
        }
      }
      js.Fun function =
          new js.Fun(parameters,
              new js.Block(
                  <js.Statement>[
                      new js.Return(
                          new js.VariableUse('receiver')
                              .dot(name)
                              .callWith(arguments))]));
      builder.addProperty(name, function);
    }
  }

  Iterable<Element> getTypedefChecksOn(DartType type) {
    bool isSubtype(TypedefElement typedef) {
      FunctionType typedefType =
          typedef.computeType(compiler).unalias(compiler);
      return compiler.types.isSubtype(type, typedefType);
    }
    return checkedTypedefs.where(isSubtype).toList()
        ..sort(Elements.compareByPosition);
  }

  /**
   * Generate "is tests" for [cls]: itself, and the "is tests" for the
   * classes it implements and type argument substitution functions for these
   * tests.   We don't need to add the "is tests" of the super class because
   * they will be inherited at runtime, but we may need to generate the
   * substitutions, because they may have changed.
   */
  void generateIsTestsOn(ClassElement cls,
                         void emitIsTest(Element element),
                         void emitSubstitution(Element element, {emitNull})) {
    if (checkedClasses.contains(cls)) {
      emitIsTest(cls);
      emitSubstitution(cls);
    }

    RuntimeTypeInformation rti = backend.rti;
    ClassElement superclass = cls.superclass;

    bool haveSameTypeVariables(ClassElement a, ClassElement b) {
      if (a.isClosure()) return true;
      return a.typeVariables == b.typeVariables;
    }

    if (superclass != null && superclass != compiler.objectClass &&
        !haveSameTypeVariables(cls, superclass)) {
      // We cannot inherit the generated substitutions, because the type
      // variable layout for this class is different.  Instead we generate
      // substitutions for all checks and make emitSubstitution a NOP for the
      // rest of this function.
      Set<ClassElement> emitted = new Set<ClassElement>();
      // TODO(karlklose): move the computation of these checks to
      // RuntimeTypeInformation.
      if (compiler.world.needsRti(cls)) {
        emitSubstitution(superclass, emitNull: true);
        emitted.add(superclass);
      }
      for (DartType supertype in cls.allSupertypes) {
        for (ClassElement check in checkedClasses) {
          if (supertype.element == check && !emitted.contains(check)) {
            // Generate substitution.  If no substitution is necessary, emit
            // [:null:] to overwrite a (possibly) existing substitution from the
            // super classes.
            emitSubstitution(check, emitNull: true);
            emitted.add(check);
          }
        }
      }
      void emitNothing(_, {emitNull}) {};
      emitSubstitution = emitNothing;
    }

    Set<Element> generated = new Set<Element>();
    // A class that defines a [:call:] method implicitly implements
    // [Function] and needs checks for all typedefs that are used in is-checks.
    if (checkedClasses.contains(compiler.functionClass) ||
        !checkedTypedefs.isEmpty) {
      FunctionElement call = cls.lookupLocalMember(Compiler.CALL_OPERATOR_NAME);
      if (call == null) {
        // If [cls] is a closure, it has a synthetic call operator method.
        call = cls.lookupBackendMember(Compiler.CALL_OPERATOR_NAME);
      }
      if (call != null) {
        generateInterfacesIsTests(compiler.functionClass,
                                  emitIsTest,
                                  emitSubstitution,
                                  generated);
        getTypedefChecksOn(call.computeType(compiler)).forEach(emitIsTest);
      }
    }

    for (DartType interfaceType in cls.interfaces) {
      generateInterfacesIsTests(interfaceType.element, emitIsTest,
                                emitSubstitution, generated);
    }

    // For native classes, we also have to run through their mixin
    // applications and make sure we deal with 'is' tests correctly
    // for those.
    visitNativeMixins(cls, (MixinApplicationElement mixin) {
      for (DartType interfaceType in mixin.interfaces) {
        ClassElement interfaceElement = interfaceType.element;
        generateInterfacesIsTests(interfaceType.element, emitIsTest,
                                  emitSubstitution, generated);
      }
    });
  }

  /**
   * Generate "is tests" where [cls] is being implemented.
   */
  void generateInterfacesIsTests(ClassElement cls,
                                 void emitIsTest(ClassElement element),
                                 void emitSubstitution(ClassElement element),
                                 Set<Element> alreadyGenerated) {
    void tryEmitTest(ClassElement check) {
      if (!alreadyGenerated.contains(check) && checkedClasses.contains(check)) {
        alreadyGenerated.add(check);
        emitIsTest(check);
        emitSubstitution(check);
      }
    };

    tryEmitTest(cls);

    for (DartType interfaceType in cls.interfaces) {
      Element element = interfaceType.element;
      tryEmitTest(element);
      generateInterfacesIsTests(element, emitIsTest, emitSubstitution,
                                alreadyGenerated);
    }

    // We need to also emit "is checks" for the superclass and its supertypes.
    ClassElement superclass = cls.superclass;
    if (superclass != null) {
      tryEmitTest(superclass);
      generateInterfacesIsTests(superclass, emitIsTest, emitSubstitution,
                                alreadyGenerated);
    }
  }

  /**
   * Return a function that returns true if its argument is a class
   * that needs to be emitted.
   */
  Function computeClassFilter() {
    Set<ClassElement> unneededClasses = new Set<ClassElement>();
    // The [Bool] class is not marked as abstract, but has a factory
    // constructor that always throws. We never need to emit it.
    unneededClasses.add(compiler.boolClass);

    // Go over specialized interceptors and then constants to know which
    // interceptors are needed.
    Set<ClassElement> needed = new Set<ClassElement>();
    backend.specializedGetInterceptors.forEach(
        (_, Collection<ClassElement> elements) {
          needed.addAll(elements);
        }
    );

    ConstantHandler handler = compiler.constantHandler;
    List<Constant> constants = handler.getConstantsForEmission();
    for (Constant constant in constants) {
      if (constant is ConstructedConstant) {
        Element element = constant.computeType(compiler).element;
        if (backend.isInterceptorClass(element)) {
          needed.add(element);
        }
      }
    }

    // Add unneeded interceptors to the [unneededClasses] set.
    for (ClassElement interceptor in backend.interceptedClasses.keys) {
      if (!needed.contains(interceptor)) {
        unneededClasses.add(interceptor);
      }
    }

    return (ClassElement cls) => !unneededClasses.contains(cls);
  }

  void emitClasses(CodeBuffer buffer) {
    // Compute the required type checks to know which classes need a
    // 'is$' method.
    computeRequiredTypeChecks();
    List<ClassElement> sortedClasses =
        new List<ClassElement>.from(neededClasses);
    sortedClasses.sort((ClassElement class1, ClassElement class2) {
      // We sort by the ids of the classes. There is no guarantee that these
      // ids are meaningful (or even deterministic), but in the current
      // implementation they are increasing within a source file.
      return class1.id - class2.id;
    });

    // If we need noSuchMethod support, we run through all needed
    // classes to figure out if we need the support on any native
    // class. If so, we let the native emitter deal with it.
    if (compiler.enabledNoSuchMethod) {
      SourceString noSuchMethodName = Compiler.NO_SUCH_METHOD;
      Selector noSuchMethodSelector = new Selector.noSuchMethod();
      for (ClassElement element in sortedClasses) {
        if (!element.isNative()) continue;
        Element member = element.lookupLocalMember(noSuchMethodName);
        if (member == null) continue;
        if (noSuchMethodSelector.applies(member, compiler)) {
          nativeEmitter.handleNoSuchMethod = true;
          break;
        }
      }
    }

    for (ClassElement element in sortedClasses) {
      generateClass(element, bufferForElement(element, buffer));
    }

    // The closure class could have become necessary because of the generation
    // of stubs.
    ClassElement closureClass = compiler.closureClass;
    if (needsClosureClass && !instantiatedClasses.contains(closureClass)) {
      generateClass(closureClass, bufferForElement(closureClass, buffer));
    }
  }

  void emitFinishClassesInvocationIfNecessary(CodeBuffer buffer) {
    if (needsDefineClass) {
      buffer.add('$finishClassesName($classesCollector,'
                 '$_$isolateProperties,'
                 '${_}null)$N');

      // Reset the map.
      buffer.add("$classesCollector$_=$_{}$N");
    }
  }

  void emitStaticFunction(CodeBuffer buffer,
                          String name,
                          js.Expression functionExpression) {
    js.Expression assignment =
        js.assign(js.use(isolateProperties).dot(name), functionExpression);
    buffer.add(js.prettyPrint(assignment, compiler));
    buffer.add('$N$n');
  }

  void emitStaticFunctions(CodeBuffer eagerBuffer) {
    bool isStaticFunction(Element element) =>
        !element.isInstanceMember() && !element.isField();

    Iterable<Element> elements =
        backend.generatedCode.keys.where(isStaticFunction);
    Set<Element> pendingElementsWithBailouts =
        backend.generatedBailoutCode.keys
            .where(isStaticFunction)
            .toSet();

    for (Element element in Elements.sortedByPosition(elements)) {
<<<<<<< HEAD
      js.Expression code = backend.generatedCode[element];
=======
      CodeBuffer buffer = bufferForElement(element, eagerBuffer);
      jsAst.Expression code = backend.generatedCode[element];
>>>>>>> 0f8df99a
      emitStaticFunction(buffer, namer.getName(element), code);
      js.Expression bailoutCode = backend.generatedBailoutCode[element];
      if (bailoutCode != null) {
        pendingElementsWithBailouts.remove(element);
        emitStaticFunction(buffer, namer.getBailoutName(element), bailoutCode);
      }
    }

    // Is it possible the primary function was inlined but the bailout was not?
    for (Element element in
             Elements.sortedByPosition(pendingElementsWithBailouts)) {
<<<<<<< HEAD
      js.Expression bailoutCode = backend.generatedBailoutCode[element];
=======
      CodeBuffer buffer = bufferForElement(element, eagerBuffer);
      jsAst.Expression bailoutCode = backend.generatedBailoutCode[element];
>>>>>>> 0f8df99a
      emitStaticFunction(buffer, namer.getBailoutName(element), bailoutCode);
    }
  }

  void emitStaticFunctionGetters(CodeBuffer buffer) {
    Set<FunctionElement> functionsNeedingGetter =
        compiler.codegenWorld.staticFunctionsNeedingGetter;
    for (FunctionElement element in
             Elements.sortedByPosition(functionsNeedingGetter)) {
      // TODO(ahe): Defer loading of these getters.

      // The static function does not have the correct name. Since
      // [addParameterStubs] use the name to create its stubs we simply
      // create a fake element with the correct name.
      // Note: the callElement will not have any enclosingElement.
      FunctionElement callElement =
          new ClosureInvocationElement(namer.closureInvocationSelectorName,
                                       element);
      String staticName = namer.getName(element);
      String invocationName = namer.instanceMethodName(callElement);
      String fieldAccess = '$isolateProperties.$staticName';
      buffer.add("$fieldAccess.$invocationName$_=$_$fieldAccess$N");

      addParameterStubs(callElement, (String name, js.Expression value) {
        js.Expression assignment =
            js.assign(
                js.use(isolateProperties).dot(staticName).dot(name),
                value);
        buffer.add(
            js.prettyPrint(new js.ExpressionStatement(assignment), compiler));
        buffer.add('$N');
      });

      // If a static function is used as a closure we need to add its name
      // in case it is used in spawnFunction.
      String fieldName = namer.STATIC_CLOSURE_NAME_NAME;
      buffer.add('$fieldAccess.$fieldName$_=$_"$staticName"$N');
      getTypedefChecksOn(element.computeType(compiler)).forEach(
        (Element typedef) {
          String operator = namer.operatorIs(typedef);
          buffer.add('$fieldAccess.$operator$_=${_}true$N');
        }
      );
    }
  }

  void emitBoundClosureClassHeader(String mangledName,
                                   String superName,
                                   List<String> fieldNames,
                                   ClassBuilder builder) {
    builder.addProperty('',
        js.string("$superName;${fieldNames.join(',')}"));
  }

  /**
   * Documentation wanted -- johnniwinther
   *
   * Invariant: [member] must be a declaration element.
   */
  void emitDynamicFunctionGetter(FunctionElement member,
                                 DefineStubFunction defineStub) {
    assert(invariant(member, member.isDeclaration));
    // For every method that has the same name as a property-get we create a
    // getter that returns a bound closure. Say we have a class 'A' with method
    // 'foo' and somewhere in the code there is a dynamic property get of
    // 'foo'. Then we generate the following code (in pseudo Dart/JavaScript):
    //
    // class A {
    //    foo(x, y, z) { ... } // Original function.
    //    get foo { return new BoundClosure499(this, "foo"); }
    // }
    // class BoundClosure499 extends Closure {
    //   var self;
    //   BoundClosure499(this.self, this.name);
    //   $call3(x, y, z) { return self[name](x, y, z); }
    // }

    // TODO(floitsch): share the closure classes with other classes
    // if they share methods with the same signature. Currently we do this only
    // if there are no optional parameters. Closures with optional parameters
    // are more difficult to canonicalize because they would need to have the
    // same default values.

    bool hasOptionalParameters = member.optionalParameterCount(compiler) != 0;
    int parameterCount = member.parameterCount(compiler);

    Map<int, String> cache;
    String extraArg = null;
    // Methods on interceptor classes take an extra parameter, which is the
    // actual receiver of the call.
    bool inInterceptor = backend.isInterceptorClass(member.getEnclosingClass());
    if (inInterceptor) {
      cache = interceptorClosureCache;
      extraArg = 'receiver';
    } else {
      cache = boundClosureCache;
    }
    List<String> fieldNames = compiler.enableMinification
        ? inInterceptor ? const ['a', 'b', 'c']
                        : const ['a', 'b']
        : inInterceptor ? const ['self', 'target', 'receiver']
                        : const ['self', 'target'];

    Iterable<Element> typedefChecks =
        getTypedefChecksOn(member.computeType(compiler));
    bool hasTypedefChecks = !typedefChecks.isEmpty;

    bool canBeShared = !hasOptionalParameters && !hasTypedefChecks;

    String closureClass = canBeShared ? cache[parameterCount] : null;
    if (closureClass == null) {
      // Either the class was not cached yet, or there are optional parameters.
      // Create a new closure class.
      String name;
      if (canBeShared) {
        if (inInterceptor) {
          name = 'BoundClosure\$i${parameterCount}';
        } else {
          name = 'BoundClosure\$${parameterCount}';
        }
      } else {
        name = 'Bound_${member.name.slowToString()}'
            '_${member.enclosingElement.name.slowToString()}';
      }

      ClassElement closureClassElement = new ClosureClassElement(
          new SourceString(name), compiler, member, member.getCompilationUnit());
      String mangledName = namer.getName(closureClassElement);
      String superName = namer.getName(closureClassElement.superclass);
      needsClosureClass = true;

      // Define the constructor with a name so that Object.toString can
      // find the class name of the closure class.
      ClassBuilder boundClosureBuilder = new ClassBuilder();
      emitBoundClosureClassHeader(
          mangledName, superName, fieldNames, boundClosureBuilder);
      // Now add the methods on the closure class. The instance method does not
      // have the correct name. Since [addParameterStubs] use the name to create
      // its stubs we simply create a fake element with the correct name.
      // Note: the callElement will not have any enclosingElement.
      FunctionElement callElement =
          new ClosureInvocationElement(namer.closureInvocationSelectorName,
                                       member);

      String invocationName = namer.instanceMethodName(callElement);

      List<String> parameters = <String>[];
      List<js.Expression> arguments = <js.Expression>[];
      if (inInterceptor) {
        arguments.add(js.use('this').dot(fieldNames[2]));
      }
      for (int i = 0; i < parameterCount; i++) {
        String name = 'p$i';
        parameters.add(name);
        arguments.add(js.use(name));
      }

      js.Expression fun =
          js.fun(parameters,
              js.block1(
                  js.return_(
                      new js.PropertyAccess(
                          js.use('this').dot(fieldNames[0]),
                          js.use('this').dot(fieldNames[1]))
                      .callWith(arguments))));
      boundClosureBuilder.addProperty(invocationName, fun);

      addParameterStubs(callElement, boundClosureBuilder.addProperty);
      typedefChecks.forEach((Element typedef) {
        String operator = namer.operatorIs(typedef);
        boundClosureBuilder.addProperty(operator, new js.LiteralBool(true));
      });

      js.Expression init =
          js.assign(
              js.use(classesCollector).dot(mangledName),
              boundClosureBuilder.toObjectInitializer());
      boundClosureBuffer.add(js.prettyPrint(init, compiler));
      boundClosureBuffer.add("$N");

      closureClass = namer.isolateAccess(closureClassElement);

      // Cache it.
      if (canBeShared) {
        cache[parameterCount] = closureClass;
      }
    }

    // And finally the getter.
    String getterName = namer.getterName(member);
    String targetName = namer.instanceMethodName(member);

    List<String> parameters = <String>[];
    List<js.Expression> arguments = <js.Expression>[];
    arguments.add(js.use('this'));
    arguments.add(js.string(targetName));
    if (inInterceptor) {
      parameters.add(extraArg);
      arguments.add(js.use(extraArg));
    }

    js.Expression getterFunction =
        js.fun(parameters,
            js.block1(
                js.return_(
                    new js.New(js.use(closureClass), arguments))));

    defineStub(getterName, getterFunction);
  }

  /**
   * Documentation wanted -- johnniwinther
   *
   * Invariant: [member] must be a declaration element.
   */
  void emitCallStubForGetter(Element member,
                             Set<Selector> selectors,
                             DefineStubFunction defineStub) {
    assert(invariant(member, member.isDeclaration));
    LibraryElement memberLibrary = member.getLibrary();
    // If the class is an interceptor class, the stub gets the
    // receiver explicitely and we need to pass it to the getter call.
    bool isInterceptorClass =
        backend.isInterceptorClass(member.getEnclosingClass());

    const String receiverArgumentName = r'$receiver';

    js.Expression buildGetter() {
      if (member.isGetter()) {
        String getterName = namer.getterName(member);
        return new js.VariableUse('this').dot(getterName).callWith(
            isInterceptorClass
                ? <js.Expression>[new js.VariableUse(receiverArgumentName)]
                : <js.Expression>[]);
      } else {
        String fieldName = member.hasFixedBackendName()
            ? member.fixedBackendName()
            : namer.instanceFieldName(member);
        return new js.VariableUse('this').dot(fieldName);
      }
    }

    // Two selectors may match but differ only in type.  To avoid generating
    // identical stubs for each we track untyped selectors which already have
    // stubs.
    Set<Selector> generatedSelectors = new Set<Selector>();

    for (Selector selector in selectors) {
      if (selector.applies(member, compiler)) {
        selector = selector.asUntyped;
        if (generatedSelectors.contains(selector)) continue;
        generatedSelectors.add(selector);

        String invocationName = namer.invocationName(selector);
        Selector callSelector = new Selector.callClosureFrom(selector);
        String closureCallName = namer.invocationName(callSelector);

        List<js.Parameter> parameters = <js.Parameter>[];
        List<js.Expression> arguments = <js.Expression>[];
        if (isInterceptorClass) {
          parameters.add(new js.Parameter(receiverArgumentName));
        }

        for (int i = 0; i < selector.argumentCount; i++) {
          String name = 'arg$i';
          parameters.add(new js.Parameter(name));
          arguments.add(new js.VariableUse(name));
        }

        js.Fun function =
            new js.Fun(parameters,
                new js.Block(
                    <js.Statement>[
                        new js.Return(
                            buildGetter().dot(closureCallName)
                                .callWith(arguments))]));

        defineStub(invocationName, function);
      }
    }
  }

  void emitStaticNonFinalFieldInitializations(CodeBuffer buffer) {
    ConstantHandler handler = compiler.constantHandler;
    Iterable<VariableElement> staticNonFinalFields =
        handler.getStaticNonFinalFieldsForEmission();
    for (Element element in Elements.sortedByPosition(staticNonFinalFields)) {
      compiler.withCurrentElement(element, () {
        Constant initialValue = handler.getInitialValueFor(element);
        js.Expression init =
            new js.Assignment(
                new js.PropertyAccess.field(
                    new js.VariableUse(isolateProperties),
                    namer.getName(element)),
                constantEmitter.referenceInInitializationContext(initialValue));
        buffer.add(js.prettyPrint(init, compiler));
        buffer.add('$N');
      });
    }
  }

  void emitLazilyInitializedStaticFields(CodeBuffer buffer) {
    ConstantHandler handler = compiler.constantHandler;
    List<VariableElement> lazyFields =
        handler.getLazilyInitializedFieldsForEmission();
    if (!lazyFields.isEmpty) {
      needsLazyInitializer = true;
      for (VariableElement element in Elements.sortedByPosition(lazyFields)) {
        assert(backend.generatedBailoutCode[element] == null);
        js.Expression code = backend.generatedCode[element];
        assert(code != null);
        // The code only computes the initial value. We build the lazy-check
        // here:
        //   lazyInitializer(prototype, 'name', fieldName, getterName, initial);
        // The name is used for error reporting. The 'initial' must be a
        // closure that constructs the initial value.
        List<js.Expression> arguments = <js.Expression>[];
        arguments.add(js.use(isolateProperties));
        arguments.add(js.string(element.name.slowToString()));
        arguments.add(js.string(namer.getName(element)));
        arguments.add(js.string(namer.getLazyInitializerName(element)));
        arguments.add(code);
        js.Expression getter = buildLazyInitializedGetter(element);
        if (getter != null) {
          arguments.add(getter);
        }
        js.Expression init = js.call(js.use(lazyInitializerName), arguments);
        buffer.add(js.prettyPrint(init, compiler));
        buffer.add("$N");
      }
    }
  }

  js.Expression buildLazyInitializedGetter(VariableElement element) {
    // Nothing to do, the 'lazy' function will create the getter.
    return null;
  }

  void emitCompileTimeConstants(CodeBuffer buffer) {
    ConstantHandler handler = compiler.constantHandler;
    List<Constant> constants = handler.getConstantsForEmission();
    bool addedMakeConstantList = false;
    for (Constant constant in constants) {
      // No need to emit functions. We already did that.
      if (constant.isFunction()) continue;
      // Numbers, strings and booleans are currently always inlined.
      if (constant.isPrimitive()) continue;

      String name = namer.constantName(constant);
      // The name is null when the constant is already a JS constant.
      // TODO(floitsch): every constant should be registered, so that we can
      // share the ones that take up too much space (like some strings).
      if (name == null) continue;
      if (!addedMakeConstantList && constant.isList()) {
        addedMakeConstantList = true;
        emitMakeConstantList(buffer);
      }
      js.Expression init =
          new js.Assignment(
              new js.PropertyAccess.field(
                  new js.VariableUse(isolateProperties),
                  name),
              constantInitializerExpression(constant));
      buffer.add(js.prettyPrint(init, compiler));
      buffer.add('$N');
    }
  }

  void emitMakeConstantList(CodeBuffer buffer) {
    buffer.add(namer.isolateName);
    buffer.add(r'''.makeConstantList = function(list) {
  list.immutable$list = true;
  list.fixed$length = true;
  return list;
};
''');
  }

  /**
   * Documentation wanted -- johnniwinther
   *
   * Invariant: [member] must be a declaration element.
   */
  void emitExtraAccessors(Element member, ClassBuilder builder) {
    assert(invariant(member, member.isDeclaration));
    if (member.isGetter() || member.isField()) {
      Set<Selector> selectors = compiler.codegenWorld.invokedNames[member.name];
      if (selectors != null && !selectors.isEmpty) {
        emitCallStubForGetter(member, selectors, builder.addProperty);
      }
    } else if (member.isFunction()) {
      if (compiler.codegenWorld.hasInvokedGetter(member, compiler)) {
        emitDynamicFunctionGetter(member, builder.addProperty);
      }
    }
  }

  void emitNoSuchMethodHandlers(DefineStubFunction defineStub) {
    // Do not generate no such method handlers if there is no class.
    if (compiler.codegenWorld.instantiatedClasses.isEmpty) return;

    String noSuchMethodName = namer.publicInstanceMethodNameByArity(
        Compiler.NO_SUCH_METHOD, Compiler.NO_SUCH_METHOD_ARG_COUNT);

    Element createInvocationMirrorElement =
        compiler.findHelper(const SourceString("createInvocationMirror"));
    String createInvocationMirrorName =
        namer.getName(createInvocationMirrorElement);

    // Keep track of the JavaScript names we've already added so we
    // do not introduce duplicates (bad for code size).
    Set<String> addedJsNames = new Set<String>();

<<<<<<< HEAD
    // Keep track of the noSuchMethod holders for each possible
    // receiver type.
    Map<ClassElement, Set<ClassElement>> noSuchMethodHolders =
        new Map<ClassElement, Set<ClassElement>>();
    Set<ClassElement> noSuchMethodHoldersFor(DartType type) {
      ClassElement element = type.element;
      Set<ClassElement> result = noSuchMethodHolders[element];
      if (result == null) {
        // For now, we check the entire world to see if an object of
        // the given type may have a user-defined noSuchMethod
        // implementation. We could do better by only looking at
        // instantiated (or otherwise needed) classes.
        result = compiler.world.findNoSuchMethodHolders(type);
        noSuchMethodHolders[element] = result;
      }
      return result;
    }

    js.Expression generateMethod(String jsName, Selector selector) {
=======
    jsAst.Expression generateMethod(String jsName, Selector selector) {
>>>>>>> 0f8df99a
      // Values match JSInvocationMirror in js-helper library.
      int type = selector.invocationMirrorKind;
      String methodName = selector.invocationMirrorMemberName;
      List<js.Parameter> parameters = <js.Parameter>[];
      CodeBuffer args = new CodeBuffer();
      for (int i = 0; i < selector.argumentCount; i++) {
        parameters.add(new js.Parameter('\$$i'));
      }

      List<js.Expression> argNames =
          selector.getOrderedNamedArguments().map((SourceString name) =>
              js.string(name.slowToString())).toList();

      String internalName = namer.invocationMirrorInternalName(selector);

      String createInvocationMirror = namer.getName(
          compiler.createInvocationMirrorElement);

<<<<<<< HEAD
      js.Expression expression =
          new js.This()
          .dot(noSuchMethodName)
          .callWith(
              <js.Expression>[
                  new js.VariableUse(namer.CURRENT_ISOLATE)
                  .dot(createInvocationMirror)
                  .callWith(
                      <js.Expression>[
                          js.string(methodName),
                          js.string(internalName),
                          new js.LiteralNumber('$type'),
                          new js.ArrayInitializer.from(
                              parameters.map((param) => js.use(param.name))
                                        .toList()),
                          new js.ArrayInitializer.from(argNames)])]);
      js.Expression function =
          new js.Fun(parameters,
              new js.Block(<js.Statement>[new js.Return(expression)]));
      return function;
=======
      jsAst.Expression expression = js['this.$noSuchMethodName'](
          js[namer.CURRENT_ISOLATE][createInvocationMirror]([
              js.string(methodName),
              js.string(internalName),
              type,
              new jsAst.ArrayInitializer.from(
                  parameters.map((param) => js[param.name]).toList()),
              new jsAst.ArrayInitializer.from(argNames)]));
      return js.fun(parameters, js.return_(expression));
>>>>>>> 0f8df99a
    }

    void addNoSuchMethodHandlers(SourceString ignore, Set<Selector> selectors) {
      // Cache the object class and type.
      ClassElement objectClass = compiler.objectClass;
      DartType objectType = objectClass.computeType(compiler);

      for (Selector selector in selectors) {
        // Introduce a helper function that determines if the given
        // class has a member that matches the current name and
        // selector (grabbed from the scope).
        bool hasMatchingMember(ClassElement holder) {
          Element element = holder.lookupMember(selector.name);
          if (element == null) return false;

          // TODO(kasperl): Consider folding this logic into the
          // Selector.applies() method.
          if (element is AbstractFieldElement) {
            AbstractFieldElement field = element;
            if (selector.isGetter()) {
              return field.getter != null;
            } else if (selector.isSetter()) {
              return field.setter != null;
            } else {
              return false;
            }
          } else if (element is VariableElement) {
            if (selector.isSetter() && element.modifiers.isFinalOrConst()) {
              return false;
            }
          }
          return selector.applies(element, compiler);
        }

        // If the selector is typed, we check to see if that type may
        // have a user-defined noSuchMethod implementation. If not, we
        // skip the selector altogether.
        ClassElement receiverClass = objectClass;
        if (selector is TypedSelector) {
          TypedSelector typedSelector = selector;
          DartType receiverType = typedSelector.receiverType;
          receiverClass = receiverType.element;
        }

        // If the receiver class is guaranteed to have a member that
        // matches what we're looking for, there's no need to
        // introduce a noSuchMethod handler. It will never be called.
        //
        // As an example, consider this class hierarchy:
        //
        //                   A    <-- noSuchMethod
        //                  / \
        //                 C   B  <-- foo
        //
        // If we know we're calling foo on an object of type B we
        // don't have to worry about the noSuchMethod method in A
        // because objects of type B implement foo. On the other hand,
        // if we end up calling foo on something of type C we have to
        // add a handler for it.
        if (hasMatchingMember(receiverClass)) continue;

        // If the holders of all user-defined noSuchMethod
        // implementations that might be applicable to the receiver
        // type have a matching member for the current name and
        // selector, we avoid introducing a noSuchMethod handler.
        //
        // As an example, consider this class hierarchy:
        //
        //                       A    <-- foo
        //                      / \
        //   noSuchMethod -->  B   C  <-- bar
        //                     |   |
        //                     C   D  <-- noSuchMethod
        //
        // When calling foo on an object of type A, we know that the
        // implementations of noSuchMethod are in the classes B and D
        // that also (indirectly) implement foo, so we do not need a
        // handler for it.
        //
        // If we're calling bar on an object of type D, we don't need
        // the handler either because all objects of type D implement
        // bar through inheritance.
        //
        // If we're calling bar on an object of type A we do need the
        // handler because we may have to call B.noSuchMethod since B
        // does not implement bar.
        Iterable<ClassElement> holders =
            compiler.world.locateNoSuchMethodHolders(selector);
        if (holders.every(hasMatchingMember)) continue;
        String jsName = namer.invocationMirrorInternalName(selector);
        if (!addedJsNames.contains(jsName)) {
          js.Expression method = generateMethod(jsName, selector);
          defineStub(jsName, method);
          addedJsNames.add(jsName);
        }
      }
    }

    compiler.codegenWorld.invokedNames.forEach(addNoSuchMethodHandlers);
    compiler.codegenWorld.invokedGetters.forEach(addNoSuchMethodHandlers);
    compiler.codegenWorld.invokedSetters.forEach(addNoSuchMethodHandlers);
  }

  String buildIsolateSetup(CodeBuffer buffer,
                           Element appMain,
                           Element isolateMain) {
    String mainAccess = "${namer.isolateAccess(appMain)}";
    String currentIsolate = "${namer.CURRENT_ISOLATE}";
    // Since we pass the closurized version of the main method to
    // the isolate method, we must make sure that it exists.
    if (!compiler.codegenWorld.staticFunctionsNeedingGetter.contains(appMain)) {
      Selector selector = new Selector.callClosure(0);
      String invocationName = namer.invocationName(selector);
      buffer.add("$mainAccess.$invocationName = $mainAccess$N");
    }
    return "${namer.isolateAccess(isolateMain)}($mainAccess)";
  }

  emitMain(CodeBuffer buffer) {
    if (compiler.isMockCompilation) return;
    Element main = compiler.mainApp.find(Compiler.MAIN);
    String mainCall = null;
    if (compiler.hasIsolateSupport()) {
      Element isolateMain =
        compiler.isolateHelperLibrary.find(Compiler.START_ROOT_ISOLATE);
      mainCall = buildIsolateSetup(buffer, main, isolateMain);
    } else {
      mainCall = '${namer.isolateAccess(main)}()';
    }
    addComment('BEGIN invoke [main].', buffer);
    buffer.add("""
if (typeof document !== 'undefined' && document.readyState !== 'complete') {
  document.addEventListener('readystatechange', function () {
    if (document.readyState == 'complete') {
      if (typeof dartMainRunner === 'function') {
        dartMainRunner(function() { ${mainCall}; });
      } else {
        ${mainCall};
      }
    }
  }, false);
} else {
  if (typeof dartMainRunner === 'function') {
    dartMainRunner(function() { ${mainCall}; });
  } else {
    ${mainCall};
  }
}
""");
    addComment('END invoke [main].', buffer);
  }

  void emitGetInterceptorMethod(CodeBuffer buffer,
                                String objectName,
                                String key,
                                Collection<ClassElement> classes) {
    js.Statement buildReturnInterceptor(ClassElement cls) {
      return js.return_(js.fieldAccess(js.use(namer.isolateAccess(cls)),
                                       'prototype'));
    }

<<<<<<< HEAD
    js.VariableUse receiver = js.use('receiver');
    JavaScriptBackend backend = compiler.backend;

=======
    jsAst.VariableUse receiver = js['receiver'];
>>>>>>> 0f8df99a
    /**
     * Build a JavaScrit AST node for doing a type check on
     * [cls]. [cls] must be an interceptor class.
     */
    js.Statement buildInterceptorCheck(ClassElement cls) {
      js.Expression condition;
      assert(backend.isInterceptorClass(cls));
      if (cls == backend.jsBoolClass) {
        condition = js.equals(js.typeOf(receiver), js.string('boolean'));
      } else if (cls == backend.jsIntClass ||
                 cls == backend.jsDoubleClass ||
                 cls == backend.jsNumberClass) {
        throw 'internal error';
      } else if (cls == backend.jsArrayClass) {
        condition = js.equals(js.fieldAccess(receiver, 'constructor'),
                              js.use('Array'));
      } else if (cls == backend.jsStringClass) {
        condition = js.equals(js.typeOf(receiver), js.string('string'));
      } else if (cls == backend.jsNullClass) {
        condition = js.equals(receiver, new js.LiteralNull());
      } else if (cls == backend.jsFunctionClass) {
        condition = js.equals(js.typeOf(receiver), js.string('function'));
      } else {
        throw 'internal error';
      }
      return js.if_(condition, buildReturnInterceptor(cls));
    }

    bool hasArray = false;
    bool hasBool = false;
    bool hasDouble = false;
    bool hasFunction = false;
    bool hasInt = false;
    bool hasNull = false;
    bool hasNumber = false;
    bool hasString = false;
    for (ClassElement cls in classes) {
      if (cls == backend.jsArrayClass) hasArray = true;
      else if (cls == backend.jsBoolClass) hasBool = true;
      else if (cls == backend.jsDoubleClass) hasDouble = true;
      else if (cls == backend.jsFunctionClass) hasFunction = true;
      else if (cls == backend.jsIntClass) hasInt = true;
      else if (cls == backend.jsNullClass) hasNull = true;
      else if (cls == backend.jsNumberClass) hasNumber = true;
      else if (cls == backend.jsStringClass) hasString = true;
      else throw 'Internal error: $cls';
    }
    if (hasDouble) {
      assert(!hasNumber);
      hasNumber = true;
    }
    if (hasInt) hasNumber = true;

    js.Block block = new js.Block.empty();

    if (hasNumber) {
      js.Statement whenNumber;

      /// Note: there are two number classes in play: Dart's [num],
      /// and JavaScript's Number (typeof receiver == 'number').  This
      /// is the fallback used when we have determined that receiver
      /// is a JavaScript Number.
      js.Return returnNumberClass = buildReturnInterceptor(
          hasDouble ? backend.jsDoubleClass : backend.jsNumberClass);

      if (hasInt) {
        js.Expression isInt =
            js.equals(js.call(js.fieldAccess(js.use('Math'), 'floor'),
                              [receiver]),
                      receiver);
        (whenNumber = js.emptyBlock()).statements
          ..add(js.if_(isInt, buildReturnInterceptor(backend.jsIntClass)))
          ..add(returnNumberClass);
      } else {
        whenNumber = returnNumberClass;
      }
      block.statements.add(
          js.if_(js.equals(js.typeOf(receiver), js.string('number')),
                 whenNumber));
    }

    if (hasString) {
      block.statements.add(buildInterceptorCheck(backend.jsStringClass));
    }
    if (hasNull) {
      block.statements.add(buildInterceptorCheck(backend.jsNullClass));
    } else {
      // Returning "undefined" here will provoke a JavaScript
      // TypeError which is later identified as a null-error by
      // [unwrapException] in js_helper.dart.
      block.statements.add(js.if_(js.equals(receiver, new js.LiteralNull()),
                                  js.return_(js.undefined())));
    }
    if (hasFunction) {
      block.statements.add(buildInterceptorCheck(backend.jsFunctionClass));
    }
    if (hasBool) {
      block.statements.add(buildInterceptorCheck(backend.jsBoolClass));
    }
    // TODO(ahe): It might be faster to check for Array before
    // function and bool.
    if (hasArray) {
      block.statements.add(buildInterceptorCheck(backend.jsArrayClass));
    }
    block.statements.add(js.return_(js.fieldAccess(js.use(objectName),
                                                   'prototype')));

    js.PropertyAccess name = js.fieldAccess(js.use(isolateProperties), key);
    buffer.add(js.prettyPrint(js.assign(name, js.fun(['receiver'], block)),
                              compiler));
    buffer.add(N);
  }

  /**
   * Emit all versions of the [:getInterceptor:] method.
   */
  void emitGetInterceptorMethods(CodeBuffer buffer) {
    // If no class needs to be intercepted, just return.
    if (backend.objectInterceptorClass == null) return;
    String objectName = namer.isolateAccess(backend.objectInterceptorClass);
    var specializedGetInterceptors = backend.specializedGetInterceptors;
    for (String name in specializedGetInterceptors.keys.toList()..sort()) {
      Collection<ClassElement> classes = specializedGetInterceptors[name];
      emitGetInterceptorMethod(buffer, objectName, name, classes);
    }
  }

  void computeNeededClasses() {
    instantiatedClasses =
        compiler.codegenWorld.instantiatedClasses.where(computeClassFilter())
            .toSet();
    neededClasses = new Set<ClassElement>.from(instantiatedClasses);
    for (ClassElement element in instantiatedClasses) {
      for (ClassElement superclass = element.superclass;
          superclass != null;
          superclass = superclass.superclass) {
        if (neededClasses.contains(superclass)) break;
        neededClasses.add(superclass);
      }
    }
  }

  int _compareSelectors(Selector selector1, Selector selector2) {
    int comparison = _compareSelectorNames(selector1, selector2);
    if (comparison != 0) return comparison;

    Set<ClassElement> classes1 = backend.getInterceptedClassesOn(selector1);
    Set<ClassElement> classes2 = backend.getInterceptedClassesOn(selector2);
    if (classes1.length != classes2.length) {
      return classes1.length - classes2.length;
    }
    String getInterceptor1 =
        namer.getInterceptorName(backend.getInterceptorMethod, classes1);
    String getInterceptor2 =
        namer.getInterceptorName(backend.getInterceptorMethod, classes2);
    return Comparable.compare(getInterceptor1, getInterceptor2);
  }

  // Optimize performance critical one shot interceptors.
  jsAst.Statement tryOptimizeOneShotInterceptor(Selector selector,
                                                Set<ClassElement> classes) {
    jsAst.Expression isNumber(String variable) {
      return js[variable].typeof.equals(js.string('number'));
    }

    jsAst.Expression isNotObject(String variable) {
      return js[variable].typeof.equals(js.string('object')).not;
    }

    jsAst.Expression isInt(String variable) {
      jsAst.Expression receiver = js[variable];
      return isNumber(variable).binary('&&',
          js['Math']['floor'](receiver).equals(receiver));
    }
    
    jsAst.Expression tripleShiftZero(jsAst.Expression receiver) {
      return receiver.binary('>>>', js.toExpression(0));
    }

    if (selector.isOperator()) {
      String name = selector.name.stringValue;
      if (name == '==') {
        // Unfolds to:
        // [: if (receiver == null) return a0 == null;
        //    if (typeof receiver != 'object') {
        //      return a0 != null && receiver === a0;
        //    }
        // :].
        List<jsAst.Statement> body = <jsAst.Statement>[];
        body.add(js.if_(js['receiver'].equals(new jsAst.LiteralNull()),
                        js.return_(js['a0'].equals(new jsAst.LiteralNull()))));
        body.add(js.if_(
            isNotObject('receiver'),
            js.return_(js['a0'].equals(new jsAst.LiteralNull()).not.binary(
                '&&', js['receiver'].strictEquals(js['a0'])))));
        return new jsAst.Block(body);
      }
      if (!classes.contains(backend.jsIntClass)
          && !classes.contains(backend.jsNumberClass)
          && !classes.contains(backend.jsDoubleClass)) {
        return null;
      }
      if (selector.argumentCount == 1) {
        // The following operators do not map to a JavaScript
        // operator.
        if (name != '~/' && name != '<<' && name != '%' && name != '>>') {
          jsAst.Expression result = js['receiver'].binary(name, js['a0']);
          if (name == '&' || name == '|' || name == '^') {
            result = tripleShiftZero(result);
          }
          // Unfolds to:
          // [: if (typeof receiver == "number" && typeof a0 == "number")
          //      return receiver op a0;
          // :].
          return js.if_(
              isNumber('receiver').binary('&&', isNumber('a0')),
              js.return_(result));
        }
      } else if (name == 'unary-') {
        // operator~ does not map to a JavaScript operator.
        // Unfolds to:
        // [: if (typeof receiver == "number") return -receiver:].
        return js.if_(
            isNumber('receiver'),
            js.return_(new jsAst.Prefix('-', js['receiver'])));
      } else {
        assert(name == '~');
        return js.if_(
            isInt('receiver'),
            js.return_(
                tripleShiftZero(new jsAst.Prefix(name, js['receiver']))));
      }
    } else if (selector.isIndex() || selector.isIndexSet()) {
      // For an index operation, this code generates:
      //
      // [: if (receiver.constructor == Array || typeof receiver == "string") {
      //      if (a0 >>> 0 === a0 && a0 < receiver.length) {
      //        return receiver[a0];
      //      }
      //    }
      // :]
      //
      // For an index set operation, this code generates:
      //
      // [: if (receiver.constructor == Array && !receiver.immutable$list) {
      //      if (a0 >>> 0 === a0 && a0 < receiver.length) {
      //        return receiver[a0] = a1;
      //      }
      //    }
      // :]
      bool containsArray = classes.contains(backend.jsArrayClass);
      bool containsString = classes.contains(backend.jsStringClass);
      // The index set operator requires a check on its set value in
      // checked mode, so we don't optimize the interceptor if the
      // compiler has type assertions enabled.
      if (selector.isIndexSet()
          && (compiler.enableTypeAssertions || !containsArray)) {
        return null;
      }
      if (!containsArray && !containsString) {
        return null;
      }
      jsAst.Expression receiver = js['receiver'];
      jsAst.Expression arg0 = js['a0'];
      jsAst.Expression isIntAndAboveZero =
          arg0.binary('>>>', js.toExpression(0)).strictEquals(arg0);
      jsAst.Expression belowLength = arg0.binary('<', receiver['length']);
      jsAst.Expression arrayCheck = receiver['constructor'].equals('Array');

      if (selector.isIndex()) {
        jsAst.Expression stringCheck =
            receiver.typeof.equals(js.string('string'));
        jsAst.Expression typeCheck;
        if (containsArray) {
          if (containsString) {
            typeCheck = arrayCheck.binary('||', stringCheck);
          } else {
            typeCheck = arrayCheck;
          }
        } else {
          assert(containsString);
          typeCheck = stringCheck;
        }

        return js.if_(typeCheck,
                      js.if_(isIntAndAboveZero.binary('&&', belowLength),
                             js.return_(receiver[arg0])));
      } else {
        jsAst.Expression isImmutableArray = arrayCheck.binary(
            '&&', receiver[r'immutable$list'].not);
        return js.if_(isImmutableArray.binary(
                      '&&', isIntAndAboveZero.binary('&&', belowLength)),
                      js.return_(receiver[arg0].assign(js['a1'])));
      }
    }
    return null;
  }

  void emitOneShotInterceptors(CodeBuffer buffer) {
    List<String> names = backend.oneShotInterceptors.keys.toList();
    names.sort();
    for (String name in names) {
      Selector selector = backend.oneShotInterceptors[name];
      Set<ClassElement> classes =
          backend.getInterceptedClassesOn(selector);
      String getInterceptorName =
          namer.getInterceptorName(backend.getInterceptorMethod, classes);

      List<js.Parameter> parameters = <js.Parameter>[];
      List<js.Expression> arguments = <js.Expression>[];
      parameters.add(new js.Parameter('receiver'));
      arguments.add(js.use('receiver'));

      if (selector.isSetter()) {
        parameters.add(new js.Parameter('value'));
        arguments.add(js.use('value'));
      } else {
        for (int i = 0; i < selector.argumentCount; i++) {
          String argName = 'a$i';
          parameters.add(new js.Parameter(argName));
          arguments.add(js.use(argName));
        }
      }

      List<jsAst.Statement> body = <jsAst.Statement>[];
      jsAst.Statement optimizedPath =
          tryOptimizeOneShotInterceptor(selector, classes);
      if (optimizedPath != null) {
        body.add(optimizedPath);
      }

      String invocationName = backend.namer.invocationName(selector);
<<<<<<< HEAD
      js.Fun function =
          new js.Fun(parameters,
              js.block1(js.return_(
                        js.use(isolateProperties)
                            .dot(getInterceptorName)
                            .callWith([js.use('receiver')])
                            .dot(invocationName)
                            .callWith(arguments))));

      js.PropertyAccess property =
          js.fieldAccess(js.use(isolateProperties), oneShotInterceptorName);

      buffer.add(js.prettyPrint(js.assign(property, function), compiler));
=======
      body.add(js.return_(
          js[isolateProperties][getInterceptorName]('receiver')[invocationName](
              arguments)));

      jsAst.Fun function = js.fun(parameters, body);

      jsAst.PropertyAccess property =
          js[isolateProperties][name];

      buffer.add(jsAst.prettyPrint(property.assign(function), compiler));
>>>>>>> 0f8df99a
      buffer.add(N);
    }
  }

<<<<<<< HEAD
=======
  void emitInitFunction(CodeBuffer buffer) {
    jsAst.Fun fun = js.fun([], [
      js['$isolateProperties = {}'],
    ]
    ..addAll(buildDefineClassAndFinishClassFunctionsIfNecessary())
    ..addAll(buildLazyInitializerFunctionIfNecessary())
    ..addAll(buildFinishIsolateConstructor())
    );
    jsAst.FunctionDeclaration decl = new jsAst.FunctionDeclaration(
        new jsAst.VariableDeclaration('init'), fun);
    buffer.add(jsAst.prettyPrint(decl, compiler).getText());
  }

>>>>>>> 0f8df99a
  String assembleProgram() {
    measure(() {
      computeNeededClasses();

      mainBuffer.add(GENERATED_BY);
      addComment(HOOKS_API_USAGE, mainBuffer);
      mainBuffer.add('function ${namer.isolateName}()$_{}\n');
      mainBuffer.add('init()$N$n');
      // Shorten the code by using "$$" as temporary.
      classesCollector = r"$$";
      mainBuffer.add('var $classesCollector$_=$_{}$N');
      // Shorten the code by using [namer.CURRENT_ISOLATE] as temporary.
      isolateProperties = namer.CURRENT_ISOLATE;
      mainBuffer.add(
          'var $isolateProperties$_=$_$isolatePropertiesName$N');
      emitClasses(mainBuffer);
      mainBuffer.add(boundClosureBuffer);
      // Clear the buffer, so that we can reuse it for the native classes.
      boundClosureBuffer.clear();
      emitStaticFunctions(mainBuffer);
      emitStaticFunctionGetters(mainBuffer);
      // We need to finish the classes before we construct compile time
      // constants.
      emitFinishClassesInvocationIfNecessary(mainBuffer);
      emitRuntimeClassesAndTests(mainBuffer);
      emitCompileTimeConstants(mainBuffer);
      // Static field initializations require the classes and compile-time
      // constants to be set up.
      emitStaticNonFinalFieldInitializations(mainBuffer);
      emitOneShotInterceptors(mainBuffer);
      emitGetInterceptorMethods(mainBuffer);
      emitLazilyInitializedStaticFields(mainBuffer);

      isolateProperties = isolatePropertiesName;
      // The following code should not use the short-hand for the
      // initialStatics.
      mainBuffer.add('var ${namer.CURRENT_ISOLATE}$_=${_}null$N');
      if (!boundClosureBuffer.isEmpty) {
        mainBuffer.add(boundClosureBuffer);
        emitFinishClassesInvocationIfNecessary(mainBuffer);
      }
      // After this assignment we will produce invalid JavaScript code if we use
      // the classesCollector variable.
      classesCollector = 'classesCollector should not be used from now on';

      emitFinishIsolateConstructorInvocation(mainBuffer);
      mainBuffer.add('var ${namer.CURRENT_ISOLATE}$_='
                     '${_}new ${namer.isolateName}()$N');

      nativeEmitter.assembleCode(mainBuffer);
      emitMain(mainBuffer);
      mainBuffer.add('function init()$_{\n');
      mainBuffer.add('$isolateProperties$_=$_{}$N');
      addDefineClassAndFinishClassFunctionsIfNecessary(mainBuffer);
      addLazyInitializerFunctionIfNecessary(mainBuffer);
      emitFinishIsolateConstructor(mainBuffer);
      mainBuffer.add('}\n');
      compiler.assembledCode = mainBuffer.getText();
      outputSourceMap(mainBuffer, compiler.assembledCode, '');

      emitDeferredCode(deferredBuffer);

    });
    return compiler.assembledCode;
  }

  CodeBuffer bufferForElement(Element element, CodeBuffer eagerBuffer) {
    if (!isDeferred(element)) return eagerBuffer;
    emitDeferredPreambleWhenEmpty(deferredBuffer);
    return deferredBuffer;
  }

  void emitDeferredCode(CodeBuffer buffer) {
    if (buffer.isEmpty) return;

    if (needsDefineClass) {
      buffer.add('$finishClassesName(\$\$,'
                 '$_${namer.CURRENT_ISOLATE},'
                 '$_$isolatePropertiesName)$N');
      // Reset the map.
      buffer.add("\$\$$_=$_{}$N");
    }

    buffer.add('${namer.CURRENT_ISOLATE}$_=${_}old${namer.CURRENT_ISOLATE}$N');

    String code = buffer.getText();
    compiler.outputProvider('part', 'js')
      ..add(code)
      ..close();
    outputSourceMap(buffer, compiler.assembledCode, 'part');
  }

  void emitDeferredPreambleWhenEmpty(CodeBuffer buffer) {
    if (!buffer.isEmpty) return;
    final classesCollector = r"$$";

    buffer.add('$classesCollector$_=$_{}$N');
    buffer.add('var old${namer.CURRENT_ISOLATE}$_='
               '$_${namer.CURRENT_ISOLATE}$N');

    // TODO(ahe): This defines a lot of properties on the
    // Isolate.prototype object.  We know this will turn it into a
    // slow object in V8, so instead we should do something similar to
    // Isolate.$finishIsolateConstructor.
    buffer.add('${namer.CURRENT_ISOLATE}$_='
               '$_${namer.isolateName}.prototype$N$n');
  }

  String buildSourceMap(CodeBuffer buffer, SourceFile compiledFile) {
    SourceMapBuilder sourceMapBuilder = new SourceMapBuilder();
    buffer.forEachSourceLocation(sourceMapBuilder.addMapping);
    return sourceMapBuilder.build(compiledFile);
  }

  void outputSourceMap(CodeBuffer buffer, String code, String name) {
    if (!generateSourceMap) return;
    SourceFile compiledFile = new SourceFile(null, compiler.assembledCode);
    String sourceMap = buildSourceMap(mainBuffer, compiledFile);
    compiler.outputProvider(name, 'js.map')
        ..add(sourceMap)
        ..close();
  }

  bool isDeferred(Element element) {
    return compiler.deferredLoadTask.isDeferred(element);
  }

  // TODO(ahe): Remove this when deferred loading is fully implemented.
  void warnNotImplemented(Element element, String message) {
    compiler.reportMessage(compiler.spanFromSpannable(element),
                           MessageKind.GENERIC.error({'text': message}),
                           api.Diagnostic.WARNING);
  }
}

const String GENERATED_BY = """
// Generated by dart2js, the Dart to JavaScript compiler.
""";
const String HOOKS_API_USAGE = """
// The code supports the following hooks:
// dartPrint(message)   - if this function is defined it is called
//                        instead of the Dart [print] method.
// dartMainRunner(main) - if this function is defined, the Dart [main]
//                        method will not be invoked directly.
//                        Instead, a closure that will invoke [main] is
//                        passed to [dartMainRunner].
""";<|MERGE_RESOLUTION|>--- conflicted
+++ resolved
@@ -27,20 +27,22 @@
 /**
  * A convenient type alias for some functions that emit keyed values.
  */
-typedef void DefineStubFunction(String invocationName, js.Expression value);
+typedef void DefineStubFunction(String invocationName, jsAst.Expression value);
 
 /**
  * A data structure for collecting fragments of a class definition.
  */
 class ClassBuilder {
-  final List<js.Property> properties = <js.Property>[];
+  final List<jsAst.Property> properties = <jsAst.Property>[];
 
   // Has the same signature as [DefineStubFunction].
-  void addProperty(String name, js.Expression value) {
-    properties.add(new js.Property(js.string(name), value));
-  }
-
-  js.Expression toObjectInitializer() => new js.ObjectInitializer(properties);
+  void addProperty(String name, jsAst.Expression value) {
+    properties.add(new jsAst.Property(js.string(name), value));
+  }
+
+  jsAst.Expression toObjectInitializer() {
+    return new jsAst.ObjectInitializer(properties);
+  }
 }
 
 /**
@@ -133,11 +135,11 @@
     });
   }
 
-  js.Expression constantReference(Constant value) {
+  jsAst.Expression constantReference(Constant value) {
     return constantEmitter.reference(value);
   }
 
-  js.Expression constantInitializerExpression(Constant value) {
+  jsAst.Expression constantInitializerExpression(Constant value) {
     return constantEmitter.initializationExpression(value);
   }
 
@@ -181,40 +183,6 @@
   String needsSetterCode(String variable) => '($variable & 2) == 0';
   String isRenaming(String variable) => '($variable & $RENAMING_FLAG) != 0';
 
-<<<<<<< HEAD
-  String get generateAccessorFunction {
-    return """
-function generateAccessor(field, prototype) {
-  var len = field.length;
-  var lastCharCode = field.charCodeAt(len - 1);
-  var needsAccessor = (lastCharCode & $SUFFIX_MASK) >= $FIRST_SUFFIX_CODE;
-  if (needsAccessor) {
-    var needsGetter = ${needsGetterCode('lastCharCode')};
-    var needsSetter = ${needsSetterCode('lastCharCode')};
-    var renaming = ${isRenaming('lastCharCode')};
-    var accessorName = field = field.substring(0, len - 1);
-    if (renaming) {
-      var divider = field.indexOf(":");
-      accessorName = field.substring(0, divider);
-      field = field.substring(divider + 1);
-    }
-    if (needsGetter) {
-      var getterString = "return this." + field + ";";
-      prototype["${namer.getterPrefix}" + accessorName] =
-          new Function(getterString);
-    }
-    if (needsSetter) {
-      var setterString = "this." + field + " = v;";
-      prototype["${namer.setterPrefix}" + accessorName] =
-          new Function("v", setterString);
-    }
-  }
-  return field;
-}""";
-  }
-
-  String get defineClassFunction {
-=======
   jsAst.FunctionDeclaration get generateAccessorFunction {
     // function generateAccessor(field, prototype) {
     jsAst.Fun fun = js.fun(['field', 'prototype'], [
@@ -264,7 +232,6 @@
   }
 
   jsAst.Fun get defineClassFunction {
->>>>>>> 0f8df99a
     // First the class name, then the field names in an array and the members
     // (inside an Object literal).
     // The caller can also pass in the constructor as a function if needed.
@@ -278,31 +245,6 @@
     //   this.x = t - v;
     //  },
     // });
-<<<<<<< HEAD
-    return """
-function(cls, fields, prototype) {
-  var constructor;
-  if (typeof fields == 'function') {
-    constructor = fields;
-  } else {
-    var str = "function " + cls + "(";
-    var body = "";
-    for (var i = 0; i < fields.length; i++) {
-      if (i != 0) str += ", ";
-      var field = fields[i];
-      field = generateAccessor(field, prototype);
-      str += field;
-      body += "this." + field + " = " + field + ";\\n";
-    }
-    str += ") {" + body + "}\\n";
-    str += "return " + cls + ";";
-    constructor = new Function(str)();
-  }
-  constructor.prototype = prototype;
-  constructor.builtin\$cls = cls;
-  return constructor;
-}""";
-=======
 
     // function(cls, fields, prototype) {
     return js.fun(['cls', 'fields', 'prototype'], [
@@ -337,11 +279,10 @@
       // return constructor;
       js.return_('constructor')
     ]);
->>>>>>> 0f8df99a
   }
 
   /** Needs defineClass to be defined. */
-  String get protoSupportCheck {
+  List buildProtoSupportCheck() {
     // On Firefox and Webkit browsers we can manipulate the __proto__
     // directly. Opera claims to have __proto__ support, but it is buggy.
     // So we have to do more checks.
@@ -350,23 +291,6 @@
     // If the browser does not support __proto__ we need to instantiate an
     // object with the correct (internal) prototype set up correctly, and then
     // copy the members.
-<<<<<<< HEAD
-
-    return '''
-var $supportsProtoName = false;
-var tmp = $defineClassName('c', ['f?'], {}).prototype;
-if (tmp.__proto__) {
-  tmp.__proto__ = {};
-  if (typeof tmp.get\$f !== 'undefined') $supportsProtoName = true;
-}
-''';
-  }
-
-  String get finishClassesFunction {
-    // 'defineClass' does not require the classes to be constructed in order.
-    // Classes are initially just stored in the 'pendingClasses' field.
-    // 'finishClasses' takes all pending classes and sets up the prototype.
-=======
     // TODO(8541): Remove this work around.
 
     return [
@@ -386,7 +310,6 @@
     // Class descriptions are collected in a JS object.
     // 'finishClasses' takes all collected descriptions and sets up
     // the prototype.
->>>>>>> 0f8df99a
     // Once set up, the constructors prototype field satisfy:
     //  - it contains all (local) members.
     //  - its internal prototype (__proto__) points to the superclass'
@@ -396,66 +319,6 @@
     // For engines where we have access to the '__proto__' we can manipulate
     // the object literal directly. For other engines we have to create a new
     // object and copy over the members.
-<<<<<<< HEAD
-    return '''
-function(collectedClasses) {
-  var hasOwnProperty = Object.prototype.hasOwnProperty;
-  for (var cls in collectedClasses) {
-    if (hasOwnProperty.call(collectedClasses, cls)) {
-      var desc = collectedClasses[cls];
-'''/* The 'fields' are either a constructor function or a string encoding
-      fields, constructor and superclass.  Get the superclass and the fields
-      in the format Super;field1,field2 from the null-string property on the
-      descriptor. */'''
-      var fields = desc[''], supr;
-      if (typeof fields == 'string') {
-        var s = fields.split(';'); supr = s[0];
-        fields = s[1] == '' ? [] : s[1].split(',');
-      } else {
-        supr = desc['super'];
-      }
-      $isolatePropertiesName[cls] = $defineClassName(cls, fields, desc);
-      if (supr) $pendingClassesName[cls] = supr;
-    }
-  }
-  var pendingClasses = $pendingClassesName;
-'''/* FinishClasses can be called multiple times. This means that we need to
-      clear the pendingClasses property. */'''
-  $pendingClassesName = {};
-  var finishedClasses = {};
-  function finishClass(cls) {
-'''/* Opera does not support 'getOwnPropertyNames'. Therefore we use
-      hasOwnProperty instead. */'''
-    var hasOwnProperty = Object.prototype.hasOwnProperty;
-    if (hasOwnProperty.call(finishedClasses, cls)) return;
-    finishedClasses[cls] = true;
-    var superclass = pendingClasses[cls];
-'''/* The superclass is only false (empty string) for Dart's Object class. */'''
-    if (!superclass) return;
-    finishClass(superclass);
-    var constructor = $isolatePropertiesName[cls];
-    var superConstructor = $isolatePropertiesName[superclass];
-    var prototype = constructor.prototype;
-    if ($supportsProtoName) {
-      prototype.__proto__ = superConstructor.prototype;
-      prototype.constructor = constructor;
-    } else {
-      function tmp() {};
-      tmp.prototype = superConstructor.prototype;
-      var newPrototype = new tmp();
-      constructor.prototype = newPrototype;
-      newPrototype.constructor = constructor;
-      for (var member in prototype) {
-        if (!member) continue;  '''/* Short version of: if (member == '') */'''
-        if (hasOwnProperty.call(prototype, member)) {
-          newPrototype[member] = prototype[member];
-        }
-      }
-    }
-  }
-  for (var cls in pendingClasses) finishClass(cls);
-}''';
-=======
 
     // function(collectedClasses,
     //          isolateProperties,
@@ -571,10 +434,9 @@
     return new jsAst.FunctionDeclaration(
         new jsAst.VariableDeclaration('finishClass'),
         fun);
->>>>>>> 0f8df99a
-  }
-
-  String get finishIsolateConstructorFunction {
+  }
+
+  jsAst.Fun get finishIsolateConstructorFunction {
     String isolate = namer.isolateName;
     // We replace the old Isolate function with a new one that initializes
     // all its field with the initial (and often final) value of all globals.
@@ -596,34 +458,6 @@
     //
     // We also copy over old values like the prototype, and the
     // isolateProperties themselves.
-<<<<<<< HEAD
-    return """function(oldIsolate) {
-  var isolateProperties = oldIsolate.${namer.isolatePropertiesName};
-  var isolatePrototype = oldIsolate.prototype;
-  var str = "{\\n";
-  str += "var properties = $isolate.${namer.isolatePropertiesName};\\n";
-  for (var staticName in isolateProperties) {
-    if (Object.prototype.hasOwnProperty.call(isolateProperties, staticName)) {
-      str += "this." + staticName + "= properties." + staticName + ";\\n";
-    }
-  }
-  str += "}\\n";
-  var newIsolate = new Function(str);
-  newIsolate.prototype = isolatePrototype;
-  isolatePrototype.constructor = newIsolate;
-  newIsolate.${namer.isolatePropertiesName} = isolateProperties;
-  return newIsolate;
-}""";
-  }
-
-  String get lazyInitializerFunction {
-    String isolate = namer.CURRENT_ISOLATE;
-    return """
-function(prototype, staticName, fieldName, getterName, lazyValue) {
-  var getter = new Function("{ return $isolate." + fieldName + ";}");
-$lazyInitializerLogic
-}""";
-=======
 
     List copyFinishClasses = [];
     if (needsDefineClass) {
@@ -681,56 +515,10 @@
       js['var getter = new Function("{ return $isolate." + fieldName + ";}")'],
     ]..addAll(addLazyInitializerLogic())
     );
->>>>>>> 0f8df99a
-  }
-
-  String get lazyInitializerLogic {
+  }
+
+  List addLazyInitializerLogic() {
     String isolate = namer.CURRENT_ISOLATE;
-<<<<<<< HEAD
-    JavaScriptBackend backend = compiler.backend;
-    String cyclicThrow = namer.isolateAccess(backend.cyclicThrowHelper);
-    return """
-  var sentinelUndefined = {};
-  var sentinelInProgress = {};
-  prototype[fieldName] = sentinelUndefined;
-  prototype[getterName] = function() {
-    var result = $isolate[fieldName];
-    try {
-      if (result === sentinelUndefined) {
-        $isolate[fieldName] = sentinelInProgress;
-        try {
-          result = $isolate[fieldName] = lazyValue();
-        } finally {
-""" // Use try-finally, not try-catch/throw as it destroys the stack trace.
-"""
-          if (result === sentinelUndefined) {
-            if ($isolate[fieldName] === sentinelInProgress) {
-              $isolate[fieldName] = null;
-            }
-          }
-        }
-      } else if (result === sentinelInProgress) {
-        $cyclicThrow(staticName);
-      }
-      return result;
-    } finally {
-      $isolate[getterName] = getter;
-    }
-  };""";
-  }
-
-  void addDefineClassAndFinishClassFunctionsIfNecessary(CodeBuffer buffer) {
-    if (needsDefineClass) {
-      // Declare function called generateAccessor.  This is used in
-      // defineClassFunction (it's a local declaration in init()).
-      buffer.add("$generateAccessorFunction$N");
-      buffer.add("$generateAccessorHolder = generateAccessor$N");
-      buffer.add("$defineClassName = $defineClassFunction$N");
-      buffer.add(protoSupportCheck);
-      buffer.add("$pendingClassesName = {}$N");
-      buffer.add("$finishClassesName = $finishClassesFunction$N");
-    }
-=======
     String cyclicThrow = namer.isolateAccess(backend.getCyclicThrowHelper());
 
     return [
@@ -796,19 +584,20 @@
     ..addAll([
       js[finishClassesName].assign(finishClassesFunction)
     ]);
->>>>>>> 0f8df99a
-  }
-
-  void addLazyInitializerFunctionIfNecessary(CodeBuffer buffer) {
-    if (needsLazyInitializer) {
-      buffer.add("$lazyInitializerName = $lazyInitializerFunction$N");
-    }
-  }
-
-  void emitFinishIsolateConstructor(CodeBuffer buffer) {
-    String name = finishIsolateConstructorName;
-    String value = finishIsolateConstructorFunction;
-    buffer.add("$name = $value$N");
+  }
+
+  List buildLazyInitializerFunctionIfNecessary() {
+    if (!needsLazyInitializer) return [];
+
+    // $lazyInitializerName = $lazyInitializerFunction
+    return [js[lazyInitializerName].assign(lazyInitializerFunction)];
+  }
+
+  List buildFinishIsolateConstructor() {
+    return [
+      // $finishIsolateConstructorName = $finishIsolateConstructorFunction
+      js[finishIsolateConstructorName].assign(finishIsolateConstructorFunction)
+    ];
   }
 
   void emitFinishIsolateConstructorInvocation(CodeBuffer buffer) {
@@ -860,19 +649,19 @@
     String receiverArgumentName = r'$receiver';
 
     // The parameters that this stub takes.
-    List<js.Parameter> parametersBuffer =
-        new List<js.Parameter>.fixedLength(
+    List<jsAst.Parameter> parametersBuffer =
+        new List<jsAst.Parameter>.fixedLength(
             selector.argumentCount + extraArgumentCount);
     // The arguments that will be passed to the real method.
-    List<js.Expression> argumentsBuffer =
-        new List<js.Expression>.fixedLength(
+    List<jsAst.Expression> argumentsBuffer =
+        new List<jsAst.Expression>.fixedLength(
             parameters.parameterCount + extraArgumentCount);
 
     int count = 0;
     if (isInterceptorClass) {
       count++;
-      parametersBuffer[0] = new js.Parameter(receiverArgumentName);
-      argumentsBuffer[0] = new js.VariableUse(receiverArgumentName);
+      parametersBuffer[0] = new jsAst.Parameter(receiverArgumentName);
+      argumentsBuffer[0] = js[receiverArgumentName];
     }
 
     int indexOfLastOptionalArgumentInParameters = positionalArgumentCount - 1;
@@ -884,17 +673,17 @@
       assert(jsName != receiverArgumentName);
       int optionalParameterStart = positionalArgumentCount + extraArgumentCount;
       if (count < optionalParameterStart) {
-        parametersBuffer[count] = new js.Parameter(jsName);
-        argumentsBuffer[count] = new js.VariableUse(jsName);
+        parametersBuffer[count] = new jsAst.Parameter(jsName);
+        argumentsBuffer[count] = js[jsName];
       } else {
         int index = names.indexOf(element.name);
         if (index != -1) {
           indexOfLastOptionalArgumentInParameters = count;
           // The order of the named arguments is not the same as the
           // one in the real method (which is in Dart source order).
-          argumentsBuffer[count] = new js.VariableUse(jsName);
+          argumentsBuffer[count] = js[jsName];
           parametersBuffer[optionalParameterStart + index] =
-              new js.Parameter(jsName);
+              new jsAst.Parameter(jsName);
         // Note that [elements] may be null for a synthesized [member].
         } else if (elements != null && elements.isParameterChecked(element)) {
           argumentsBuffer[count] = constantReference(SentinelConstant.SENTINEL);
@@ -915,20 +704,16 @@
       count++;
     });
 
-    List<js.Statement> body;
+    List body;
     if (member.hasFixedBackendName()) {
       body = nativeEmitter.generateParameterStubStatements(
           member, invocationName, parametersBuffer, argumentsBuffer,
           indexOfLastOptionalArgumentInParameters);
     } else {
-      body = <js.Statement>[
-          new js.Return(
-              new js.VariableUse('this')
-                  .dot(namer.getName(member))
-                  .callWith(argumentsBuffer))];
-    }
-
-    js.Fun function = new js.Fun(parametersBuffer, new js.Block(body));
+      body = [js.return_(js['this'][namer.getName(member)](argumentsBuffer))];
+    }
+
+    jsAst.Fun function = js.fun(parametersBuffer, body);
 
     defineStub(invocationName, function);
   }
@@ -1086,12 +871,7 @@
         || member.isGenerativeConstructorBody()
         || member.isAccessor()) {
       if (member.isAbstract(compiler)) return;
-<<<<<<< HEAD
-      JavaScriptBackend backend = compiler.backend;
-      js.Expression code = backend.generatedCode[member];
-=======
       jsAst.Expression code = backend.generatedCode[member];
->>>>>>> 0f8df99a
       if (code == null) return;
       builder.addProperty(namer.getName(member), code);
       code = backend.generatedBailoutCode[member];
@@ -1152,12 +932,12 @@
         includeSuperMembers: false);
 
     void generateIsTest(Element other) {
-      js.Expression code;
+      jsAst.Expression code;
       if (compiler.objectClass == other) return;
       if (nativeEmitter.requiresNativeIsCheck(other)) {
-        code = js.fun([], js.block1(js.return_(new js.LiteralBool(true))));
+        code = js.fun([], [js.return_(true)]);
       } else {
-        code = new js.LiteralBool(true);
+        code = new jsAst.LiteralBool(true);
       }
       builder.addProperty(namer.operatorIs(other), code);
     }
@@ -1165,21 +945,20 @@
     void generateSubstitution(Element other, {bool emitNull: false}) {
       RuntimeTypeInformation rti = backend.rti;
       // TODO(karlklose): support typedefs with variables.
-      js.Expression expression;
+      jsAst.Expression expression;
       bool needsNativeCheck = nativeEmitter.requiresNativeIsCheck(other);
       if (other.kind == ElementKind.CLASS) {
         String substitution = rti.getSupertypeSubstitution(classElement, other,
             alwaysGenerateFunction: true);
         if (substitution != null) {
-          expression = new js.LiteralExpression(substitution);
+          expression = new jsAst.LiteralExpression(substitution);
         } else if (emitNull || needsNativeCheck) {
-          expression = new js.LiteralNull();
+          expression = new jsAst.LiteralNull();
         }
       }
       if (expression != null) {
         if (needsNativeCheck) {
-          expression =
-              new js.Fun([], new js.Block([new js.Return(expression)]));
+          expression = js.fun([], js.return_(expression));
         }
         builder.addProperty(namer.substitutionName(other), expression);
       }
@@ -1211,7 +990,7 @@
           ? js.equals
           : js.strictEquals;
       builder.addProperty(name, js.fun(['receiver', 'a'],
-          js.block1(js.return_(kind(js.use('receiver'), js.use('a'))))));
+          js.block(js.return_(kind(js['receiver'], js['a'])))));
     }
   }
 
@@ -1372,17 +1151,14 @@
                       ClassBuilder builder) {
     String getterName = namer.getterNameFromAccessorName(accessorName);
     builder.addProperty(getterName,
-        js.fun([], js.block1(js.return_(js.use('this').dot(fieldName)))));
+        js.fun([], js.return_(js['this'][fieldName])));
   }
 
   void generateSetter(Element member, String fieldName, String accessorName,
                       ClassBuilder builder) {
     String setterName = namer.setterNameFromAccessorName(accessorName);
     builder.addProperty(setterName,
-        js.fun(['v'],
-            js.block1(
-                new js.ExpressionStatement(
-                    js.assign(js.use('this').dot(fieldName), js.use('v'))))));
+        js.fun(['v'], js['this'][fieldName].assign('v')));
   }
 
   bool canGenerateCheckedSetter(Element member) {
@@ -1407,19 +1183,14 @@
     FunctionElement helperElement
         = backend.getCheckedModeHelper(type, typeCast: false);
     String helperName = namer.isolateAccess(helperElement);
-    List<js.Expression> arguments = <js.Expression>[js.use('v')];
+    List<jsAst.Expression> arguments = <jsAst.Expression>[js['v']];
     if (helperElement.computeSignature(compiler).parameterCount != 1) {
       arguments.add(js.string(namer.operatorIs(type.element)));
     }
 
     String setterName = namer.setterNameFromAccessorName(accessorName);
     builder.addProperty(setterName,
-        js.fun(['v'],
-            js.block1(
-                new js.ExpressionStatement(
-                    js.assign(
-                        js.use('this').dot(fieldName),
-                        js.call(js.use(helperName), arguments))))));
+        js.fun(['v'], js['this'][fieldName].assign(js[helperName](arguments))));
   }
 
   void emitClassConstructor(ClassElement classElement, ClassBuilder builder) {
@@ -1551,11 +1322,9 @@
     emitClassGettersSetters(classElement, builder);
     emitInstanceMembers(classElement, builder);
 
-    js.Expression init =
-        js.assign(
-            js.use(classesCollector).dot(className),
-            builder.toObjectInitializer());
-    buffer.add(js.prettyPrint(init, compiler));
+    jsAst.Expression init =
+        js[classesCollector][className].assign(builder.toObjectInitializer());
+    buffer.add(jsAst.prettyPrint(init, compiler));
     buffer.add('$N$n');
   }
 
@@ -1583,11 +1352,6 @@
     Set<String> alreadyGenerated = new Set<String>();
     for (Selector selector in
          backend.usedInterceptors.toList()..sort(_compareSelectorNames)) {
-<<<<<<< HEAD
-      List<js.Parameter> parameters = <js.Parameter>[];
-      List<js.Expression> arguments = <js.Expression>[];
-      parameters.add(new js.Parameter('receiver'));
-=======
       String name = backend.namer.invocationName(selector);
       if (alreadyGenerated.contains(name)) continue;
       alreadyGenerated.add(name);
@@ -1595,26 +1359,19 @@
       List<jsAst.Parameter> parameters = <jsAst.Parameter>[];
       List<jsAst.Expression> arguments = <jsAst.Expression>[];
       parameters.add(new jsAst.Parameter('receiver'));
->>>>>>> 0f8df99a
 
       if (selector.isSetter()) {
-        parameters.add(new js.Parameter('value'));
-        arguments.add(new js.VariableUse('value'));
+        parameters.add(new jsAst.Parameter('value'));
+        arguments.add(js['value']);
       } else {
         for (int i = 0; i < selector.argumentCount; i++) {
           String argName = 'a$i';
-          parameters.add(new js.Parameter(argName));
-          arguments.add(new js.VariableUse(argName));
+          parameters.add(new jsAst.Parameter(argName));
+          arguments.add(js[argName]);
         }
       }
-      js.Fun function =
-          new js.Fun(parameters,
-              new js.Block(
-                  <js.Statement>[
-                      new js.Return(
-                          new js.VariableUse('receiver')
-                              .dot(name)
-                              .callWith(arguments))]));
+      jsAst.Fun function =
+          js.fun(parameters, js.return_(js['receiver'][name](arguments)));
       builder.addProperty(name, function);
     }
   }
@@ -1844,10 +1601,10 @@
 
   void emitStaticFunction(CodeBuffer buffer,
                           String name,
-                          js.Expression functionExpression) {
-    js.Expression assignment =
-        js.assign(js.use(isolateProperties).dot(name), functionExpression);
-    buffer.add(js.prettyPrint(assignment, compiler));
+                          jsAst.Expression functionExpression) {
+    jsAst.Expression assignment =
+        js[isolateProperties][name].assign(functionExpression);
+    buffer.add(jsAst.prettyPrint(assignment, compiler));
     buffer.add('$N$n');
   }
 
@@ -1863,14 +1620,10 @@
             .toSet();
 
     for (Element element in Elements.sortedByPosition(elements)) {
-<<<<<<< HEAD
-      js.Expression code = backend.generatedCode[element];
-=======
       CodeBuffer buffer = bufferForElement(element, eagerBuffer);
       jsAst.Expression code = backend.generatedCode[element];
->>>>>>> 0f8df99a
       emitStaticFunction(buffer, namer.getName(element), code);
-      js.Expression bailoutCode = backend.generatedBailoutCode[element];
+      jsAst.Expression bailoutCode = backend.generatedBailoutCode[element];
       if (bailoutCode != null) {
         pendingElementsWithBailouts.remove(element);
         emitStaticFunction(buffer, namer.getBailoutName(element), bailoutCode);
@@ -1880,12 +1633,8 @@
     // Is it possible the primary function was inlined but the bailout was not?
     for (Element element in
              Elements.sortedByPosition(pendingElementsWithBailouts)) {
-<<<<<<< HEAD
-      js.Expression bailoutCode = backend.generatedBailoutCode[element];
-=======
       CodeBuffer buffer = bufferForElement(element, eagerBuffer);
       jsAst.Expression bailoutCode = backend.generatedBailoutCode[element];
->>>>>>> 0f8df99a
       emitStaticFunction(buffer, namer.getBailoutName(element), bailoutCode);
     }
   }
@@ -1909,13 +1658,11 @@
       String fieldAccess = '$isolateProperties.$staticName';
       buffer.add("$fieldAccess.$invocationName$_=$_$fieldAccess$N");
 
-      addParameterStubs(callElement, (String name, js.Expression value) {
-        js.Expression assignment =
-            js.assign(
-                js.use(isolateProperties).dot(staticName).dot(name),
-                value);
+      addParameterStubs(callElement, (String name, jsAst.Expression value) {
+        jsAst.Expression assignment =
+            js[isolateProperties][staticName][name].assign(value);
         buffer.add(
-            js.prettyPrint(new js.ExpressionStatement(assignment), compiler));
+            jsAst.prettyPrint(assignment.toStatement(), compiler));
         buffer.add('$N');
       });
 
@@ -2033,37 +1780,32 @@
       String invocationName = namer.instanceMethodName(callElement);
 
       List<String> parameters = <String>[];
-      List<js.Expression> arguments = <js.Expression>[];
+      List<jsAst.Expression> arguments = <jsAst.Expression>[];
       if (inInterceptor) {
-        arguments.add(js.use('this').dot(fieldNames[2]));
+        arguments.add(js['this'][fieldNames[2]]);
       }
       for (int i = 0; i < parameterCount; i++) {
         String name = 'p$i';
         parameters.add(name);
-        arguments.add(js.use(name));
-      }
-
-      js.Expression fun =
-          js.fun(parameters,
-              js.block1(
-                  js.return_(
-                      new js.PropertyAccess(
-                          js.use('this').dot(fieldNames[0]),
-                          js.use('this').dot(fieldNames[1]))
-                      .callWith(arguments))));
+        arguments.add(js[name]);
+      }
+
+      jsAst.Expression fun = js.fun(
+          parameters,
+          js.return_(
+              js['this'][fieldNames[0]][js['this'][fieldNames[1]]](arguments)));
       boundClosureBuilder.addProperty(invocationName, fun);
 
       addParameterStubs(callElement, boundClosureBuilder.addProperty);
       typedefChecks.forEach((Element typedef) {
         String operator = namer.operatorIs(typedef);
-        boundClosureBuilder.addProperty(operator, new js.LiteralBool(true));
+        boundClosureBuilder.addProperty(operator, new jsAst.LiteralBool(true));
       });
 
-      js.Expression init =
-          js.assign(
-              js.use(classesCollector).dot(mangledName),
+      jsAst.Expression init =
+          js[classesCollector][mangledName].assign(
               boundClosureBuilder.toObjectInitializer());
-      boundClosureBuffer.add(js.prettyPrint(init, compiler));
+      boundClosureBuffer.add(jsAst.prettyPrint(init, compiler));
       boundClosureBuffer.add("$N");
 
       closureClass = namer.isolateAccess(closureClassElement);
@@ -2079,19 +1821,17 @@
     String targetName = namer.instanceMethodName(member);
 
     List<String> parameters = <String>[];
-    List<js.Expression> arguments = <js.Expression>[];
-    arguments.add(js.use('this'));
+    List<jsAst.Expression> arguments = <jsAst.Expression>[];
+    arguments.add(js['this']);
     arguments.add(js.string(targetName));
     if (inInterceptor) {
       parameters.add(extraArg);
-      arguments.add(js.use(extraArg));
-    }
-
-    js.Expression getterFunction =
-        js.fun(parameters,
-            js.block1(
-                js.return_(
-                    new js.New(js.use(closureClass), arguments))));
+      arguments.add(js[extraArg]);
+    }
+
+    jsAst.Expression getterFunction = js.fun(
+        parameters,
+        js.return_(js[closureClass].newWith(arguments)));
 
     defineStub(getterName, getterFunction);
   }
@@ -2113,18 +1853,18 @@
 
     const String receiverArgumentName = r'$receiver';
 
-    js.Expression buildGetter() {
+    jsAst.Expression buildGetter() {
       if (member.isGetter()) {
         String getterName = namer.getterName(member);
-        return new js.VariableUse('this').dot(getterName).callWith(
+        return js['this'][getterName](
             isInterceptorClass
-                ? <js.Expression>[new js.VariableUse(receiverArgumentName)]
-                : <js.Expression>[]);
+                ? <jsAst.Expression>[js[receiverArgumentName]]
+                : <jsAst.Expression>[]);
       } else {
         String fieldName = member.hasFixedBackendName()
             ? member.fixedBackendName()
             : namer.instanceFieldName(member);
-        return new js.VariableUse('this').dot(fieldName);
+        return js['this'][fieldName];
       }
     }
 
@@ -2143,25 +1883,21 @@
         Selector callSelector = new Selector.callClosureFrom(selector);
         String closureCallName = namer.invocationName(callSelector);
 
-        List<js.Parameter> parameters = <js.Parameter>[];
-        List<js.Expression> arguments = <js.Expression>[];
+        List<jsAst.Parameter> parameters = <jsAst.Parameter>[];
+        List<jsAst.Expression> arguments = <jsAst.Expression>[];
         if (isInterceptorClass) {
-          parameters.add(new js.Parameter(receiverArgumentName));
+          parameters.add(new jsAst.Parameter(receiverArgumentName));
         }
 
         for (int i = 0; i < selector.argumentCount; i++) {
           String name = 'arg$i';
-          parameters.add(new js.Parameter(name));
-          arguments.add(new js.VariableUse(name));
+          parameters.add(new jsAst.Parameter(name));
+          arguments.add(js[name]);
         }
 
-        js.Fun function =
-            new js.Fun(parameters,
-                new js.Block(
-                    <js.Statement>[
-                        new js.Return(
-                            buildGetter().dot(closureCallName)
-                                .callWith(arguments))]));
+        jsAst.Fun function = js.fun(
+            parameters,
+            js.return_(buildGetter()[closureCallName](arguments)));
 
         defineStub(invocationName, function);
       }
@@ -2175,13 +1911,10 @@
     for (Element element in Elements.sortedByPosition(staticNonFinalFields)) {
       compiler.withCurrentElement(element, () {
         Constant initialValue = handler.getInitialValueFor(element);
-        js.Expression init =
-            new js.Assignment(
-                new js.PropertyAccess.field(
-                    new js.VariableUse(isolateProperties),
-                    namer.getName(element)),
-                constantEmitter.referenceInInitializationContext(initialValue));
-        buffer.add(js.prettyPrint(init, compiler));
+        jsAst.Expression init =
+          js[isolateProperties][namer.getName(element)].assign(
+              constantEmitter.referenceInInitializationContext(initialValue));
+        buffer.add(jsAst.prettyPrint(init, compiler));
         buffer.add('$N');
       });
     }
@@ -2195,31 +1928,31 @@
       needsLazyInitializer = true;
       for (VariableElement element in Elements.sortedByPosition(lazyFields)) {
         assert(backend.generatedBailoutCode[element] == null);
-        js.Expression code = backend.generatedCode[element];
+        jsAst.Expression code = backend.generatedCode[element];
         assert(code != null);
         // The code only computes the initial value. We build the lazy-check
         // here:
         //   lazyInitializer(prototype, 'name', fieldName, getterName, initial);
         // The name is used for error reporting. The 'initial' must be a
         // closure that constructs the initial value.
-        List<js.Expression> arguments = <js.Expression>[];
-        arguments.add(js.use(isolateProperties));
+        List<jsAst.Expression> arguments = <jsAst.Expression>[];
+        arguments.add(js[isolateProperties]);
         arguments.add(js.string(element.name.slowToString()));
         arguments.add(js.string(namer.getName(element)));
         arguments.add(js.string(namer.getLazyInitializerName(element)));
         arguments.add(code);
-        js.Expression getter = buildLazyInitializedGetter(element);
+        jsAst.Expression getter = buildLazyInitializedGetter(element);
         if (getter != null) {
           arguments.add(getter);
         }
-        js.Expression init = js.call(js.use(lazyInitializerName), arguments);
-        buffer.add(js.prettyPrint(init, compiler));
+        jsAst.Expression init = js[lazyInitializerName](arguments);
+        buffer.add(jsAst.prettyPrint(init, compiler));
         buffer.add("$N");
       }
     }
   }
 
-  js.Expression buildLazyInitializedGetter(VariableElement element) {
+  jsAst.Expression buildLazyInitializedGetter(VariableElement element) {
     // Nothing to do, the 'lazy' function will create the getter.
     return null;
   }
@@ -2243,13 +1976,9 @@
         addedMakeConstantList = true;
         emitMakeConstantList(buffer);
       }
-      js.Expression init =
-          new js.Assignment(
-              new js.PropertyAccess.field(
-                  new js.VariableUse(isolateProperties),
-                  name),
-              constantInitializerExpression(constant));
-      buffer.add(js.prettyPrint(init, compiler));
+      jsAst.Expression init = js[isolateProperties][name].assign(
+          constantInitializerExpression(constant));
+      buffer.add(jsAst.prettyPrint(init, compiler));
       buffer.add('$N');
     }
   }
@@ -2299,39 +2028,17 @@
     // do not introduce duplicates (bad for code size).
     Set<String> addedJsNames = new Set<String>();
 
-<<<<<<< HEAD
-    // Keep track of the noSuchMethod holders for each possible
-    // receiver type.
-    Map<ClassElement, Set<ClassElement>> noSuchMethodHolders =
-        new Map<ClassElement, Set<ClassElement>>();
-    Set<ClassElement> noSuchMethodHoldersFor(DartType type) {
-      ClassElement element = type.element;
-      Set<ClassElement> result = noSuchMethodHolders[element];
-      if (result == null) {
-        // For now, we check the entire world to see if an object of
-        // the given type may have a user-defined noSuchMethod
-        // implementation. We could do better by only looking at
-        // instantiated (or otherwise needed) classes.
-        result = compiler.world.findNoSuchMethodHolders(type);
-        noSuchMethodHolders[element] = result;
-      }
-      return result;
-    }
-
-    js.Expression generateMethod(String jsName, Selector selector) {
-=======
     jsAst.Expression generateMethod(String jsName, Selector selector) {
->>>>>>> 0f8df99a
       // Values match JSInvocationMirror in js-helper library.
       int type = selector.invocationMirrorKind;
       String methodName = selector.invocationMirrorMemberName;
-      List<js.Parameter> parameters = <js.Parameter>[];
+      List<jsAst.Parameter> parameters = <jsAst.Parameter>[];
       CodeBuffer args = new CodeBuffer();
       for (int i = 0; i < selector.argumentCount; i++) {
-        parameters.add(new js.Parameter('\$$i'));
-      }
-
-      List<js.Expression> argNames =
+        parameters.add(new jsAst.Parameter('\$$i'));
+      }
+
+      List<jsAst.Expression> argNames =
           selector.getOrderedNamedArguments().map((SourceString name) =>
               js.string(name.slowToString())).toList();
 
@@ -2340,28 +2047,6 @@
       String createInvocationMirror = namer.getName(
           compiler.createInvocationMirrorElement);
 
-<<<<<<< HEAD
-      js.Expression expression =
-          new js.This()
-          .dot(noSuchMethodName)
-          .callWith(
-              <js.Expression>[
-                  new js.VariableUse(namer.CURRENT_ISOLATE)
-                  .dot(createInvocationMirror)
-                  .callWith(
-                      <js.Expression>[
-                          js.string(methodName),
-                          js.string(internalName),
-                          new js.LiteralNumber('$type'),
-                          new js.ArrayInitializer.from(
-                              parameters.map((param) => js.use(param.name))
-                                        .toList()),
-                          new js.ArrayInitializer.from(argNames)])]);
-      js.Expression function =
-          new js.Fun(parameters,
-              new js.Block(<js.Statement>[new js.Return(expression)]));
-      return function;
-=======
       jsAst.Expression expression = js['this.$noSuchMethodName'](
           js[namer.CURRENT_ISOLATE][createInvocationMirror]([
               js.string(methodName),
@@ -2371,7 +2056,6 @@
                   parameters.map((param) => js[param.name]).toList()),
               new jsAst.ArrayInitializer.from(argNames)]));
       return js.fun(parameters, js.return_(expression));
->>>>>>> 0f8df99a
     }
 
     void addNoSuchMethodHandlers(SourceString ignore, Set<Selector> selectors) {
@@ -2463,7 +2147,7 @@
         if (holders.every(hasMatchingMember)) continue;
         String jsName = namer.invocationMirrorInternalName(selector);
         if (!addedJsNames.contains(jsName)) {
-          js.Expression method = generateMethod(jsName, selector);
+          jsAst.Expression method = generateMethod(jsName, selector);
           defineStub(jsName, method);
           addedJsNames.add(jsName);
         }
@@ -2528,40 +2212,32 @@
                                 String objectName,
                                 String key,
                                 Collection<ClassElement> classes) {
-    js.Statement buildReturnInterceptor(ClassElement cls) {
-      return js.return_(js.fieldAccess(js.use(namer.isolateAccess(cls)),
-                                       'prototype'));
-    }
-
-<<<<<<< HEAD
-    js.VariableUse receiver = js.use('receiver');
-    JavaScriptBackend backend = compiler.backend;
-
-=======
+    jsAst.Statement buildReturnInterceptor(ClassElement cls) {
+      return js.return_(js[namer.isolateAccess(cls)]['prototype']);
+    }
+
     jsAst.VariableUse receiver = js['receiver'];
->>>>>>> 0f8df99a
     /**
      * Build a JavaScrit AST node for doing a type check on
      * [cls]. [cls] must be an interceptor class.
      */
-    js.Statement buildInterceptorCheck(ClassElement cls) {
-      js.Expression condition;
+    jsAst.Statement buildInterceptorCheck(ClassElement cls) {
+      jsAst.Expression condition;
       assert(backend.isInterceptorClass(cls));
       if (cls == backend.jsBoolClass) {
-        condition = js.equals(js.typeOf(receiver), js.string('boolean'));
+        condition = receiver.typeof.equals(js.string('boolean'));
       } else if (cls == backend.jsIntClass ||
                  cls == backend.jsDoubleClass ||
                  cls == backend.jsNumberClass) {
         throw 'internal error';
       } else if (cls == backend.jsArrayClass) {
-        condition = js.equals(js.fieldAccess(receiver, 'constructor'),
-                              js.use('Array'));
+        condition = receiver['constructor'].equals('Array');
       } else if (cls == backend.jsStringClass) {
-        condition = js.equals(js.typeOf(receiver), js.string('string'));
+        condition = receiver.typeof.equals(js.string('string'));
       } else if (cls == backend.jsNullClass) {
-        condition = js.equals(receiver, new js.LiteralNull());
+        condition = receiver.equals(new jsAst.LiteralNull());
       } else if (cls == backend.jsFunctionClass) {
-        condition = js.equals(js.typeOf(receiver), js.string('function'));
+        condition = receiver.typeof.equals(js.string('function'));
       } else {
         throw 'internal error';
       }
@@ -2593,31 +2269,28 @@
     }
     if (hasInt) hasNumber = true;
 
-    js.Block block = new js.Block.empty();
+    jsAst.Block block = new jsAst.Block.empty();
 
     if (hasNumber) {
-      js.Statement whenNumber;
+      jsAst.Statement whenNumber;
 
       /// Note: there are two number classes in play: Dart's [num],
       /// and JavaScript's Number (typeof receiver == 'number').  This
       /// is the fallback used when we have determined that receiver
       /// is a JavaScript Number.
-      js.Return returnNumberClass = buildReturnInterceptor(
+      jsAst.Return returnNumberClass = buildReturnInterceptor(
           hasDouble ? backend.jsDoubleClass : backend.jsNumberClass);
 
       if (hasInt) {
-        js.Expression isInt =
-            js.equals(js.call(js.fieldAccess(js.use('Math'), 'floor'),
-                              [receiver]),
-                      receiver);
-        (whenNumber = js.emptyBlock()).statements
-          ..add(js.if_(isInt, buildReturnInterceptor(backend.jsIntClass)))
-          ..add(returnNumberClass);
+        jsAst.Expression isInt = js['Math']['floor'](receiver).equals(receiver);
+        whenNumber = js.block([
+            js.if_(isInt, buildReturnInterceptor(backend.jsIntClass)),
+            returnNumberClass]);
       } else {
         whenNumber = returnNumberClass;
       }
       block.statements.add(
-          js.if_(js.equals(js.typeOf(receiver), js.string('number')),
+          js.if_(receiver.typeof.equals(js.string('number')),
                  whenNumber));
     }
 
@@ -2630,7 +2303,7 @@
       // Returning "undefined" here will provoke a JavaScript
       // TypeError which is later identified as a null-error by
       // [unwrapException] in js_helper.dart.
-      block.statements.add(js.if_(js.equals(receiver, new js.LiteralNull()),
+      block.statements.add(js.if_(receiver.equals(new jsAst.LiteralNull()),
                                   js.return_(js.undefined())));
     }
     if (hasFunction) {
@@ -2644,12 +2317,11 @@
     if (hasArray) {
       block.statements.add(buildInterceptorCheck(backend.jsArrayClass));
     }
-    block.statements.add(js.return_(js.fieldAccess(js.use(objectName),
-                                                   'prototype')));
-
-    js.PropertyAccess name = js.fieldAccess(js.use(isolateProperties), key);
-    buffer.add(js.prettyPrint(js.assign(name, js.fun(['receiver'], block)),
-                              compiler));
+    block.statements.add(js.return_(js[objectName]['prototype']));
+
+    buffer.add(jsAst.prettyPrint(
+        js[isolateProperties][key].assign(js.fun(['receiver'], block)),
+        compiler));
     buffer.add(N);
   }
 
@@ -2848,19 +2520,19 @@
       String getInterceptorName =
           namer.getInterceptorName(backend.getInterceptorMethod, classes);
 
-      List<js.Parameter> parameters = <js.Parameter>[];
-      List<js.Expression> arguments = <js.Expression>[];
-      parameters.add(new js.Parameter('receiver'));
-      arguments.add(js.use('receiver'));
+      List<jsAst.Parameter> parameters = <jsAst.Parameter>[];
+      List<jsAst.Expression> arguments = <jsAst.Expression>[];
+      parameters.add(new jsAst.Parameter('receiver'));
+      arguments.add(js['receiver']);
 
       if (selector.isSetter()) {
-        parameters.add(new js.Parameter('value'));
-        arguments.add(js.use('value'));
+        parameters.add(new jsAst.Parameter('value'));
+        arguments.add(js['value']);
       } else {
         for (int i = 0; i < selector.argumentCount; i++) {
           String argName = 'a$i';
-          parameters.add(new js.Parameter(argName));
-          arguments.add(js.use(argName));
+          parameters.add(new jsAst.Parameter(argName));
+          arguments.add(js[argName]);
         }
       }
 
@@ -2872,21 +2544,6 @@
       }
 
       String invocationName = backend.namer.invocationName(selector);
-<<<<<<< HEAD
-      js.Fun function =
-          new js.Fun(parameters,
-              js.block1(js.return_(
-                        js.use(isolateProperties)
-                            .dot(getInterceptorName)
-                            .callWith([js.use('receiver')])
-                            .dot(invocationName)
-                            .callWith(arguments))));
-
-      js.PropertyAccess property =
-          js.fieldAccess(js.use(isolateProperties), oneShotInterceptorName);
-
-      buffer.add(js.prettyPrint(js.assign(property, function), compiler));
-=======
       body.add(js.return_(
           js[isolateProperties][getInterceptorName]('receiver')[invocationName](
               arguments)));
@@ -2897,13 +2554,10 @@
           js[isolateProperties][name];
 
       buffer.add(jsAst.prettyPrint(property.assign(function), compiler));
->>>>>>> 0f8df99a
       buffer.add(N);
     }
   }
 
-<<<<<<< HEAD
-=======
   void emitInitFunction(CodeBuffer buffer) {
     jsAst.Fun fun = js.fun([], [
       js['$isolateProperties = {}'],
@@ -2917,7 +2571,6 @@
     buffer.add(jsAst.prettyPrint(decl, compiler).getText());
   }
 
->>>>>>> 0f8df99a
   String assembleProgram() {
     measure(() {
       computeNeededClasses();
@@ -2969,12 +2622,7 @@
 
       nativeEmitter.assembleCode(mainBuffer);
       emitMain(mainBuffer);
-      mainBuffer.add('function init()$_{\n');
-      mainBuffer.add('$isolateProperties$_=$_{}$N');
-      addDefineClassAndFinishClassFunctionsIfNecessary(mainBuffer);
-      addLazyInitializerFunctionIfNecessary(mainBuffer);
-      emitFinishIsolateConstructor(mainBuffer);
-      mainBuffer.add('}\n');
+      emitInitFunction(mainBuffer);
       compiler.assembledCode = mainBuffer.getText();
       outputSourceMap(mainBuffer, compiler.assembledCode, '');
 
