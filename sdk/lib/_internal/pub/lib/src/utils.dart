// Copyright (c) 2012, the Dart project authors.  Please see the AUTHORS file
// for details. All rights reserved. Use of this source code is governed by a
// BSD-style license that can be found in the LICENSE file.

/// Generic utility functions. Stuff that should possibly be in core.
library pub.utils;

import 'dart:async';
import "dart:convert";
import 'dart:io';
@MirrorsUsed(targets: 'pub.io')
import 'dart:mirrors';

import "package:crypto/crypto.dart";
import 'package:path/path.dart' as path;
import "package:stack_trace/stack_trace.dart";

import 'exceptions.dart';

export '../../asset/dart/utils.dart';

/// A pair of values.
class Pair<E, F> {
  E first;
  F last;

  Pair(this.first, this.last);

  String toString() => '($first, $last)';

  bool operator==(other) {
    if (other is! Pair) return false;
    return other.first == first && other.last == last;
  }

  int get hashCode => first.hashCode ^ last.hashCode;
}

/// A completer that waits until all added [Future]s complete.
// TODO(rnystrom): Copied from web_components. Remove from here when it gets
// added to dart:core. (See #6626.)
class FutureGroup<T> {
  int _pending = 0;
  Completer<List<T>> _completer = new Completer<List<T>>();
  final List<Future<T>> futures = <Future<T>>[];
  bool completed = false;

  final List<T> _values = <T>[];

  /// Wait for [task] to complete.
  Future<T> add(Future<T> task) {
    if (completed) {
      throw new StateError("The FutureGroup has already completed.");
    }

    _pending++;
    futures.add(task.then((value) {
      if (completed) return;

      _pending--;
      _values.add(value);

      if (_pending <= 0) {
        completed = true;
        _completer.complete(_values);
      }
    }).catchError((e, stackTrace) {
      if (completed) return;

      completed = true;
      _completer.completeError(e, stackTrace);
    }));

    return task;
  }

  Future<List> get future => _completer.future;
}

/// Like [new Future], but avoids around issue 11911 by using [new Future.value]
/// under the covers.
Future newFuture(callback()) => new Future.value().then((_) => callback());

/// Like [new Future.sync], but automatically wraps the future in a
/// [Chain.track] call.
Future syncFuture(callback()) => Chain.track(new Future.sync(callback));

/// Runs [callback] in an error zone and pipes any unhandled error to the
/// returned [Future].
///
/// If the returned [Future] produces an error, its stack trace will always be a
/// [Chain]. By default, this chain will contain only the local stack trace, but
/// if [captureStackChains] is passed, it will contain the full stack chain for
/// the error.
Future captureErrors(Future callback(), {bool captureStackChains: false}) {
  var completer = new Completer();
  var wrappedCallback = () {
    new Future.sync(callback).then(completer.complete)
        .catchError((e, stackTrace) {
      // [stackTrace] can be null if we're running without [captureStackChains],
      // since dart:io will often throw errors without stack traces.
      if (stackTrace != null) {
        stackTrace = new Chain.forTrace(stackTrace);
      } else {
        stackTrace = new Chain([]);
      }
      completer.completeError(e, stackTrace);
    });
  };

  if (captureStackChains) {
    Chain.capture(wrappedCallback, onError: completer.completeError);
  } else {
    runZoned(wrappedCallback, onError: (e, stackTrace) {
      if (stackTrace == null) {
        stackTrace = new Chain.current();
      } else {
        stackTrace = new Chain([new Trace.from(stackTrace)]);
      }
      completer.completeError(e, stackTrace);
    });
  }

  return completer.future;
}

/// Returns a [StreamTransformer] that will call [onDone] when the stream
/// completes.
///
/// The stream will be passed through unchanged.
StreamTransformer onDoneTransformer(void onDone()) {
  return new StreamTransformer.fromHandlers(handleDone: (sink) {
    onDone();
    sink.close();
  });
}

// TODO(rnystrom): Move into String?
/// Pads [source] to [length] by adding spaces at the end.
String padRight(String source, int length) {
  final result = new StringBuffer();
  result.write(source);

  while (result.length < length) {
    result.write(' ');
  }

  return result.toString();
}

/// Returns a sentence fragment listing the elements of [iter].
///
/// This converts each element of [iter] to a string and separates them with
/// commas and/or "and" where appropriate.
String toSentence(Iterable iter) {
  if (iter.length == 1) return iter.first.toString();
  return iter.take(iter.length - 1).join(", ") + " and ${iter.last}";
}

/// Returns [name] if [number] is 1, or the plural of [name] otherwise.
///
/// By default, this just adds "s" to the end of [name] to get the plural. If
/// [plural] is passed, that's used instead.
String pluralize(String name, int number, {String plural}) {
  if (number == 1) return name;
  if (plural != null) return plural;
  return '${name}s';
}

/// Escapes any regex metacharacters in [string] so that using as a [RegExp]
/// pattern will match the string literally.
// TODO(rnystrom): Remove when #4706 is fixed.
String quoteRegExp(String string) {
  // Note: make sure "\" is done first so that we don't escape the other
  // escaped characters. We could do all of the replaces at once with a regexp
  // but string literal for regex that matches all regex metacharacters would
  // be a bit hard to read.
  for (var metacharacter in r"\^$.*+?()[]{}|".split("")) {
    string = string.replaceAll(metacharacter, "\\$metacharacter");
  }

  return string;
}

/// Creates a URL string for [address]:[port].
///
/// Handles properly formatting IPv6 addresses.
Uri baseUrlForAddress(InternetAddress address, int port) {
  if (address.isLoopback) {
    return new Uri(scheme: "http", host: "localhost", port: port);
  }

  // IPv6 addresses in URLs need to be enclosed in square brackets to avoid
  // URL ambiguity with the ":" in the address.
  if (address.type == InternetAddressType.IP_V6) {
    return new Uri(scheme: "http", host: "[${address.address}]", port: port);
  }

  return new Uri(scheme: "http", host: address.address, port: port);
}

/// Returns whether [host] is a host for a localhost or loopback URL.
///
/// Unlike [InternetAddress.isLoopback], this hostnames from URLs as well as
/// from [InternetAddress]es, including "localhost".
bool isLoopback(String host) {
  if (host == 'localhost') return true;

  // IPv6 hosts in URLs are surrounded by square brackets.
  if (host.startsWith("[") && host.endsWith("]")) {
    host = host.substring(1, host.length - 1);
  }

  try {
    return new InternetAddress(host).isLoopback;
  } on ArgumentError catch (_) {
    // The host isn't an IP address and isn't "localhost', so it's almost
    // certainly not a loopback host.
    return false;
  }
}

/// Flattens nested lists inside an iterable into a single list containing only
/// non-list elements.
List flatten(Iterable nested) {
  var result = [];
  helper(list) {
    for (var element in list) {
      if (element is List) {
        helper(element);
      } else {
        result.add(element);
      }
    }
  }
  helper(nested);
  return result;
}

/// Returns a set containing all elements in [minuend] that are not in
/// [subtrahend].
Set setMinus(Iterable minuend, Iterable subtrahend) {
  var minuendSet = new Set.from(minuend);
  minuendSet.removeAll(subtrahend);
  return minuendSet;
}

/// Returns a list containing the sorted elements of [iter].
List ordered(Iterable<Comparable> iter) {
  var list = iter.toList();
  list.sort();
  return list;
}

/// Returns the element of [iter] for which [f] returns the minimum value.
minBy(Iterable iter, Comparable f(element)) {
  var min = null;
  var minComparable = null;
  for (var element in iter) {
    var comparable = f(element);
    if (minComparable == null ||
        comparable.compareTo(minComparable) < 0) {
      min = element;
      minComparable = comparable;
    }
  }
  return min;
}

/// Returns every pair of consecutive elements in [iter].
///
/// For example, if [iter] is `[1, 2, 3, 4]`, this will return `[(1, 2), (2, 3),
/// (3, 4)]`.
Iterable<Pair> pairs(Iterable iter) {
  var previous = iter.first;
  return iter.skip(1).map((element) {
    var oldPrevious = previous;
    previous = element;
    return new Pair(oldPrevious, element);
  });
}

/// Creates a new map from [map] with new keys and values.
///
/// The return values of [key] are used as the keys and the return values of
/// [value] are used as the values for the new map.
///
/// [key] defaults to returning the original key and [value] defaults to
/// returning the original value.
Map mapMap(Map map, {key(key, value), value(key, value)}) {
  if (key == null) key = (key, _) => key;
  if (value == null) value = (_, value) => value;

  var result = {};
  map.forEach((mapKey, mapValue) {
    result[key(mapKey, mapValue)] = value(mapKey, mapValue);
  });
  return result;
}

/// Like [Map.fromIterable], but [key] and [value] may return [Future]s.
Future<Map> mapFromIterableAsync(Iterable iter, {key(element),
    value(element)}) {
  if (key == null) key = (element) => element;
  if (value == null) value = (element) => element;

  var map = new Map();
  return Future.wait(iter.map((element) {
    return Future.wait([
      syncFuture(() => key(element)),
      syncFuture(() => value(element))
    ]).then((results) {
      map[results[0]] = results[1];
    });
  })).then((_) => map);
}

/// Given a list of filenames, returns a set of patterns that can be used to
/// filter for those filenames.
///
/// For a given path, that path ends with some string in the returned set if
/// and only if that path's basename is in [files].
Set<String> createFileFilter(Iterable<String> files) {
  return files.expand((file) {
    var result = ["/$file"];
    if (Platform.operatingSystem == 'windows') result.add("\\$file");
    return result;
  }).toSet();
}

/// Given a blacklist of directory names, returns a set of patterns that can
/// be used to filter for those directory names.
///
/// For a given path, that path contains some string in the returned set if
/// and only if one of that path's components is in [dirs].
Set<String> createDirectoryFilter(Iterable<String> dirs) {
  return dirs.expand((dir) {
    var result = ["/$dir/"];
    if (Platform.operatingSystem == 'windows') {
      result..add("/$dir\\")..add("\\$dir/")..add("\\$dir\\");
    }
    return result;
  }).toSet();
}

/// Returns the maximum value in [iter].
int maxAll(Iterable<int> iter) =>
    iter.reduce((max, element) => element > max ? element : max);

/// Replace each instance of [matcher] in [source] with the return value of
/// [fn].
String replace(String source, Pattern matcher, String fn(Match)) {
  var buffer = new StringBuffer();
  var start = 0;
  for (var match in matcher.allMatches(source)) {
    buffer.write(source.substring(start, match.start));
    start = match.end;
    buffer.write(fn(match));
  }
  buffer.write(source.substring(start));
  return buffer.toString();
}

/// Returns whether or not [str] ends with [matcher].
bool endsWithPattern(String str, Pattern matcher) {
  for (var match in matcher.allMatches(str)) {
    if (match.end == str.length) return true;
  }
  return false;
}

/// Returns the hex-encoded sha1 hash of [source].
String sha1(String source) {
  var sha = new SHA1();
  sha.add(source.codeUnits);
  return CryptoUtils.bytesToHex(sha.close());
}

/// Configures [future] so that its result (success or exception) is passed on
/// to [completer].
void chainToCompleter(Future future, Completer completer) {
  future.then(completer.complete, onError: completer.completeError);
}

/// Ensures that [stream] can emit at least one value successfully (or close
/// without any values).
///
/// For example, reading asynchronously from a non-existent file will return a
/// stream that fails on the first chunk. In order to handle that more
/// gracefully, you may want to check that the stream looks like it's working
/// before you pipe the stream to something else.
///
/// This lets you do that. It returns a [Future] that completes to a [Stream]
/// emitting the same values and errors as [stream], but only if at least one
/// value can be read successfully. If an error occurs before any values are
/// emitted, the returned Future completes to that error.
Future<Stream> validateStream(Stream stream) {
  var completer = new Completer<Stream>();
  var controller = new StreamController(sync: true);

  StreamSubscription subscription;
  subscription = stream.listen((value) {
    // We got a value, so the stream is valid.
    if (!completer.isCompleted) completer.complete(controller.stream);
    controller.add(value);
  }, onError: (error, [stackTrace]) {
    // If the error came after values, it's OK.
    if (completer.isCompleted) {
      controller.addError(error, stackTrace);
      return;
    }

    // Otherwise, the error came first and the stream is invalid.
    completer.completeError(error, stackTrace);

    // We don't be returning the stream at all in this case, so unsubscribe
    // and swallow the error.
    subscription.cancel();
  }, onDone: () {
    // It closed with no errors, so the stream is valid.
    if (!completer.isCompleted) completer.complete(controller.stream);
    controller.close();
  });

  return completer.future;
}

// TODO(nweiz): remove this when issue 7964 is fixed.
/// Returns a [Future] that will complete to the first element of [stream].
///
/// Unlike [Stream.first], this is safe to use with single-subscription streams.
Future streamFirst(Stream stream) {
  var completer = new Completer();
  var subscription;
  subscription = stream.listen((value) {
    subscription.cancel();
    completer.complete(value);
  }, onError: (e, [stackTrace]) {
    completer.completeError(e, stackTrace);
  }, onDone: () {
    completer.completeError(new StateError("No elements"), new Chain.current());
  }, cancelOnError: true);
  return completer.future;
}

/// Returns a wrapped version of [stream] along with a [StreamSubscription] that
/// can be used to control the wrapped stream.
Pair<Stream, StreamSubscription> streamWithSubscription(Stream stream) {
  var controller =
      stream.isBroadcast ? new StreamController.broadcast(sync: true)
                         : new StreamController(sync: true);
  var subscription = stream.listen(controller.add,
      onError: controller.addError,
      onDone: controller.close);
  return new Pair<Stream, StreamSubscription>(controller.stream, subscription);
}

// TODO(nweiz): remove this when issue 7787 is fixed.
/// Creates two single-subscription [Stream]s that each emit all values and
/// errors from [stream].
///
/// This is useful if [stream] is single-subscription but multiple subscribers
/// are necessary.
Pair<Stream, Stream> tee(Stream stream) {
  var controller1 = new StreamController(sync: true);
  var controller2 = new StreamController(sync: true);
  stream.listen((value) {
    controller1.add(value);
    controller2.add(value);
  }, onError: (error, [stackTrace]) {
    controller1.addError(error, stackTrace);
    controller2.addError(error, stackTrace);
  }, onDone: () {
    controller1.close();
    controller2.close();
  });
  return new Pair<Stream, Stream>(controller1.stream, controller2.stream);
}

/// Merges [stream1] and [stream2] into a single stream that emits events from
/// both sources.
Stream mergeStreams(Stream stream1, Stream stream2) {
  var doneCount = 0;
  var controller = new StreamController(sync: true);

  for (var stream in [stream1, stream2]) {
    stream.listen(
        controller.add,
        onError: controller.addError,
        onDone: () {
      doneCount++;
      if (doneCount == 2) controller.close();
    });
  }

  return controller.stream;
}

/// A regular expression matching a trailing CR character.
final _trailingCR = new RegExp(r"\r$");

// TODO(nweiz): Use `text.split(new RegExp("\r\n?|\n\r?"))` when issue 9360 is
// fixed.
/// Splits [text] on its line breaks in a Windows-line-break-friendly way.
List<String> splitLines(String text) =>
  text.split("\n").map((line) => line.replaceFirst(_trailingCR, "")).toList();

/// Converts a stream of arbitrarily chunked strings into a line-by-line stream.
///
/// The lines don't include line termination characters. A single trailing
/// newline is ignored.
Stream<String> streamToLines(Stream<String> stream) {
  var buffer = new StringBuffer();
  return stream.transform(new StreamTransformer.fromHandlers(
      handleData: (chunk, sink) {
        var lines = splitLines(chunk);
        var leftover = lines.removeLast();
        for (var line in lines) {
          if (!buffer.isEmpty) {
            buffer.write(line);
            line = buffer.toString();
            buffer = new StringBuffer();
          }

          sink.add(line);
        }
        buffer.write(leftover);
      },
      handleDone: (sink) {
        if (!buffer.isEmpty) sink.add(buffer.toString());
        sink.close();
      }));
}

/// Like [Iterable.where], but allows [test] to return [Future]s and uses the
/// results of those [Future]s as the test.
Future<Iterable> futureWhere(Iterable iter, test(value)) {
  return Future.wait(iter.map((e) {
    var result = test(e);
    if (result is! Future) result = new Future.value(result);
    return result.then((result) => new Pair(e, result));
  }))
      .then((pairs) => pairs.where((pair) => pair.last))
      .then((pairs) => pairs.map((pair) => pair.first));
}

// TODO(nweiz): unify the following functions with the utility functions in
// pkg/http.

/// Like [String.split], but only splits on the first occurrence of the pattern.
///
/// This always returns an array of two elements or fewer.
List<String> split1(String toSplit, String pattern) {
  if (toSplit.isEmpty) return <String>[];

  var index = toSplit.indexOf(pattern);
  if (index == -1) return [toSplit];
  return [toSplit.substring(0, index),
    toSplit.substring(index + pattern.length)];
}

/// Adds additional query parameters to [url], overwriting the original
/// parameters if a name conflict occurs.
Uri addQueryParameters(Uri url, Map<String, String> parameters) {
  var queryMap = queryToMap(url.query);
  queryMap.addAll(parameters);
  return url.resolve("?${mapToQuery(queryMap)}");
}

/// Convert a URL query string (or `application/x-www-form-urlencoded` body)
/// into a [Map] from parameter names to values.
Map<String, String> queryToMap(String queryList) {
  var map = {};
  for (var pair in queryList.split("&")) {
    var split = split1(pair, "=");
    if (split.isEmpty) continue;
    var key = urlDecode(split[0]);
    var value = split.length > 1 ? urlDecode(split[1]) : "";
    map[key] = value;
  }
  return map;
}

/// Convert a [Map] from parameter names to values to a URL query string.
String mapToQuery(Map<String, String> map) {
  var pairs = <List<String>>[];
  map.forEach((key, value) {
    key = Uri.encodeQueryComponent(key);
    value = (value == null || value.isEmpty)
       ? null : Uri.encodeQueryComponent(value);
    pairs.add([key, value]);
  });
  return pairs.map((pair) {
    if (pair[1] == null) return pair[0];
    return "${pair[0]}=${pair[1]}";
  }).join("&");
}

/// Returns the union of all elements in each set in [sets].
Set unionAll(Iterable<Set> sets) =>
  sets.fold(new Set(), (union, set) => union.union(set));

// TODO(nweiz): remove this when issue 9068 has been fixed.
/// Whether [uri1] and [uri2] are equal.
///
/// This consider HTTP URIs to default to port 80, and HTTPs URIs to default to
/// port 443.
bool urisEqual(Uri uri1, Uri uri2) =>
  canonicalizeUri(uri1) == canonicalizeUri(uri2);

/// Return [uri] with redundant port information removed.
Uri canonicalizeUri(Uri uri) {
  return uri;
}

/// Returns a human-friendly representation of [inputPath].
///
/// If [inputPath] isn't too distant from the current working directory, this
/// will return the relative path to it. Otherwise, it will return the absolute
/// path.
String nicePath(String inputPath) {
  var relative = path.relative(inputPath);
  var split = path.split(relative);
  if (split.length > 1 && split[0] == '..' && split[1] == '..') {
    return path.absolute(inputPath);
  }
  return relative;
}

<<<<<<< HEAD
/// Decodes a URL-encoded string. Unlike [Uri.decodeComponent], this includes
/// replacing `+` with ` `.
=======
/// Returns a human-friendly representation of [duration].
String niceDuration(Duration duration) {
  var result = duration.inMinutes > 0 ? "${duration.inMinutes}:" : "";

  var s = duration.inSeconds % 59;
  var ms = (duration.inMilliseconds % 1000) ~/ 100;
  return result + "$s.${ms}s";
}

/// Decodes a URL-encoded string.
///
/// Unlike [Uri.decodeComponent], this includes replacing `+` with ` `.
>>>>>>> 6bd9b19c
String urlDecode(String encoded) =>
  Uri.decodeComponent(encoded.replaceAll("+", " "));

/// Takes a simple data structure (composed of [Map]s, [Iterable]s, scalar
/// objects, and [Future]s) and recursively resolves all the [Future]s contained
/// within.
///
/// Completes with the fully resolved structure.
Future awaitObject(object) {
  // Unroll nested futures.
  if (object is Future) return object.then(awaitObject);
  if (object is Iterable) {
    return Future.wait(object.map(awaitObject).toList());
  }
  if (object is! Map) return new Future.value(object);

  var pairs = <Future<Pair>>[];
  object.forEach((key, value) {
    pairs.add(awaitObject(value)
        .then((resolved) => new Pair(key, resolved)));
  });
  return Future.wait(pairs).then((resolvedPairs) {
    var map = {};
    for (var pair in resolvedPairs) {
      map[pair.first] = pair.last;
    }
    return map;
  });
}

/// Returns the path to the library named [libraryName].
///
/// The library name must be globally unique, or the wrong library path may be
/// returned. Any libraries accessed must be added to the [MirrorsUsed]
/// declaration in the import above.
String libraryPath(String libraryName) {
  var lib = currentMirrorSystem().findLibrary(new Symbol(libraryName));
  return path.fromUri(lib.uri);
}

/// Whether "special" strings such as Unicode characters or color escapes are
/// safe to use.
///
/// On Windows or when not printing to a terminal, only printable ASCII
/// characters should be used.
bool get canUseSpecialChars => !runningAsTest &&
    Platform.operatingSystem != 'windows' &&
    stdioType(stdout) == StdioType.TERMINAL;

/// Gets a "special" string (ANSI escape or Unicode).
///
/// On Windows or when not printing to a terminal, returns something else since
/// those aren't supported.
String getSpecial(String special, [String onWindows = '']) =>
    canUseSpecialChars ? special : onWindows;

/// Prepends each line in [text] with [prefix].
///
/// If [firstPrefix] is passed, the first line is prefixed with that instead.
String prefixLines(String text, {String prefix: '| ', String firstPrefix}) {
  var lines = text.split('\n');
  if (firstPrefix == null) {
    return lines.map((line) => '$prefix$line').join('\n');
  }

  var firstLine = "$firstPrefix${lines.first}";
  lines = lines.skip(1).map((line) => '$prefix$line').toList();
  lines.insert(0, firstLine);
  return lines.join('\n');
}

/// Whether pub is running as a subprocess in an integration test or in a unit
/// test that has explicitly set this.
bool runningAsTest = Platform.environment.containsKey('_PUB_TESTING');

/// Wraps [fn] to guard against several different kinds of stack overflow
/// exceptions:
///
/// * A sufficiently long [Future] chain can cause a stack overflow if there are
///   no asynchronous operations in it (issue 9583).
/// * A recursive function that recurses too deeply without an asynchronous
///   operation can cause a stack overflow.
/// * Even if the former is guarded against by adding asynchronous operations,
///   returning a value through the [Future] chain can still cause a stack
///   overflow.
Future resetStack(fn()) {
  // Using a [Completer] breaks the [Future] chain for the return value and
  // avoids the third case described above.
  var completer = new Completer();

  // Using [new Future] adds an asynchronous operation that works around the
  // first and second cases described above.
  newFuture(fn).then((val) {
    scheduleMicrotask(() => completer.complete(val));
  }).catchError((err, stackTrace) {
    scheduleMicrotask(() => completer.completeError(err, stackTrace));
  });
  return completer.future;
}

/// The subset of strings that don't need quoting in YAML.
///
/// This pattern does not strictly follow the plain scalar grammar of YAML,
/// which means some strings may be unnecessarily quoted, but it's much simpler.
final _unquotableYamlString = new RegExp(r"^[a-zA-Z_-][a-zA-Z_0-9-]*$");

/// Converts [data], which is a parsed YAML object, to a pretty-printed string,
/// using indentation for maps.
String yamlToString(data) {
  var buffer = new StringBuffer();

  _stringify(bool isMapValue, String indent, data) {
    // TODO(nweiz): Serialize using the YAML library once it supports
    // serialization.

    // Use indentation for (non-empty) maps.
    if (data is Map && !data.isEmpty) {
      if (isMapValue) {
        buffer.writeln();
        indent += '  ';
      }

      // Sort the keys. This minimizes deltas in diffs.
      var keys = data.keys.toList();
      keys.sort((a, b) => a.toString().compareTo(b.toString()));

      var first = true;
      for (var key in keys) {
        if (!first) buffer.writeln();
        first = false;

        var keyString = key;
        if (key is! String || !_unquotableYamlString.hasMatch(key)) {
          keyString = JSON.encode(key);
        }

        buffer.write('$indent$keyString:');
        _stringify(true, indent, data[key]);
      }

      return;
    }

    // Everything else we just stringify using JSON to handle escapes in
    // strings and number formatting.
    var string = data;

    // Don't quote plain strings if not needed.
    if (data is! String || !_unquotableYamlString.hasMatch(data)) {
      string = JSON.encode(data);
    }

    if (isMapValue) {
      buffer.write(' $string');
    } else {
      buffer.write('$indent$string');
    }
  }

  _stringify(false, '', data);
  return buffer.toString();
}

/// Throw a [ApplicationException] with [message].
void fail(String message, [innerError, StackTrace innerTrace]) {
<<<<<<< HEAD
  throw new ApplicationException(message, innerError, innerTrace);
}

/// All the names of user-facing exceptions.
final _userFacingExceptions = new Set<String>.from([
  'ApplicationException',
  // This refers to http.ClientException.
  'ClientException',
  // Errors coming from the Dart analyzer are probably caused by syntax errors
  // in user code, so they're user-facing.
  'AnalyzerError', 'AnalyzerErrorGroup',
  // An error spawning an isolate probably indicates a transformer with an
  // invalid import.
  'IsolateSpawnException',
  // TODO(nweiz): clean up the dart:io errors when issue 9955 is fixed.
  'FileSystemException', 'HttpException', 'OSError',
  'ProcessException', 'SocketException', 'WebSocketException'
]);

/// Returns whether [error] is a user-facing error object. This includes both
/// [ApplicationException] and any dart:io errors.
bool isUserFacingException(error) {
  if (error is CrossIsolateException) {
    return _userFacingExceptions.contains(error.type);
  }

  // TODO(nweiz): unify this list with _userFacingExceptions when issue 5897 is
  // fixed.
  return error is ApplicationException ||
    error is AnalyzerError ||
    error is AnalyzerErrorGroup ||
    error is IsolateSpawnException ||
    error is FileSystemException ||
    error is HttpException ||
    error is http.ClientException ||
    error is OSError ||
    error is ProcessException ||
    error is SocketException ||
    error is WebSocketException;
=======
  if (innerError != null) {
    throw new WrappedException(message, innerError, innerTrace);
  } else {
    throw new ApplicationException(message);
  }
>>>>>>> 6bd9b19c
}<|MERGE_RESOLUTION|>--- conflicted
+++ resolved
@@ -627,10 +627,6 @@
   return relative;
 }
 
-<<<<<<< HEAD
-/// Decodes a URL-encoded string. Unlike [Uri.decodeComponent], this includes
-/// replacing `+` with ` `.
-=======
 /// Returns a human-friendly representation of [duration].
 String niceDuration(Duration duration) {
   var result = duration.inMinutes > 0 ? "${duration.inMinutes}:" : "";
@@ -643,7 +639,6 @@
 /// Decodes a URL-encoded string.
 ///
 /// Unlike [Uri.decodeComponent], this includes replacing `+` with ` `.
->>>>>>> 6bd9b19c
 String urlDecode(String encoded) =>
   Uri.decodeComponent(encoded.replaceAll("+", " "));
 
@@ -809,51 +804,9 @@
 
 /// Throw a [ApplicationException] with [message].
 void fail(String message, [innerError, StackTrace innerTrace]) {
-<<<<<<< HEAD
-  throw new ApplicationException(message, innerError, innerTrace);
-}
-
-/// All the names of user-facing exceptions.
-final _userFacingExceptions = new Set<String>.from([
-  'ApplicationException',
-  // This refers to http.ClientException.
-  'ClientException',
-  // Errors coming from the Dart analyzer are probably caused by syntax errors
-  // in user code, so they're user-facing.
-  'AnalyzerError', 'AnalyzerErrorGroup',
-  // An error spawning an isolate probably indicates a transformer with an
-  // invalid import.
-  'IsolateSpawnException',
-  // TODO(nweiz): clean up the dart:io errors when issue 9955 is fixed.
-  'FileSystemException', 'HttpException', 'OSError',
-  'ProcessException', 'SocketException', 'WebSocketException'
-]);
-
-/// Returns whether [error] is a user-facing error object. This includes both
-/// [ApplicationException] and any dart:io errors.
-bool isUserFacingException(error) {
-  if (error is CrossIsolateException) {
-    return _userFacingExceptions.contains(error.type);
-  }
-
-  // TODO(nweiz): unify this list with _userFacingExceptions when issue 5897 is
-  // fixed.
-  return error is ApplicationException ||
-    error is AnalyzerError ||
-    error is AnalyzerErrorGroup ||
-    error is IsolateSpawnException ||
-    error is FileSystemException ||
-    error is HttpException ||
-    error is http.ClientException ||
-    error is OSError ||
-    error is ProcessException ||
-    error is SocketException ||
-    error is WebSocketException;
-=======
   if (innerError != null) {
     throw new WrappedException(message, innerError, innerTrace);
   } else {
     throw new ApplicationException(message);
   }
->>>>>>> 6bd9b19c
 }