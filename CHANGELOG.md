<<<<<<< HEAD
## 1.23.0 - 2017-04-21
=======
## 1.24.0

### Language
* During a dynamic type check, `void` is not required to be `null` anymore.
  In practice, this makes overriding `void` functions with non-`void` functions
  safer.

* During static analysis, a function or setter declared using `=>` with return
  type `void` now allows the returned expression to have any type. For example,
  assuming the declaration `int x;`, it is now type correct to have
  `void f() => ++x;`.

* A new function-type syntax has been added to the language.
  Intuitively, the type of a function can be constructed by textually replacing
  the function's name with `Function` in its declaration. For instance, the
  type of `void foo() {}` would be `void Function()`. The new syntax may be used
  wherever a type can be written. It is thus now possible to declare fields
  containing functions without needing to write typedefs: `void Function() x;`.
  The new function type has one restriction: it may not contain the old-style
  function-type syntax for its parameters. The following is thus illegal:
  `void Function(int f())`.
  `typedefs` have been updated to support this new syntax.

  Examples:

  ```dart
  typedef F = void Function();  // F is the name for a `void` callback.
  int Function(int) f;  // A field `f` that contains an int->int function.

  class A<T> {
    // The parameter `callback` is a function that takes a `T` and returns
    // `void`.
    void forEach(void Function(T) callback);
  }

  // The new function type supports generic arguments.
  typedef Invoker = T Function<T>(T Function() callback);
  ```

### Core library changes

* `dart:async`, `dart:core`, `dart:io`
    * Adding to a closed sink, including `IOSink`, is no longer not allowed. In
      1.24, violations are only reported (on stdout or stderr), but a future
      version of the Dart SDK will change this to throwing a `StateError`.

* `dart:convert`
  * **BREAKING** Removed the deprecated `ChunkedConverter` class.
  * JSON maps are now typed as `Map<String, dynamic>` instead of
    `Map<dynamic, dynamic>`. A JSON-map is not a `HashMap` or `LinkedHashMap`
    anymore (but just a `Map`).

* `dart:io`
  * Added `Platform.localeName`, needed for accessing the locale on platforms
    that don't store it in an environment variable.
  * Added `ProcessInfo.currentRss` and `ProcessInfo.maxRss` for inspecting
    the Dart VM process current and peak resident set size.
  * Added `RawSynchronousSocket`, a basic synchronous socket implementation.

* `dart:` web APIs have been updated to align with Chrome v50.
   This change includes **a large number of changes**, many of which are
   breaking. In some cases, new class names may conflict with names that exist
   in existing code.

* `dart:html`

  * **REMOVED** classes: `Bluetooth`, `BluetoothDevice`,
    `BluetoothGattCharacteristic`, `BluetoothGattRemoteServer`,
    `BluetoothGattService`, `BluetoothUuid`, `CrossOriginConnectEvent`,
    `DefaultSessionStartEvent`, `DomSettableTokenList`, `MediaKeyError`,
    `PeriodicSyncEvent`, `PluginPlaceholderElement`, `ReadableStream`,
    `StashedMessagePort`, `SyncRegistration`

  * **REMOVED** members:
    * `texImage2DCanvas` was removed from `RenderingContext`.
    * `endClip` and `startClip` were removed from `Animation`.
    * `after` and `before` were removed from `CharacterData`, `ChildNode` and
      `Element`.
    * `keyLocation` was removed from `KeyboardEvent`. Use `location` instead.
    * `generateKeyRequest`, `keyAddedEvent`, `keyErrorEvent`, `keyMessageEvent`,
      `mediaGroup`, `needKeyEvent`, `onKeyAdded`, `onKeyError`, `onKeyMessage`,
      and `onNeedKey` were removed from `MediaElement`.
    * `getStorageUpdates` was removed from `Navigator`
    * `status` was removed from `PermissionStatus`
    * `getAvailability` was removed from `PreElement`

  * Other behavior changes:
    * URLs returned in CSS or html are formatted with quoted string.
      Like `url("http://google.com")` instead of `url(http://google.com)`.
    * Event timestamp property type changed from `int` to `num`.
    * Chrome introduced slight layout changes of UI objects.
      In addition many height/width dimensions are returned in subpixel values
      (`num` instead of whole numbers).
    * `setRangeText` with a `selectionMode` value of 'invalid' is no longer
      valid. Only "select", "start", "end", "preserve" are allowed.

* `dart:svg`

  * A large number of additions and removals. Review your use of `dart:svg`
    carefully.

* `dart:web_audio`

  * new method on `AudioContext` – `createIirFilter` returns a new class
    `IirFilterNode`.

* `dart:web_gl`

  * new classes: `CompressedTextureAstc`, `ExtColorBufferFloat`,
    `ExtDisjointTimerQuery`, and `TimerQueryExt`.

  * `ExtFragDepth` added: `readPixels2` and `texImage2D2`.

#### Strong Mode

* Removed ad hoc `Future.then` inference in favor of using `FutureOr`.  Prior to
  adding `FutureOr` to the language, the analyzer implented an ad hoc type
  inference for `Future.then` (and overrides) treating it as if the onValue
  callback was typed to return `FutureOr` for the purposes of inference.
  This ad hoc inference has been removed now that `FutureOr` has been added.

  Packages that implement `Future` must either type the `onValue` parameter to
  `.then` as returning `FutureOr<T>`, or else must leave the type of the parameter
  entirely to allow inference to fill in the type.

* During static analysis, a function or setter declared using `=>` with return
  type `void` now allows the returned expression to have any type.

### Tool Changes

* Dartium

  Dartium is now based on Chrome v50. See *Core library changes* above for
  details on the changed APIs.

* Pub

  * `pub build` and `pub serve`
  
    * Added support for the Dart Development Compiler.

      Unlike dart2js, this new compiler is modular, which allows pub to do
      incremental re-builds for `pub serve`, and potentially `pub build` in the
      future.

      In practice what that means is you can edit your Dart files, refresh in
      Chrome (or other supported browsers), and see your edits almost
      immediately. This is because pub is only recompiling your package, not all
      packages that you depend on.

      There is one caveat with the new compiler, which is that your package and
      your dependencies must all be strong mode clean. If you are getting an
      error compiling one of your dependencies, you will need to file bugs or
      send pull requests to get them strong mode clean.

      There are two ways of opting into the new compiler:

        * Use the new `--web-compiler` flag, which supports `dartdevc`,
          `dart2js` or `none` as options. This is the easiest way to try things
          out without changing the default.

        * Add config to your pubspec. There is a new `web` key which supports a
          single key called `compiler`. This is a map from mode names to
          compiler to use. For example, to default to dartdevc in debug mode you
          can add the following to your pubspec:

          ```yaml
          web:
            compiler:
              debug: dartdevc
          ```

      You can also use the new compiler to run your tests in Chrome much more
      quickly than you can with dart2js. In order to do that, run
      `pub serve test --web-compiler=dartdevc`, and then run
      `pub run test -p chrome --pub-serve=8080`.

    * The `--no-dart2js` flag has been deprecated in favor of
      `--web-compiler=none`.

    * `pub build` will use a failing exit code if there are errors in any
      transformer.

  * `pub publish`
  
    * Added support for the UNLICENSE file.

    * Packages that depend on the Flutter SDK may be published.

  * `pub get` and `pub upgrade`

    * Don't dump a stack trace when a network error occurs while fetching
      packages.

* dartfmt
    * Preserve type parameters in new generic function typedef syntax.
    * Add self-test validation to ensure formatter bugs do not cause user code
      to be lost.

### Infrastructure changes

* As of this release, we'll show a warning when using the MIPS architecture.
  Unless we learn about any critical use of Dart on MIPS in the meantime, we're
  planning to deprecate support for MIPS starting with the next stable release.

## 1.23.0
>>>>>>> 59305d07

#### Strong Mode

* Breaking change - it is now a strong mode error if a mixin causes a name
  conflict between two private members (field/getter/setter/method) from a
  different library. (SDK
  issue [28809](https://github.com/dart-lang/sdk/issues/28809)).

lib1.dart:


```dart
class A {
  int _x;
}

class B {
  int _x;
}
```

lib2.dart:


```dart
import 'lib1.dart';

class C extends A with B {}
```

```
    error • The private name _x, defined by B, conflicts with the same name defined by A at tmp/lib2.dart:3:24 • private_collision_in_mixin_application
```


* Breaking change - strong mode will prefer the expected type to infer generic
  types, functions, and methods (SDK
  issue [27586](https://github.com/dart-lang/sdk/issues/27586)).

  ```dart
  main() {
    List<Object> foo = /*infers: <Object>*/['hello', 'world'];
    var bar = /*infers: <String>*/['hello', 'world'];
  }
  ```

* Strong mode inference error messages are improved
  (SDK issue [29108](https://github.com/dart-lang/sdk/issues/29108)).

  ```dart
  import 'dart:math';
  test(Iterable/* fix is to add <num> here */ values) {
    num n = values.fold(values.first as num, max);
  }
  ```
  Now produces the error on the generic function "max":
  ```
  Couldn't infer type parameter 'T'.

  Tried to infer 'dynamic' for 'T' which doesn't work:
    Function type declared as '<T extends num>(T, T) → T'
                  used where  '(num, dynamic) → num' is required.

  Consider passing explicit type argument(s) to the generic.
  ```

* Strong mode supports overriding fields, `@virtual` is no longer required
    (SDK issue [28120](https://github.com/dart-lang/sdk/issues/28120)).

    ```dart
    class C {
      int x = 42;
    }
    class D extends C {
      get x {
        print("x got called");
        return super.x;
      }
    }
    main() {
      print(new D().x);
    }
    ```

* Strong mode down cast composite warnings are no longer issued by default.
  (SDK issue [28588](https://github.com/dart-lang/sdk/issues/28588)).

```dart
void test() {
  List untyped = [];
  List<int> typed = untyped; // No down cast composite warning
}
```

To opt back into the warnings, add the following to
the
[.analysis_options](https://www.dartlang.org/guides/language/analysis-options)
file for your project.

```
analyzer:
  errors:
    strong_mode_down_cast_composite: warning
```


### Core library changes

* `dart:core`
  * Added `Uri.isScheme` function to check the scheme of a URI.
    Example: `uri.isScheme("http")`. Ignores case when comparing.
  * Make `UriData.parse` validate its input better.
    If the data is base-64 encoded, the data is normalized wrt.
    alphabet and padding, and it contains invalid base-64 data,
    parsing fails. Also normalizes non-base-64 data.
* `dart:io`
  * Added functions `File.lastAccessed`, `File.lastAccessedSync`,
    `File.setLastModified`, `File.setLastModifiedSync`, `File.setLastAccessed`,
    and `File.setLastAccessedSync`.
  * Added `{Stdin,Stdout}.supportsAnsiEscapes`.

### Dart VM

* Calls to `print()` and `Stdout.write*()` now correctly print unicode
  characters to the console on Windows. Calls to `Stdout.add*()` behave as
  before.

### Tool changes

* Analysis
  * `dartanalyzer` now follows the same rules as the analysis server to find
    an analysis options file, stopping when an analysis options file is found:
    * Search up the directory hierarchy looking for an analysis options file.
    * If analyzing a project referencing the [Flutter](https://flutter.io/)
      package, then use the
      [default Flutter analysis options](https://github.com/flutter/flutter/blob/master/packages/flutter/lib/analysis_options_user.yaml)
      found in `package:flutter`.
    * If in a Bazel workspace, then use the analysis options in
      `package:dart.analysis_options/default.yaml` if it exists.
    * Use the default analysis options rules.
  * In addition, specific to `dartanalyzer`:
    * an analysis options file can be specified on the command line via
      `--options` and that file will be used instead of searching for an
      analysis options file.
    * any analysis option specified on the command line
      (e.g. `--strong` or `--no-strong`) takes precedence over any corresponding
      value specified in the analysis options file.

* Dartium, dart2js, and DDC

  * Imports to `dart:io` are allowed, but the imported library is not supported
    and will likely fail on most APIs at runtime. This change was made as a
    stopgap measure to make it easier to write libraries that share code between
    platforms (like package `http`). This might change again when configuration
    specific imports are supported.

* Pub
  * Now sends telemetry data to `pub.dartlang.org` to allow better understanding
    of why a particular package is being accessed.
  * `pub publish`
    * Warns if a package imports a package that's not a dependency from within
      `lib/` or `bin/`, or a package that's not a dev dependency from within
      `benchmark/`, `example/`, `test/` or `tool/`.
    * No longer produces "UID too large" errors on OS X. All packages are now
      uploaded with the user and group names set to "pub".
    * No longer fails with a stack overflow when uploading a package that uses
      Git submodules.
  * `pub get` and `pub upgrade`
    * Produce more informative error messages if they're run directly in a
      package that uses Flutter.
    * Properly unlock SDK and path dependencies if they have a new version
      that's also valid according to the user's pubspec.

* dartfmt
  * Support new generic function typedef syntax.
  * Make the precedence of cascades more visible.
  * Fix a couple of places where spurious newlines were inserted.
  * Correctly report unchanged formatting when reading from stdin.
  * Ensure space between `-` and `--`. Code that does this is pathological, but
    it technically meant dartfmt could change the semantics of the code.
  * Preserve a blank line between enum cases.
  * Other small formatting tweaks.


## 1.22.1 - 2017-02-22

Patch release, resolves two issues:
* Dart VM crash: [Issue 28072](https://github.com/dart-lang/sdk/issues/28757)

* Dart VM bug combining types, await, and deferred loading: [Issue 28678](https://github.com/dart-lang/sdk/issues/28678)


## 1.22.0 - 2017-02-14

### Language

  * Breaking change:
    ['Generalized tear-offs'](https://github.com/gbracha/generalizedTearOffs/blob/master/proposal.md)
    are no longer supported, and will cause errors. We updated the language spec
    and added warnings in 1.21, and are now taking the last step to fully
    de-support them. They were previously only supported in the VM, and there
    are almost no known uses of them in the wild.

  * The `assert()` statement has been expanded to support an optional second
    `message` argument
    (SDK issue [27342](https://github.com/dart-lang/sdk/issues/27342)).

    The message is displayed if the assert fails. It can be any object, and it
    is accessible as `AssertionError.message`. It can be used to provide more
    user friendly exception outputs. As an example, the following assert:

    ```dart
    assert(configFile != null, "Tool config missing. Please see https://goo.gl/k8iAi for details.");
    ```

    would produce the following exception output:

    ```
    Unhandled exception:
    'file:///Users/mit/tmp/tool/bin/main.dart': Failed assertion: line 9 pos 10:
    'configFile != null': Tool config missing. Please see https://goo.gl/k8iAi for details.
    #0      _AssertionError._doThrowNew (dart:core-patch/errors_patch.dart:33)
    #1      _AssertionError._throwNew (dart:core-patch/errors_patch.dart:29)
    #2      main (file:///Users/mit/tmp/tool/bin/main.dart:9:10)
    ```

  * The `Null` type has been moved to the bottom of the type hierarchy. As such,
    it is considered a subtype of every other type. The `null` *literal* was
    always treated as a bottom type. Now the named class `Null` is too:

    ```dart
    const empty = <Null>[];

    String concatenate(List<String> parts) => parts.join();
    int sum(List<int> numbers) => numbers.fold(0, (sum, n) => sum + n);

    concatenate(empty); // OK.
    sum(empty); // OK.
    ```

  * Introduce `covariant` modifier on parameters. It indicates that the
    parameter (and the corresponding parameter in any method that overrides it)
    has looser override rules. In strong mode, these require a runtime type
    check to maintain soundness, but enable an architectural pattern that is
    useful in some code.

    It lets you specialize a family of classes together, like so:

    ```dart
    abstract class Predator {
      void chaseAndEat(covariant Prey p);
    }

    abstract class Prey {}

    class Mouse extends Prey {}

    class Seal extends Prey {}

    class Cat extends Predator {
      void chaseAndEat(Mouse m) => ...
    }

    class Orca extends Predator {
      void chaseAndEat(Seal s) => ...
    }
    ```

    This isn't statically safe, because you could do:

    ```dart
    Predator predator = new Cat(); // Upcast.
    predator.chaseAndEat(new Seal()); // Cats can't eat seals!
    ```

    To preserve soundness in strong mode, in the body of a method that uses a
    covariant override (here, `Cat.chaseAndEat()`), the compiler automatically
    inserts a check that the parameter is of the expected type. So the compiler
    gives you something like:

    ```dart
    class Cat extends Predator {
      void chaseAndEat(o) {
        var m = o as Mouse;
        ...
      }
    }
    ```

    Spec mode allows this unsound behavior on all parameters, even though users
    rarely rely on it. Strong mode disallowed it initially. Now, strong mode
    lets you opt into this behavior in the places where you do want it by using
    this modifier. Outside of strong mode, the modifier is ignored.

  * Change instantiate-to-bounds rules for generic type parameters when running
    in strong mode. If you leave off the type parameters from a generic type, we
    need to decide what to fill them in with.  Dart 1.0 says just use `dynamic`,
    but that isn't sound:

    ```dart
    class Abser<T extends num> {
       void absThis(T n) { n.abs(); }
    }

    var a = new Abser(); // Abser<dynamic>.
    a.absThis("not a num");
    ```

    We want the body of `absThis()` to be able to safely assume `n` is at
    least a `num` -- that's why there's a constraint on T, after all. Implicitly
    using `dynamic` as the type parameter in this example breaks that.

    Instead, strong mode uses the bound. In the above example, it fills it in
    with `num`, and then the second line where a string is passed becomes a
    static error.

    However, there are some cases where it is hard to figure out what that
    default bound should be:

    ```dart
    class RuhRoh<T extends Comparable<T>> {}
    ```

    Strong mode's initial behavior sometimes produced surprising, unintended
    results. For 1.22, we take a simpler approach and then report an error if
    a good default type argument can't be found.

### Core libraries

  * Define `FutureOr<T>` for code that works with either a future or an
    immediate value of some type. For example, say you do a lot of text
    manipulation, and you want a handy function to chain a bunch of them:

    ```dart
    typedef String StringSwizzler(String input);

    String swizzle(String input, List<StringSwizzler> swizzlers) {
      var result = input;
      for (var swizzler in swizzlers) {
        result = swizzler(result);
      }

      return result;
    }
    ```

    This works fine:

    ```dart
    main() {
      var result = swizzle("input", [
        (s) => s.toUpperCase(),
        (s) => () => s * 2)
      ]);
      print(result); // "INPUTINPUT".
    }
    ```

    Later, you realize you'd also like to support swizzlers that are
    asynchronous (maybe they look up synonyms for words online). You could make
    your API strictly asynchronous, but then users of simple synchronous
    swizzlers have to manually wrap the return value in a `Future.value()`.
    Ideally, your `swizzle()` function would be "polymorphic over asynchrony".
    It would allow both synchronous and asynchronous swizzlers. Because `await`
    accepts immediate values, it is easy to implement this dynamically:

    ```dart
    Future<String> swizzle(String input, List<StringSwizzler> swizzlers) async {
      var result = input;
      for (var swizzler in swizzlers) {
        result = await swizzler(result);
      }

      return result;
    }

    main() async {
      var result = swizzle("input", [
        (s) => s.toUpperCase(),
        (s) => new Future.delayed(new Duration(milliseconds: 40), () => s * 2)
      ]);
      print(await result);
    }
    ```

    What should the declared return type on StringSwizzler be? In the past, you
    had to use `dynamic` or `Object`, but that doesn't tell the user much. Now,
    you can do:

    ```dart
    typedef FutureOr<String> StringSwizzler(String input);
    ```

    Like the name implies, `FutureOr<String>` is a union type. It can be a
    `String` or a `Future<String>`, but not anything else. In this case, that's
    not super useful beyond just stating a more precise type for readers of the
    code. It does give you a little better error checking in code that uses the
    result of that.

    `FutureOr<T>` becomes really important in *generic* methods like
    `Future.then()`. In those cases, having the type system understand this
    magical union type helps type inference figure out the type argument of
    `then()` based on the closure you pass it.

    Previously, strong mode had hard-coded rules for handling `Future.then()`
    specifically. `FutureOr<T>` exposes that functionality so third-party APIs
    can take advantage of it too.

### Tool changes

* Dart2Js

  * Remove support for (long-time deprecated) mixin typedefs.

* Pub

  * Avoid using a barback asset server for executables unless they actually use
    transformers. This makes precompilation substantially faster, produces
    better error messages when precompilation fails, and allows
    globally-activated executables to consistently use the
    `Isolate.resolvePackageUri()` API.

  * On Linux systems, always ignore packages' original file owners and
    permissions when extracting those packages. This was already the default
    under most circumstances.

  * Properly close the standard input stream of child processes started using
    `pub run`.

  * Handle parse errors from the package cache more gracefully. A package whose
    pubspec can't be parsed will now be ignored by `pub get --offline` and
    deleted by `pub cache repair`.

  * Make `pub run` run executables in spawned isolates. This lets them handle
    signals and use standard IO reliably.

  * Fix source-maps produced by dart2js when running in `pub serve`: URL
    references to assets from packages match the location where `pub serve`
    serves them (`packages/package_name/` instead of
    `../packages/package_name/`).

### Infrastructure changes

  * The SDK now uses GN rather than gyp to generate its build files, which will
    now be exclusively ninja flavored. Documentation can be found on our
    [wiki](https://github.com/dart-lang/sdk/wiki/Building-with-GN). Also see the
    help message of `tools/gn.py`. This change is in response to the deprecation
    of gyp. Build file generation with gyp will continue to be available in this
    release by setting the environment variable `DART_USE_GYP` before running
    `gclient sync` or `gclient runhooks`, but this will be removed in a future
    release.

## 1.21.1 - 2017-01-13

Patch release, resolves one issue:

* Dart VM: Snapshots of generic functions fail. [Issue 28072](https://github.com/dart-lang/sdk/issues/28072)

## 1.21.0 - 2016-12-07

### Language

* Support generic method syntax. Type arguments are not available at
  runtime. For details, check the
  [informal specification](https://gist.github.com/eernstg/4353d7b4f669745bed3a5423e04a453c).
* Support access to initializing formals, e.g., the use of `x` to initialize
 `y` in `class C { var x, y; C(this.x): y = x; }`.
  Please check the
  [informal specification](https://gist.github.com/eernstg/cff159be9e34d5ea295d8c24b1a3e594)
  for details.
* Don't warn about switch case fallthrough if the case ends in a `rethrow`
  statement.  (SDK issue
  [27650](https://github.com/dart-lang/sdk/issues/27650))
* Also don't warn if the entire switch case is wrapped in braces - as long as
  the block ends with a `break`, `continue`, `rethrow`, `return` or `throw`.
* Allow `=` as well as `:` as separator for named parameter default values.

  ```dart
  enableFlags({bool hidden: false}) { … }
  ```

  can now be replaced by

  ```dart
  enableFlags({bool hidden = false}) { … }
  ```

  (SDK issue [27559](https://github.com/dart-lang/sdk/issues/27559))

### Core library changes

* `dart:core`: `Set.difference` now takes a `Set<Object>` as argument.  (SDK
  issue [27573](https://github.com/dart-lang/sdk/issues/27573))

* `dart:developer`

  * Added `Service` class.
    * Allows inspecting and controlling the VM service protocol HTTP server.
    * Provides an API to access the ID of an `Isolate`.

### Tool changes

* Dart Dev Compiler

  * Support calls to `loadLibrary()` on deferred libraries. Deferred libraries
    are still loaded eagerly. (SDK issue
    [27343](https://github.com/dart-lang/sdk/issues/27343))

## 1.20.1 - 2016-10-13

Patch release, resolves one issue:

* Dartium: Fixes a bug that caused crashes.  No issue filed.

### Strong Mode

* It is no longer a warning when casting from dynamic to a composite type
    (SDK issue [27766](https://github.com/dart-lang/sdk/issues/27766)).

    ```dart
    main() {
      dynamic obj = <int>[1, 2, 3];
      // This is now allowed without a warning.
      List<int> list = obj;
    }
    ```

## 1.20.0 - 2016-10-11

### Dart VM

* We have improved the way that the VM locates the native code library for a
  native extension (e.g. `dart-ext:` import). We have updated this
  [article on native extensions](https://www.dartlang.org/articles/dart-vm/native-extensions)
  to reflect the VM's improved behavior.

* Linux builds of the VM will now use the `tcmalloc` library for memory
  allocation. This has the advantages of better debugging and profiling support
  and faster small allocations, with the cost of slightly larger initial memory
  footprint, and slightly slower large allocations.

* We have improved the way the VM searches for trusted root certificates for
  secure socket connections on Linux. First, the VM will look for trusted root
  certificates in standard locations on the file system
  (`/etc/pki/tls/certs/ca-bundle.crt` followed by `/etc/ssl/certs`), and only if
  these do not exist will it fall back on the builtin trusted root certificates.
  This behavior can be overridden on Linux with the new flags
  `--root-certs-file` and `--root-certs-cache`. The former is the path to a file
  containing the trusted root certificates, and the latter is the path to a
  directory containing root certificate files hashed using `c_rehash`.

* The VM now throws a catchable `Error` when method compilation fails. This
  allows easier debugging of syntax errors, especially when testing.  (SDK issue
  [23684](https://github.com/dart-lang/sdk/issues/23684))

### Core library changes

* `dart:core`: Remove deprecated `Resource` class.
  Use the class in `package:resource` instead.
* `dart:async`
  * `Future.wait` now catches synchronous errors and returns them in the
    returned Future.  (SDK issue
    [27249](https://github.com/dart-lang/sdk/issues/27249))
  * More aggressively returns a `Future` on `Stream.cancel` operations.
    Discourages to return `null` from `cancel`.  (SDK issue
    [26777](https://github.com/dart-lang/sdk/issues/26777))
  * Fixes a few bugs where the cancel future wasn't passed through
    transformations.
* `dart:io`
  * Added `WebSocket.addUtf8Text` to allow sending a pre-encoded text message
    without a round-trip UTF-8 conversion.  (SDK issue
    [27129](https://github.com/dart-lang/sdk/issues/27129))

### Strong Mode

* Breaking change - it is an error if a generic type parameter cannot be
    inferred (SDK issue [26992](https://github.com/dart-lang/sdk/issues/26992)).

    ```dart
    class Cup<T> {
      Cup(T t);
    }
    main() {
      // Error because:
      // - if we choose Cup<num> it is not assignable to `cOfInt`,
      // - if we choose Cup<int> then `n` is not assignable to int.
      num n;
      C<int> cOfInt = new C(n);
    }
    ```

* New feature - use `@checked` to override a method and tighten a parameter
    type (SDK issue [25578](https://github.com/dart-lang/sdk/issues/25578)).

    ```dart
    import 'package:meta/meta.dart' show checked;
    class View {
      addChild(View v) {}
    }
    class MyView extends View {
      // this override is legal, it will check at runtime if we actually
      // got a MyView.
      addChild(@checked MyView v) {}
    }
    main() {
      dynamic mv = new MyView();
      mv.addChild(new View()); // runtime error
    }
    ```

* New feature - use `@virtual` to allow field overrides in strong mode
    (SDK issue [27384](https://github.com/dart-lang/sdk/issues/27384)).

    ```dart
    import 'package:meta/meta.dart' show virtual;
    class Base {
      @virtual int x;
    }
    class Derived extends Base {
      int x;

      // Expose the hidden storage slot:
      int get superX => super.x;
      set superX(int v) { super.x = v; }
    }
    ```

* Breaking change - infer list and map literals from the context type as well as
    their values, consistent with generic methods and instance creation
    (SDK issue [27151](https://github.com/dart-lang/sdk/issues/27151)).

    ```dart
    import 'dart:async';
    main() async {
      var b = new Future<B>.value(new B());
      var c = new Future<C>.value(new C());
      var/*infer List<Future<A>>*/ list = [b, c];
      var/*infer List<A>*/ result = await Future.wait(list);
    }
    class A {}
    class B extends A {}
    class C extends A {}
    ```

### Tool changes

* `dartfmt` - upgraded to v0.2.10
    * Don't crash on annotations before parameters with trailing commas.
    * Always split enum declarations if they end in a trailing comma.
    * Add `--set-exit-if-changed` to set the exit code on a change.

* Pub
  * Pub no longer generates a `packages/` directory by default.  Instead, it
    generates a `.packages` file, called a package spec. To generate
    a `packages/` directory in addition to the package spec, use the
    `--packages-dir` flag with `pub get`, `pub upgrade`, and `pub downgrade`.
    See the [Good-bye
    symlinks](http://news.dartlang.org/2016/10/good-bye-symlinks.html) article
    for details.

## 1.19.1 - 2016-09-08

Patch release, resolves one issue:

* Dartdoc:  Fixes a bug that prevented generation of docs.
  (Dartdoc issue [1233](https://github.com/dart-lang/dartdoc/issues/1233))

## 1.19.0 - 2016-08-26

### Language changes

* The language now allows a trailing comma after the last argument of a call and
 the last parameter of a function declaration. This can make long argument or
 parameter lists easier to maintain, as commas can be left as-is when
 reordering lines. For details, see SDK issue
 [26644](https://github.com/dart-lang/sdk/issues/26644).

### Tool Changes

* `dartfmt` - upgraded to v0.2.9+1
  * Support trailing commas in argument and parameter lists.
  * Gracefully handle read-only files.
  * About a dozen other bug fixes.

* Pub
  * Added a `--no-packages-dir` flag to `pub get`, `pub upgrade`, and `pub
    downgrade`. When this flag is passed, pub will not generate a `packages/`
    directory, and will remove that directory and any symlinks to it if they
    exist. Note that this replaces the unsupported `--no-package-symlinks` flag.

  * Added the ability for packages to declare a constraint on the [Flutter][]
    SDK:

    ```yaml
    environment:
      flutter: ^0.1.2
      sdk: >=1.19.0 <2.0.0
    ```

    A Flutter constraint will only be satisfiable when pub is running in the
    context of the `flutter` executable, and when the Flutter SDK version
    matches the constraint.

  * Added `sdk` as a new package source that fetches packages from a hard-coded
    SDK. Currently only the `flutter` SDK is supported:

    ```yaml
    dependencies:
      flutter_driver:
        sdk: flutter
        version: ^0.0.1
    ```

    A Flutter `sdk` dependency will only be satisfiable when pub is running in
    the context of the `flutter` executable, and when the Flutter SDK contains a
    package with the given name whose version matches the constraint.

  * `tar` files on Linux are now created with `0` as the user and group IDs.
    This fixes a crash when publishing packages while using Active Directory.

  * Fixed a bug where packages from a hosted HTTP URL were considered the same
    as packages from an otherwise-identical HTTPS URL.

  * Fixed timer formatting for timers that lasted longer than a minute.

  * Eliminate some false negatives when determining whether global executables
    are on the user's executable path.

* `dart2js`
  * `dart2dart` (aka `dart2js --output-type=dart`) has been removed (this was deprecated in Dart 1.11).

[Flutter]: https://flutter.io/

### Dart VM

*   The dependency on BoringSSL has been rolled forward. Going forward, builds
    of the Dart VM including secure sockets will require a compiler with C++11
    support. For details, see the
    [Building wiki page](https://github.com/dart-lang/sdk/wiki/Building).

### Strong Mode

*   New feature - an option to disable implicit casts
    (SDK issue [26583](https://github.com/dart-lang/sdk/issues/26583)),
    see the [documentation](https://github.com/dart-lang/dev_compiler/blob/master/doc/STATIC_SAFETY.md#disable-implicit-casts)
    for usage instructions and examples.

*   New feature - an option to disable implicit dynamic
    (SDK issue [25573](https://github.com/dart-lang/sdk/issues/25573)),
    see the [documentation](https://github.com/dart-lang/dev_compiler/blob/master/doc/STATIC_SAFETY.md#disable-implicit-dynamic)
    for usage instructions and examples.

*   Breaking change - infer generic type arguments from the
    constructor invocation arguments
    (SDK issue [25220](https://github.com/dart-lang/sdk/issues/25220)).

    ```dart
    var map = new Map<String, String>();

    // infer: Map<String, String>
    var otherMap = new Map.from(map);
    ```

*   Breaking change - infer local function return type
    (SDK issue [26414](https://github.com/dart-lang/sdk/issues/26414)).

    ```dart
    void main() {
      // infer: return type is int
      f() { return 40; }
      int y = f() + 2; // type checks
      print(y);
    }
    ```

*   Breaking change - allow type promotion from a generic type parameter
    (SDK issue [26414](https://github.com/dart-lang/sdk/issues/26965)).

    ```dart
    void fn/*<T>*/(/*=T*/ object) {
      if (object is String) {
        // Treat `object` as `String` inside this block.
        // But it will require a cast to pass it to something that expects `T`.
        print(object.substring(1));
      }
    }
    ```

* Breaking change - smarter inference for Future.then
    (SDK issue [25944](https://github.com/dart-lang/sdk/issues/25944)).
    Previous workarounds that use async/await or `.then/*<Future<SomeType>>*/`
    should no longer be necessary.

    ```dart
    // This will now infer correctly.
    Future<List<int>> t2 = f.then((_) => [3]);
    // This infers too.
    Future<int> t2 = f.then((_) => new Future.value(42));
    ```

* Breaking change - smarter inference for async functions
    (SDK issue [25322](https://github.com/dart-lang/sdk/issues/25322)).

    ```dart
    void test() async {
      List<int> x = await [4]; // was previously inferred
      List<int> y = await new Future.value([4]); // now inferred too
    }
    ```

* Breaking change - sideways casts are no longer allowed
    (SDK issue [26120](https://github.com/dart-lang/sdk/issues/26120)).

## 1.18.1 - 2016-08-02

Patch release, resolves two issues and improves performance:

* Debugger: Fixes a bug that crashes the VM
(SDK issue [26941](https://github.com/dart-lang/sdk/issues/26941))

* VM: Fixes an optimizer bug involving closures, try, and await
(SDK issue [26948](https://github.com/dart-lang/sdk/issues/26948))

* Dart2js: Speeds up generated code on Firefox
(https://codereview.chromium.org/2180533002)

## 1.18.0 - 2016-07-27

### Core library changes

* `dart:core`
  * Improved performance when parsing some common URIs.
  * Fixed bug in `Uri.resolve` (SDK issue [26804](https://github.com/dart-lang/sdk/issues/26804)).
* `dart:io`
  * Adds file locking modes `FileLock.BLOCKING_SHARED` and
    `FileLock.BLOCKING_EXCLUSIVE`.

## 1.17.1 - 2016-06-10

Patch release, resolves two issues:

* VM: Fixes a bug that caused crashes in async functions.
(SDK issue [26668](https://github.com/dart-lang/sdk/issues/26668))

* VM: Fixes a bug that caused garbage collection of reachable weak properties.
(https://codereview.chromium.org/2041413005)

## 1.17.0 - 2016-06-08

### Core library changes
* `dart:convert`
  * Deprecate `ChunkedConverter` which was erroneously added in 1.16.

* `dart:core`
  * `Uri.replace` supports iterables as values for the query parameters.
  * `Uri.parseIPv6Address` returns a `Uint8List`.

* `dart:io`
  * Added `NetworkInterface.listSupported`, which is `true` when
    `NetworkInterface.list` is supported, and `false` otherwise. Currently,
    `NetworkInterface.list` is not supported on Android.

### Tool Changes

* Pub
  * TAR files created while publishing a package on Mac OS and Linux now use a
    more portable format.

  * Errors caused by invalid arguments now print the full usage information for
    the command.

  * SDK constraints for dependency overrides are no longer considered when
    determining the total SDK constraint for a lockfile.

  * A bug has been fixed in which a lockfile was considered up-to-date when it
    actually wasn't.

  * A bug has been fixed in which `pub get --offline` would crash when a
    prerelease version was selected.

* Dartium and content shell
  * Debugging Dart code inside iframes improved, was broken.

## 1.16.1 - 2016-05-24

Patch release, resolves one issue:

* VM: Fixes a bug that caused intermittent hangs on Windows.
(SDK issue [26400](https://github.com/dart-lang/sdk/issues/26400))

## 1.16.0 - 2016-04-26

### Core library changes

* `dart:convert`
  * Added `BASE64URL` codec and corresponding `Base64Codec.urlSafe` constructor.

  * Introduce `ChunkedConverter` and deprecate chunked methods on `Converter`.

* `dart:html`

  There have been a number of **BREAKING** changes to align APIs with recent
  changes in Chrome. These include:

  * Chrome's `ShadowRoot` interface no longer has the methods `getElementById`,
    `getElementsByClassName`, and `getElementsByTagName`, e.g.,

    ```dart
    elem.shadowRoot.getElementsByClassName('clazz')
    ```

    should become:

    ```dart
    elem.shadowRoot.querySelectorAll('.clazz')
    ```

  * The `clipboardData` property has been removed from `KeyEvent`
    and `Event`. It has been moved to the new `ClipboardEvent` class, which is
    now used by `copy`, `cut`, and `paste` events.

  * The `layer` property has been removed from `KeyEvent` and
    `UIEvent`. It has been moved to `MouseEvent`.

  * The `Point get page` property has been removed from `UIEvent`.
    It still exists on `MouseEvent` and `Touch`.

  There have also been a number of other additions and removals to `dart:html`,
  `dart:indexed_db`, `dart:svg`, `dart:web_audio`, and `dart:web_gl` that
  correspond to changes to Chrome APIs between v39 and v45. Many of the breaking
  changes represent APIs that would have caused runtime exceptions when compiled
  to Javascript and run on recent Chrome releases.

* `dart:io`
  * Added `SecurityContext.alpnSupported`, which is true if a platform
    supports ALPN, and false otherwise.

### JavaScript interop

For performance reasons, a potentially **BREAKING** change was added for
libraries that use JS interop.
Any Dart file that uses `@JS` annotations on declarations (top-level functions,
classes or class members) to interop with JavaScript code will require that the
file have the annotation `@JS()` on a library directive.

```dart
@JS()
library my_library;
```

The analyzer will enforce this by generating the error:

The `@JS()` annotation can only be used if it is also declared on the library
directive.

If part file uses the `@JS()` annotation, the library that uses the part should
have the `@JS()` annotation e.g.,

```dart
// library_1.dart
@JS()
library library_1;

import 'package:js/js.dart';

part 'part_1.dart';
```

```dart
// part_1.dart
part of library_1;

@JS("frameworkStabilizers")
external List<FrameworkStabilizer> get frameworkStabilizers;
```

If your library already has a JS module e.g.,

```dart
@JS('array.utils')
library my_library;
```

Then your library will work without any additional changes.

### Analyzer

*   Static checking of `for in` statements. These will now produce static
    warnings:

    ```dart
    // Not Iterable.
    for (var i in 1234) { ... }

    // String cannot be assigned to int.
    for (int n in <String>["a", "b"]) { ... }
    ```

### Tool Changes

* Pub
  * `pub serve` now provides caching headers that should improve the performance
    of requesting large files multiple times.

  * Both `pub get` and `pub upgrade` now have a `--no-precompile` flag that
    disables precompilation of executables and transformed dependencies.

  * `pub publish` now resolves symlinks when publishing from a Git repository.
    This matches the behavior it always had when publishing a package that
    wasn't in a Git repository.

* Dart Dev Compiler
  * The **experimental** `dartdevc` executable has been added to the SDK.

  * It will help early adopters validate the implementation and provide
    feedback. `dartdevc` **is not** yet ready for production usage.

  * Read more about the Dart Dev Compiler [here][dartdevc].

[dartdevc]: https://github.com/dart-lang/dev_compiler

## 1.15.0 - 2016-03-09

### Core library changes

* `dart:async`
  * Made `StreamView` class a `const` class.

* `dart:core`
  * Added `Uri.queryParametersAll` to handle multiple query parameters with
    the same name.

* `dart:io`
  * Added `SecurityContext.usePrivateKeyBytes`,
    `SecurityContext.useCertificateChainBytes`,
    `SecurityContext.setTrustedCertificatesBytes`, and
    `SecurityContext.setClientAuthoritiesBytes`.
  * **Breaking** The named `directory` argument of
    `SecurityContext.setTrustedCertificates` has been removed.
  * Added support to `SecurityContext` for PKCS12 certificate and key
    containers.
  * All calls in `SecurityContext` that accept certificate data now accept an
    optional named parameter `password`, similar to
    `SecurityContext.usePrivateKeyBytes`, for use as the password for PKCS12
    data.

### Tool changes

* Dartium and content shell
  * The Chrome-based tools that ship as part of the Dart SDK – Dartium and
    content shell – are now based on Chrome version 45 (instead of Chrome 39).
  * Dart browser libraries (`dart:html`, `dart:svg`, etc) *have not* been
    updated.
    * These are still based on Chrome 39.
    * These APIs will be updated in a future release.
  * Note that there are experimental APIs which have changed in the underlying
    browser, and will not work with the older libraries.
    For example, `Element.animate`.

* `dartfmt` - upgraded to v0.2.4
  * Better handling for long collections with comments.
  * Always put member metadata annotations on their own line.
  * Indent functions in named argument lists with non-functions.
  * Force the parameter list to split if a split occurs inside a function-typed
    parameter.
  * Don't force a split for before a single named argument if the argument
    itself splits.

### Service protocol changes

* Fixed a documentation bug where the field `extensionRPCs` in `Isolate`
  was not marked optional.

### Experimental language features
  * Added support for [configuration-specific imports](https://github.com/munificent/dep-interface-libraries/blob/master/Proposal.md).
    On the VM and `dart2js`, they can be enabled with `--conditional-directives`.

    The analyzer requires additional configuration:
    ```yaml
    analyzer:
      language:
        enableConditionalDirectives: true
    ```

    Read about [configuring the analyzer] for more details.

[configuring the analyzer]: https://github.com/dart-lang/sdk/tree/master/pkg/analyzer#configuring-the-analyzer

## 1.14.2 - 2016-02-10

Patch release, resolves three issues:

* VM: Fixed a code generation bug on x64.
  (SDK commit [834b3f02](https://github.com/dart-lang/sdk/commit/834b3f02b6ab740a213fd808e6c6f3269bed80e5))

* `dart:io`: Fixed EOF detection when reading some special device files.
  (SDK issue [25596](https://github.com/dart-lang/sdk/issues/25596))

* Pub: Fixed an error using hosted dependencies in SDK version 1.14.
  (Pub issue [1386](https://github.com/dart-lang/pub/issues/1386))

## 1.14.1 - 2016-02-04

Patch release, resolves one issue:

* Debugger: Fixes a VM crash when a debugger attempts to set a break point
during isolate initialization.
(SDK issue [25618](https://github.com/dart-lang/sdk/issues/25618))

## 1.14.0 - 2016-01-28

### Core library changes
* `dart:async`
  * Added `Future.any` static method.
  * Added `Stream.fromFutures` constructor.

* `dart:convert`
  * `Base64Decoder.convert` now takes optional `start` and `end` parameters.

* `dart:core`
  * Added `current` getter to `StackTrace` class.
  * `Uri` class added support for data URIs
      * Added two new constructors: `dataFromBytes` and `dataFromString`.
      * Added a `data` getter for `data:` URIs with a new `UriData` class for
      the return type.
  * Added `growable` parameter to `List.filled` constructor.
  * Added microsecond support to `DateTime`: `DateTime.microsecond`,
    `DateTime.microsecondsSinceEpoch`, and
    `new DateTime.fromMicrosecondsSinceEpoch`.

* `dart:math`
  * `Random` added a `secure` constructor returning a cryptographically secure
    random generator which reads from the entropy source provided by the
    embedder for every generated random value.

* `dart:io`
  * `Platform` added a static `isIOS` getter and `Platform.operatingSystem` may
    now return `ios`.
  * `Platform` added a static `packageConfig` getter.
  * Added support for WebSocket compression as standardized in RFC 7692.
  * Compression is enabled by default for all WebSocket connections.
      * The optionally named parameter `compression` on the methods
      `WebSocket.connect`, `WebSocket.fromUpgradedSocket`, and
      `WebSocketTransformer.upgrade` and  the `WebSocketTransformer`
      constructor can be used to modify or disable compression using the new
      `CompressionOptions` class.

* `dart:isolate`
  * Added **_experimental_** support for [Package Resolution Configuration].
    * Added `packageConfig` and `packageRoot` instance getters to `Isolate`.
    * Added a `resolvePackageUri` method to `Isolate`.
    * Added named arguments `packageConfig` and `automaticPackageResolution` to
    the `Isolate.spawnUri` constructor.

[Package Resolution Configuration]: https://github.com/dart-lang/dart_enhancement_proposals/blob/master/Accepted/0005%20-%20Package%20Specification/DEP-pkgspec.md

### Tool changes

* `dartfmt`

  * Better line splitting in a variety of cases.

  * Other optimizations and bug fixes.

* Pub

  * **Breaking:** Pub now eagerly emits an error when a pubspec's "name" field
    is not a valid Dart identifier. Since packages with non-identifier names
    were never allowed to be published, and some of them already caused crashes
    when being written to a `.packages` file, this is unlikely to break many
    people in practice.

  * **Breaking:** Support for `barback` versions prior to 0.15.0 (released July
    2014) has been dropped. Pub will no longer install these older barback
    versions.

  * `pub serve` now GZIPs the assets it serves to make load times more similar
    to real-world use-cases.

  * `pub deps` now supports a `--no-dev` flag, which causes it to emit the
    dependency tree as it would be if no `dev_dependencies` were in use. This
    makes it easier to see your package's dependency footprint as your users
    will experience it.

  * `pub global run` now detects when a global executable's SDK constraint is no
    longer met and errors out, rather than trying to run the executable anyway.

  * Pub commands that check whether the lockfile is up-to-date (`pub run`, `pub
    deps`, `pub serve`, and `pub build`) now do additional verification. They
    ensure that any path dependencies' pubspecs haven't been changed, and they
    ensure that the current SDK version is compatible with all dependencies.

  * Fixed a crashing bug when using `pub global run` on a global script that
    didn't exist.

  * Fixed a crashing bug when a pubspec contains a dependency without a source
    declared.

## 1.13.2 - 2016-01-06

Patch release, resolves one issue:

* dart2js: Stack traces are not captured correctly (SDK issue [25235]
(https://github.com/dart-lang/sdk/issues/25235))

## 1.13.1 - 2015-12-17

Patch release, resolves three issues:

* VM type propagation fix: Resolves a potential crash in the Dart VM (SDK commit
 [dff13be]
(https://github.com/dart-lang/sdk/commit/dff13bef8de104d33b04820136da2d80f3c835d7))

* dart2js crash fix: Resolves a crash in pkg/js and dart2js (SDK issue [24974]
(https://github.com/dart-lang/sdk/issues/24974))

* Pub get crash on ARM: Fixes a crash triggered when running 'pub get' on ARM
 processors such as those on a Raspberry Pi (SDK issue [24855]
(https://github.com/dart-lang/sdk/issues/24855))

## 1.13.0 - 2015-11-18

### Core library changes
* `dart:async`
  * `StreamController` added getters for `onListen`, `onPause`, and `onResume`
    with the corresponding new `typedef void ControllerCallback()`.
  * `StreamController` added a getter for `onCancel` with the corresponding
    new `typedef ControllerCancelCallback()`;
  * `StreamTransformer` instances created with `fromHandlers` with no
    `handleError` callback now forward stack traces along with errors to the
    resulting streams.

* `dart:convert`
  * Added support for Base-64 encoding and decoding.
    * Added new classes `Base64Codec`, `Base64Encoder`, and `Base64Decoder`.
    * Added new top-level `const Base64Codec BASE64`.

* `dart:core`
  * `Uri` added `removeFragment` method.
  * `String.allMatches` (implementing `Pattern.allMatches`) is now lazy,
    as all `allMatches` implementations are intended to be.
  * `Resource` is deprecated, and will be removed in a future release.

* `dart:developer`
  * Added `Timeline` class for interacting with Observatory's timeline feature.
  * Added `ServiceExtensionHandler`, `ServiceExtensionResponse`, and `registerExtension` which enable developers to provide their own VM service protocol extensions.

* `dart:html`, `dart:indexed_db`, `dart:svg`, `dart:web_audio`, `dart:web_gl`, `dart:web_sql`
  * The return type of some APIs changed from `double` to `num`. Dartium is now
    using
    JS interop for most operations. JS does not distinguish between numeric
    types, and will return a number as an int if it fits in an int. This will
    mostly cause an error if you assign to something typed `double` in
    checked mode. You may
    need to insert a `toDouble()` call or accept `num`. Examples of APIs that
    are affected include `Element.getBoundingClientRect` and
    `TextMetrics.width`.

* `dart:io`
  * **Breaking:** Secure networking has changed, replacing the NSS library
    with the BoringSSL library. `SecureSocket`, `SecureServerSocket`,
    `RawSecureSocket`,`RawSecureServerSocket`, `HttpClient`, and `HttpServer`
    now all use a `SecurityContext` object which contains the certificates
    and keys used for secure TLS (SSL) networking.

    This is a breaking change for server applications and for some client
    applications. Certificates and keys are loaded into the `SecurityContext`
    from PEM files, instead of from an NSS certificate database. Information
    about how to change applications that use secure networking is at
    https://www.dartlang.org/server/tls-ssl.html

  * `HttpClient` no longer sends URI fragments in the request. This is not
    allowed by the HTTP protocol.
    The `HttpServer` still gracefully receives fragments, but discards them
    before delivering the request.
  * To allow connections to be accepted on the same port across different
    isolates, set the `shared` argument to `true` when creating server socket
    and `HttpServer` instances.
    * The deprecated `ServerSocketReference` and `RawServerSocketReference`
      classes have been removed.
    * The corresponding `reference` properties on `ServerSocket` and
      `RawServerSocket` have been removed.

* `dart:isolate`
  * `spawnUri` added an `environment` named argument.

### Tool changes

* `dart2js` and Dartium now support improved Javascript Interoperability via the
  [js package](https://pub.dartlang.org/packages/js).

* `docgen` and `dartdocgen` no longer ship in the SDK. The `docgen` sources have
   been removed from the repository.

* This is the last release to ship the VM's "legacy debug protocol".
  We intend to remove the legacy debug protocol in Dart VM 1.14.

* The VM's Service Protocol has been updated to version 3.0 to take care
  of a number of issues uncovered by the first few non-observatory
  clients.  This is a potentially breaking change for clients.

* Dartium has been substantially changed. Rather than using C++ calls into
  Chromium internals for DOM operations it now uses JS interop.
  The DOM objects in `dart:html` and related libraries now wrap
  a JavaScript object and delegate operations to it. This should be
  mostly transparent to users. However, performance and memory characteristics
  may be different from previous versions. There may be some changes in which
  DOM objects are wrapped as Dart objects. For example, if you get a reference
  to a Window object, even through JS interop, you will always see it as a
  Dart Window, even when used cross-frame. We expect the change to using
  JS interop will make it much simpler to update to new Chrome versions.

## 1.12.2 - 2015-10-21

### Core library changes

* `dart:io`

  * A memory leak in creation of Process objects is fixed.

## 1.12.1 - 2015-09-08

### Tool changes

* Pub

  * Pub will now respect `.gitignore` when validating a package before it's
    published. For example, if a `LICENSE` file exists but is ignored, that is
    now an error.

  * If the package is in a subdirectory of a Git repository and the entire
    subdirectory is ignored with `.gitignore`, pub will act as though nothing
    was ignored instead of uploading an empty package.

  * The heuristics for determining when `pub get` needs to be run before various
    commands have been improved. There should no longer be false positives when
    non-dependency sections of the pubspec have been modified.

## 1.12.0 - 2015-08-31

### Language changes

* Null-aware operators
    * `??`: if null operator. `expr1 ?? expr2` evaluates to `expr1` if
      not `null`, otherwise `expr2`.
    * `??=`: null-aware assignment. `v ??= expr` causes `v` to be assigned
      `expr` only if `v` is `null`.
    * `x?.p`: null-aware access. `x?.p` evaluates to `x.p` if `x` is not
      `null`, otherwise evaluates to `null`.
    * `x?.m()`: null-aware method invocation. `x?.m()` invokes `m` only
      if `x` is not `null`.

### Core library changes

* `dart:async`
  * `StreamController` added setters for the `onListen`, `onPause`, `onResume`
    and `onCancel` callbacks.

* `dart:convert`
  * `LineSplitter` added a `split` static method returning an `Iterable`.

* `dart:core`
  * `Uri` class now perform path normalization when a URI is created.
    This removes most `..` and `.` sequences from the URI path.
    Purely relative paths (no scheme or authority) are allowed to retain
    some leading "dot" segments.
    Also added `hasAbsolutePath`, `hasEmptyPath`, and `hasScheme` properties.

* `dart:developer`
  * New `log` function to transmit logging events to Observatory.

* `dart:html`
  * `NodeTreeSanitizer` added the `const trusted` field. It can be used
    instead of defining a `NullTreeSanitizer` class when calling
    `setInnerHtml` or other methods that create DOM from text. It is
    also more efficient, skipping the creation of a `DocumentFragment`.

* `dart:io`
  * Added two new file modes, `WRITE_ONLY` and `WRITE_ONLY_APPEND` for
    opening a file write only.
    [eaeecf2](https://github.com/dart-lang/sdk/commit/eaeecf2ed13ba6c7fbfd653c3c592974a7120960)
  * Change stdout/stderr to binary mode on Windows.
    [4205b29](https://github.com/dart-lang/sdk/commit/4205b2997e01f2cea8e2f44c6f46ed6259ab7277)

* `dart:isolate`
  * Added `onError`, `onExit` and `errorsAreFatal` parameters to
    `Isolate.spawnUri`.

* `dart:mirrors`
  * `InstanceMirror.delegate` moved up to `ObjectMirror`.
  * Fix InstanceMirror.getField optimization when the selector is an operator.
  * Fix reflective NoSuchMethodErrors to match their non-reflective
    counterparts when due to argument mismatches. (VM only)

### Tool changes

* Documentation tools

  * `dartdoc` is now the default tool to generate static HTML for API docs.
    [Learn more](https://pub.dartlang.org/packages/dartdoc).

  * `docgen` and `dartdocgen` have been deprecated. Currently plan is to remove
    them in 1.13.

* Formatter (`dartfmt`)

  * Over 50 bugs fixed.

  * Optimized line splitter is much faster and produces better output on
    complex code.

* Observatory
  * Allocation profiling.

  * New feature to display output from logging.

  * Heap snapshot analysis works for 64-bit VMs.

  * Improved ability to inspect typed data, regex and compiled code.

  * Ability to break on all or uncaught exceptions from Observatory's debugger.

  * Ability to set closure-specific breakpoints.

  * 'anext' - step past await/yield.

  * Preserve when a variable has been expanded/unexpanded in the debugger.

  * Keep focus on debugger input box whenever possible.

  * Echo stdout/stderr in the Observatory debugger.  Standalone-only so far.

  * Minor fixes to service protocol documentation.

* Pub

  * **Breaking:** various commands that previously ran `pub get` implicitly no
    longer do so. Instead, they merely check to make sure the ".packages" file
    is newer than the pubspec and the lock file, and fail if it's not.

  * Added support for `--verbosity=error` and `--verbosity=warning`.

  * `pub serve` now collapses multiple GET requests into a single line of
    output. For full output, use `--verbose`.

  * `pub deps` has improved formatting for circular dependencies on the
    entrypoint package.

  * `pub run` and `pub global run`

    * **Breaking:** to match the behavior of the Dart VM, executables no longer
      run in checked mode by default. A `--checked` flag has been added to run
      them in checked mode manually.

    * Faster start time for executables that don't import transformed code.

    * Binstubs for globally-activated executables are now written in the system
      encoding, rather than always in `UTF-8`. To update existing executables,
      run `pub cache repair`.

  * `pub get` and `pub upgrade`

    * Pub will now generate a ".packages" file in addition to the "packages"
      directory when running `pub get` or similar operations, per the
      [package spec proposal][]. Pub now has a `--no-package-symlinks` flag that
      will stop "packages" directories from being generated at all.

    * An issue where HTTP requests were sometimes made even though `--offline`
      was passed has been fixed.

    * A bug with `--offline` that caused an unhelpful error message has been
      fixed.

    * Pub will no longer time out when a package takes a long time to download.

  * `pub publish`

    * Pub will emit a non-zero exit code when it finds a violation while
      publishing.

    * `.gitignore` files will be respected even if the package isn't at the top
      level of the Git repository.

  * Barback integration

    * A crashing bug involving transformers that only apply to non-public code
      has been fixed.

    * A deadlock caused by declaring transformer followed by a lazy transformer
      (such as the built-in `$dart2js` transformer) has been fixed.

    * A stack overflow caused by a transformer being run multiple times on the
      package that defines it has been fixed.

    * A transformer that tries to read a non-existent asset in another package
      will now be re-run if that asset is later created.

[package spec proposal]: https://github.com/lrhn/dep-pkgspec

### VM Service Protocol Changes

* **BREAKING** The service protocol now sends JSON-RPC 2.0-compatible
  server-to-client events. To reflect this, the service protocol version is
  now 2.0.

* The service protocol now includes a `"jsonrpc"` property in its responses, as
  opposed to `"json-rpc"`.

* The service protocol now properly handles requests with non-string ids.
  Numeric ids are no longer converted to strings, and null ids now don't produce
  a response.

* Some RPCs that didn't include a `"jsonrpc"` property in their responses now
  include one.

## 1.11.2 - 2015-08-03

### Core library changes

* Fix a bug where `WebSocket.close()` would crash if called after
  `WebSocket.cancel()`.

## 1.11.1 - 2015-07-02

### Tool changes

* Pub will always load Dart SDK assets from the SDK whose `pub` executable was
  run, even if a `DART_SDK` environment variable is set.

## 1.11.0 - 2015-06-25

### Core library changes

* `dart:core`
  * `Iterable` added an `empty` constructor.
    [dcf0286](https://github.com/dart-lang/sdk/commit/dcf0286f5385187a68ce9e66318d3bf19abf454b)
  * `Iterable` can now be extended directly. An alternative to extending
    `IterableBase` from `dart:collection`.
  * `List` added an `unmodifiable` constructor.
    [r45334](https://code.google.com/p/dart/source/detail?r=45334)
  * `Map` added an `unmodifiable` constructor.
    [r45733](https://code.google.com/p/dart/source/detail?r=45733)
  * `int` added a `gcd` method.
    [a192ef4](https://github.com/dart-lang/sdk/commit/a192ef4acb95fad1aad1887f59eed071eb5e8201)
  * `int` added a `modInverse` method.
    [f6f338c](https://github.com/dart-lang/sdk/commit/f6f338ce67eb8801b350417baacf6d3681b26002)
  * `StackTrace` added a `fromString` constructor.
    [68dd6f6](https://github.com/dart-lang/sdk/commit/68dd6f6338e63d0465041d662e778369c02c2ce6)
  * `Uri` added a `directory` constructor.
    [d8dbb4a](https://github.com/dart-lang/sdk/commit/d8dbb4a60f5e8a7f874c2a4fbf59eaf1a39f4776)
  * List iterators may not throw `ConcurrentModificationError` as eagerly in
    release mode. In checked mode, the modification check is still as eager
    as possible.
    [r45198](https://github.com/dart-lang/sdk/commit/5a79c03)

* `dart:developer` - **NEW**
  * Replaces the deprecated `dart:profiler` library.
  * Adds new functions `debugger` and `inspect`.
    [6e42aec](https://github.com/dart-lang/sdk/blob/6e42aec4f64cf356dde7bad9426e07e0ea5b58d5/sdk/lib/developer/developer.dart)

* `dart:io`
  * `FileSystemEntity` added a `uri` property.
    [8cf32dc](https://github.com/dart-lang/sdk/commit/8cf32dc1a1664b516e57f804524e46e55fae88b2)
  * `Platform` added a `static resolvedExecutable` property.
    [c05c8c6](https://github.com/dart-lang/sdk/commit/c05c8c66069db91cc2fd48691dfc406c818d411d)

* `dart:html`
  * `Element` methods, `appendHtml` and `insertAdjacentHtml` now take `nodeValidator`
    and `treeSanitizer` parameters, and the inputs are consistently
    sanitized.
    [r45818 announcement](https://groups.google.com/a/dartlang.org/forum/#!topic/announce/GVO7EAcPi6A)

* `dart:isolate`
  * **BREAKING** The positional `priority` parameter of `Isolate.ping` and `Isolate.kill` is
    now a named parameter named `priority`.
  * **BREAKING** Removed the `Isolate.AS_EVENT` priority.
  * `Isolate` methods `ping` and `addOnExitListener` now have a named parameter
    `response`.
    [r45092](https://github.com/dart-lang/sdk/commit/1b208bd)
  * `Isolate.spawnUri` added a named argument `checked`.
  * Remove the experimental state of the API.

* `dart:profiler` - **DEPRECATED**
  * This library will be removed in 1.12. Use `dart:developer` instead.

### Tool changes

* This is the first release that does not include the Eclipse-based
  **Dart Editor**.
  See [dartlang.org/tools](https://www.dartlang.org/tools/) for alternatives.
* This is the last release that ships the (unsupported)
  dart2dart (aka `dart2js --output-type=dart`) utility as part
  of dart2js

## 1.10.0 – 2015-04-29

### Core library changes

* `dart:convert`
  * **POTENTIALLY BREAKING** Fix behavior of `HtmlEscape`. It no longer escapes
  no-break space (U+00A0) anywhere or forward slash (`/`, `U+002F`) in element
  context. Slash is still escaped using `HtmlEscapeMode.UNKNOWN`.
  [r45003](https://github.com/dart-lang/sdk/commit/8b8223d),
  [r45153](https://github.com/dart-lang/sdk/commit/8a5d049),
  [r45189](https://github.com/dart-lang/sdk/commit/3c39ad2)

* `dart:core`
  * `Uri.parse` added `start` and `end` positional arguments.

* `dart:html`
  * **POTENTIALLY BREAKING** `CssClassSet` method arguments must now be 'tokens', i.e. non-empty
  strings with no white-space characters. The implementation was incorrect for
  class names containing spaces. The fix is to forbid spaces and provide a
  faster implementation.
  [Announcement](https://groups.google.com/a/dartlang.org/d/msg/announce/jmUI2XJHfC8/UZUCvJH3p2oJ)

* `dart:io`

  * `ProcessResult` now exposes a constructor.
  * `import` and `Isolate.spawnUri` now supports the
    [Data URI scheme](http://en.wikipedia.org/wiki/Data_URI_scheme) on the VM.

## Tool Changes

### pub

  * Running `pub run foo` within a package now runs the `foo` executable defined
    by the `foo` package. The previous behavior ran `bin/foo`. This makes it
    easy to run binaries in dependencies, for instance `pub run test`.

  * On Mac and Linux, signals sent to `pub run` and forwarded to the child
    command.

## 1.9.3 – 2015-04-14

This is a bug fix release which merges a number of commits from `bleeding_edge`.

* dart2js: Addresses as issue with minified Javascript output with CSP enabled -
  [r44453](https://code.google.com/p/dart/source/detail?r=44453)

* Editor: Fixes accidental updating of files in the pub cache during rename
  refactoring - [r44677](https://code.google.com/p/dart/source/detail?r=44677)

* Editor: Fix for
  [issue 23032](https://code.google.com/p/dart/issues/detail?id=23032)
  regarding skipped breakpoints on Windows -
  [r44824](https://code.google.com/p/dart/source/detail?r=44824)

* dart:mirrors: Fix `MethodMirror.source` when the method is on the first line
  in a script -
  [r44957](https://code.google.com/p/dart/source/detail?r=44957),
  [r44976](https://code.google.com/p/dart/source/detail?r=44976)

* pub: Fix for
  [issue 23084](https://code.google.com/p/dart/issues/detail?id=23084):
  Pub can fail to load transformers necessary for local development -
  [r44876](https://code.google.com/p/dart/source/detail?r=44876)

## 1.9.1 – 2015-03-25

### Language changes

* Support for `async`, `await`, `sync*`, `async*`, `yield`, `yield*`, and `await
  for`. See the [the language tour][async] for more details.

* Enum support is fully enabled. See [the language tour][enum] for more details.

[async]: https://www.dartlang.org/docs/dart-up-and-running/ch02.html#asynchrony
[enum]: https://www.dartlang.org/docs/dart-up-and-running/ch02.html#enums

### Tool changes

* The formatter is much more comprehensive and generates much more readable
  code. See [its tool page][dartfmt] for more details.

* The analysis server is integrated into the IntelliJ plugin and the Dart
  editor. This allows analysis to run out-of-process, so that interaction
  remains smooth even for large projects.

* Analysis supports more and better hints, including unused variables and unused
  private members.

[dartfmt]: https://www.dartlang.org/tools/dartfmt/

### Core library changes

#### Highlights

* There's a new model for shared server sockets with no need for a `Socket`
  reference.

* A new, much faster [regular expression engine][regexp].

* The Isolate API now works across the VM and `dart2js`.

[regexp]: http://news.dartlang.org/2015/02/irregexp-dart-vms-new-regexp.html

#### Details

For more information on any of these changes, see the corresponding
documentation on the [Dart API site](http://api.dartlang.org).

* `dart:async`:

  * `Future.wait` added a new named argument, `cleanUp`, which is a callback
    that releases resources allocated by a successful `Future`.

  * The `SynchronousStreamController` class was added as an explicit name for
    the type returned when the `sync` argument is passed to `new
    StreamController`.

* `dart:collection`: The `new SplayTreeSet.from(Iterable)` constructor was
  added.

* `dart:convert`: `Utf8Encoder.convert` and `Utf8Decoder.convert` added optional
  `start` and `end` arguments.

* `dart:core`:

  * `RangeError` added new static helper functions: `checkNotNegative`,
    `checkValidIndex`, `checkValidRange`, and `checkValueInInterval`.

  * `int` added the `modPow` function.

  * `String` added the `replaceFirstMapped` and `replaceRange` functions.

* `dart:io`:

  * Support for locking files to prevent concurrent modification was added. This
    includes the `File.lock`, `File.lockSync`, `File.unlock`, and
    `File.unlockSync` functions as well as the `FileLock` class.

  * Support for starting detached processes by passing the named `mode` argument
    (a `ProcessStartMode`) to `Process.start`. A process can be fully attached,
    fully detached, or detached except for its standard IO streams.

  * `HttpServer.bind` and `HttpServer.bindSecure` added the `v6Only` named
    argument. If this is true, only IPv6 connections will be accepted.

  * `HttpServer.bind`, `HttpServer.bindSecure`, `ServerSocket.bind`,
    `RawServerSocket.bind`, `SecureServerSocket.bind` and
    `RawSecureServerSocket.bind` added the `shared` named argument. If this is
    true, multiple servers or sockets in the same Dart process may bind to the
    same address, and incoming requests will automatically be distributed
    between them.

  * **Deprecation:** the experimental `ServerSocketReference` and
    `RawServerSocketReference` classes, as well as getters that returned them,
    are marked as deprecated. The `shared` named argument should be used
    instead. These will be removed in Dart 1.10.

  * `Socket.connect` and `RawSocket.connect` added the `sourceAddress` named
    argument, which specifies the local address to bind when making a
    connection.

  * The static `Process.killPid` method was added to kill a process with a given
    PID.

  * `Stdout` added the `nonBlocking` instance property, which returns a
    non-blocking `IOSink` that writes to standard output.

* `dart:isolate`:

  * The static getter `Isolate.current` was added.

  * The `Isolate` methods `addOnExitListener`, `removeOnExitListener`,
    `setErrorsFatal`, `addOnErrorListener`, and `removeOnErrorListener` now work
    on the VM.

  * Isolates spawned via `Isolate.spawn` now allow most objects, including
    top-level and static functions, to be sent between them.

## 1.8.5 – 2015-01-21

* Code generation for SIMD on ARM and ARM64 is fixed.

* A possible crash on MIPS with newer GCC toolchains has been prevented.

* A segfault when using `rethrow` was fixed ([issue 21795][]).

[issue 21795]: https://code.google.com/p/dart/issues/detail?id=21795

## 1.8.3 – 2014-12-10

* Breakpoints can be set in the Editor using file suffixes ([issue 21280][]).

* IPv6 addresses are properly handled by `HttpClient` in `dart:io`, fixing a
  crash in pub ([issue 21698][]).

* Issues with the experimental `async`/`await` syntax have been fixed.

* Issues with a set of number operations in the VM have been fixed.

* `ListBase` in `dart:collection` always returns an `Iterable` with the correct
  type argument.

[issue 21280]: https://code.google.com/p/dart/issues/detail?id=21280
[issue 21698]: https://code.google.com/p/dart/issues/detail?id=21698

## 1.8.0 – 2014-11-28

* `dart:collection`: `SplayTree` added the `toSet` function.

* `dart:convert`: The `JsonUtf8Encoder` class was added.

* `dart:core`:

  * The `IndexError` class was added for errors caused by an index being outside
    its expected range.

  * The `new RangeError.index` constructor was added. It forwards to `new
    IndexError`.

  * `RangeError` added three new properties. `invalidProperty` is the value that
    caused the error, and `start` and `end` are the minimum and maximum values
    that the value is allowed to assume.

  * `new RangeError.value` and `new RangeError.range` added an optional
    `message` argument.

  * The `new String.fromCharCodes` constructor added optional `start` and `end`
    arguments.

* `dart:io`:

  * Support was added for the [Application-Layer Protocol Negotiation][alpn]
    extension to the TLS protocol for both the client and server.

  * `SecureSocket.connect`, `SecureServerSocket.bind`,
    `RawSecureSocket.connect`, `RawSecureSocket.secure`,
    `RawSecureSocket.secureServer`, and `RawSecureServerSocket.bind` added a
    `supportedProtocols` named argument for protocol negotiation.

  * `RawSecureServerSocket` added a `supportedProtocols` field.

  * `RawSecureSocket` and `SecureSocket` added a `selectedProtocol` field which
    contains the protocol selected during protocol negotiation.

[alpn]: https://tools.ietf.org/html/rfc7301

## 1.7.0 – 2014-10-15

### Tool changes

* `pub` now generates binstubs for packages that are globally activated so that
  they can be put on the user's `PATH` and used as normal executables. See the
  [`pub global activate` documentation][pub global activate].

* When using `dart2js`, deferred loading now works with multiple Dart apps on
  the same page.

[pub global activate]: https://www.dartlang.org/tools/pub/cmd/pub-global.html#running-a-script-from-your-path

### Core library changes

* `dart:async`: `Zone`, `ZoneDelegate`, and `ZoneSpecification` added the
  `errorCallback` function, which allows errors that have been programmatically
  added to a `Future` or `Stream` to be intercepted.

* `dart:io`:

  * **Breaking change:** `HttpClient.close` must be called for all clients or
    they will keep the Dart process alive until they time out. This fixes the
    handling of persistent connections. Previously, the client would shut down
    immediately after a request.

  * **Breaking change:** `HttpServer` no longer compresses all traffic by
    default. The new `autoCompress` property can be set to `true` to re-enable
    compression.

* `dart:isolate`: `Isolate.spawnUri` added the optional `packageRoot` argument,
  which controls how it resolves `package:` URIs.<|MERGE_RESOLUTION|>--- conflicted
+++ resolved
@@ -1,7 +1,4 @@
-<<<<<<< HEAD
-## 1.23.0 - 2017-04-21
-=======
-## 1.24.0
+## 1.24.0 - 12-06-2017
 
 ### Language
 * During a dynamic type check, `void` is not required to be `null` anymore.
@@ -206,8 +203,7 @@
   Unless we learn about any critical use of Dart on MIPS in the meantime, we're
   planning to deprecate support for MIPS starting with the next stable release.
 
-## 1.23.0
->>>>>>> 59305d07
+## 1.23.0 - 2017-04-21
 
 #### Strong Mode
 
