--- conflicted
+++ resolved
@@ -1,11 +1,3 @@
-<<<<<<< HEAD
-## 2.5.2 - 2019-10-08
-
-This is a patch release with properly signed binaries required for macOS
-Catalina (Issue [38765][]).
-
-[38765]: https://github.com/dart-lang/sdk/issues/38765
-=======
 ## 2.6.0 - 2019-11-05
 
 ### Language
@@ -132,7 +124,12 @@
 * new lint: `avoid_web_libraries_in_flutter` (experimental)
 * (internal) prepare `unnecessary_lambdas` for coming `MethodInvocation` vs. `FunctionExpressionInvocation` changes
 
->>>>>>> 1a844e42
+## 2.5.2 - 2019-10-08
+
+This is a patch release with properly signed binaries required for macOS
+Catalina (Issue [38765][]).
+
+[38765]: https://github.com/dart-lang/sdk/issues/38765
 
 ## 2.5.1 - 2019-09-27
 
