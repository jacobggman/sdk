--- conflicted
+++ resolved
@@ -1,8 +1,4 @@
-<<<<<<< HEAD
-## 2.3.2-dev.0.0
-
-=======
-## 2.3.2-dev.XX.0
+## 2.3.2-dev.0.1
 (Add new changes here, and they will be copied to the change section for the
  next dev version)
 
@@ -71,7 +67,6 @@
 
 ## 2.3.2-dev.0.0
 
->>>>>>> 55d3bbf1
 ### Tools
 
 #### Linter
